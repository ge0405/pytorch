# See README.md in this directory for more guidance


# Temporary type cast operators. These are needed to trace type-casts now since
# Type's are not supported in the IR. Instead, we call down to these
# specialized operators for each datatype.
# TODO: remove when we have Type support in the IR
- func: _cast_Byte(Tensor self, bool non_blocking=False) -> Tensor
  variants: function

- func: _cast_Char(Tensor self, bool non_blocking=False) -> Tensor
  variants: function

- func: _cast_Double(Tensor self, bool non_blocking=False) -> Tensor
  variants: function

- func: _cast_Float(Tensor self, bool non_blocking=False) -> Tensor
  variants: function

- func: _cast_Int(Tensor self, bool non_blocking=False) -> Tensor
  variants: function

- func: _cast_Long(Tensor self, bool non_blocking=False) -> Tensor
  variants: function

- func: _cast_Short(Tensor self, bool non_blocking=False) -> Tensor
  variants: function

- func: _cast_Half(Tensor self, bool non_blocking=False) -> Tensor
  variants: function

- func: backward(Tensor self, Tensor? gradient=None, bool keep_graph=False, bool create_graph=False) -> void
  variants: method

- func: set_data(Tensor(a!) self, Tensor new_data) -> void
  variants: method

- func: set_names_(Tensor(a!) self, Dimname[]? names) -> Tensor(a!)
  variants: method
  named_guard: False

- func: _cudnn_ctc_loss(Tensor log_probs, Tensor targets, int[] input_lengths, int[] target_lengths, int blank, bool deterministic, bool zero_infinity) -> (Tensor, Tensor)
  dispatch:
    CUDA: _cudnn_ctc_loss

- func: _cudnn_rnn_flatten_weight(Tensor[] weight_arr, int weight_stride0, int input_size, int mode, int hidden_size, int num_layers, bool batch_first, bool bidirectional) -> Tensor
  dispatch:
    CUDA: _cudnn_rnn_flatten_weight

- func: _cudnn_rnn(Tensor input, Tensor[] weight, int weight_stride0, Tensor? weight_buf, Tensor hx, Tensor? cx, int mode, int hidden_size, int num_layers, bool batch_first, float dropout, bool train, bool bidirectional, int[] batch_sizes, Tensor? dropout_state) -> (Tensor, Tensor, Tensor, Tensor, Tensor)
  dispatch:
    CUDA: _cudnn_rnn

- func: _cudnn_rnn_backward(Tensor input, Tensor[] weight, int weight_stride0, Tensor weight_buf, Tensor hx, Tensor? cx, Tensor output, Tensor? grad_output, Tensor? grad_hy, Tensor? grad_cy, int mode, int hidden_size, int num_layers, bool batch_first, float dropout, bool train, bool bidirectional, int[] batch_sizes, Tensor? dropout_state, Tensor reserve, bool[4] output_mask) -> (Tensor, Tensor, Tensor, Tensor[])
  dispatch:
    CUDA: _cudnn_rnn_backward

- func: _cudnn_init_dropout_state(float dropout, bool train, int dropout_seed, *, ScalarType dtype, Layout layout, Device device, bool pin_memory=False) -> Tensor
  dispatch:
    CUDA: _cudnn_init_dropout_state

- func: _debug_has_internal_overlap(Tensor self) -> int
  variants: function

- func: _fused_dropout(Tensor self, float p, Generator? generator=None) -> (Tensor, Tensor)
  variants: function
  dispatch:
     CUDA: fused_dropout_cuda

- func: _masked_scale(Tensor self, Tensor mask, float scale) -> Tensor
  variants: function
  dispatch:
     CUDA: masked_scale_cuda

- func: _sobol_engine_draw(Tensor quasi, int n, Tensor sobolstate, int dimension, int num_generated, ScalarType? dtype) -> (Tensor, Tensor)

- func: _sobol_engine_ff_(Tensor(a!) self, int n, Tensor sobolstate, int dimension, int num_generated) -> Tensor(a!)

- func: _sobol_engine_scramble_(Tensor(a!) self, Tensor ltm, int dimension) -> Tensor(a!)

- func: _sobol_engine_initialize_state_(Tensor(a!) self, int dimension) -> Tensor(a!)

- func: _reshape_from_tensor(Tensor self, Tensor shape) -> Tensor

- func: _shape_as_tensor(Tensor self) -> Tensor

- func: dropout(Tensor input, float p, bool train) -> Tensor

- func: dropout_(Tensor(a!) self, float p, bool train) -> Tensor(a!)

- func: feature_dropout(Tensor input, float p, bool train) -> Tensor

- func: feature_dropout_(Tensor(a!) self, float p, bool train) -> Tensor(a!)

- func: alpha_dropout(Tensor input, float p, bool train) -> Tensor

- func: alpha_dropout_(Tensor(a!) self, float p, bool train) -> Tensor(a!)

- func: feature_alpha_dropout(Tensor input, float p, bool train) -> Tensor

- func: feature_alpha_dropout_(Tensor(a!) self, float p, bool train) -> Tensor(a!)

- func: abs(Tensor self) -> Tensor
  variants: function, method
  named_guard: False

- func: abs_(Tensor(a!) self) -> Tensor(a!)
  variants: function, method
  named_guard: False
  dispatch:
    CPU: _abs__cpu
    CUDA: _abs__cuda

- func: abs.out(Tensor self, *, Tensor(a!) out) -> Tensor(a!)
  named_guard: False
  dispatch:
    CPU: _abs_out_cpu
    CUDA: _abs_out_cuda

- func: acos(Tensor self) -> Tensor
  named_guard: False
  variants: function, method

- func: acos_(Tensor(a!) self) -> Tensor(a!)
  named_guard: False
  variants: function, method
  dispatch:
    CPU: _acos__cpu
    CUDA: _acos__cuda

- func: acos.out(Tensor self, *, Tensor(a!) out) -> Tensor(a!)
  named_guard: False
  dispatch:
    CPU: _acos_out_cpu
    CUDA: _acos_out_cuda

- func: avg_pool1d(Tensor self, int[1] kernel_size, int[1] stride=[], int[1] padding=0, bool ceil_mode=False, bool count_include_pad=True) -> Tensor

- func: adaptive_avg_pool1d(Tensor self, int[1] output_size) -> Tensor

# Return: (Tensor output, Tensor indices)
- func: adaptive_max_pool1d(Tensor self, int[1] output_size) -> (Tensor, Tensor)

- func: add.Tensor(Tensor self, Tensor other, *, Scalar alpha=1) -> Tensor
  variants: function, method
  dispatch:
    CPU: add
    CUDA: add
    SparseCPU: add
    SparseCUDA: add
    MkldnnCPU: mkldnn_add
  named_guard: False

- func: add_.Tensor(Tensor(a!) self, Tensor other, *, Scalar alpha=1) -> Tensor(a!)
  variants: method
  dispatch:
    CPU: add_
    CUDA: add_
    SparseCPU: add_
    SparseCUDA: add_
    MkldnnCPU: mkldnn_add_
  named_guard: False

- func: add.out(Tensor self, Tensor other, *, Scalar alpha=1, Tensor(a!) out) -> Tensor(a!)
  dispatch:
    CPU: add_out
    CUDA: add_out
    SparseCPU: add_out
    SparseCUDA: add_out
    MkldnnCPU: mkldnn_add_out
  named_guard: False

# For C++ only, until we have conversion from C++ numbers to Tensor
- func: add.Scalar(Tensor self, Scalar other, Scalar alpha=1) -> Tensor
  variants: function, method
  named_guard: False

- func: add_.Scalar(Tensor(a!) self, Scalar other, Scalar alpha=1) -> Tensor(a!)
  variants: method
  named_guard: False

- func: addmv(Tensor self, Tensor mat, Tensor vec, *, Scalar beta=1, Scalar alpha=1) -> Tensor
  variants: function, method
  dispatch:
    CPU: legacy::cpu::_th_addmv
    CUDA: legacy::cuda::_th_addmv

- func: addmv_(Tensor(a!) self, Tensor mat, Tensor vec, *, Scalar beta=1, Scalar alpha=1) -> Tensor(a!)
  variants: function, method
  dispatch:
    CPU: legacy::cpu::_th_addmv_
    CUDA: legacy::cuda::_th_addmv_

- func: addmv.out(Tensor self, Tensor mat, Tensor vec, *, Scalar beta=1, Scalar alpha=1, Tensor(a!) out) -> Tensor(a!)
  dispatch:
    CPU: legacy::cpu::_th_addmv_out
    CUDA: legacy::cuda::_th_addmv_out

- func: addr(Tensor self, Tensor vec1, Tensor vec2, *, Scalar beta=1, Scalar alpha=1) -> Tensor
  variants: function, method

- func: addr_(Tensor(a!) self, Tensor vec1, Tensor vec2, *, Scalar beta=1, Scalar alpha=1) -> Tensor(a!)
  variants: method

- func: addr.out(Tensor self, Tensor vec1, Tensor vec2, *, Scalar beta=1, Scalar alpha=1, Tensor(a!) out) -> Tensor(a!)

- func: affine_grid_generator(Tensor theta, int[] size) -> Tensor
  variants: function

- func: affine_grid_generator_backward(Tensor grad, int[] size) -> Tensor
  variants: function

- func: all.dim(Tensor self, int dim, bool keepdim=False) -> Tensor
  variants: function, method

- func: all.out(Tensor self, int dim, bool keepdim=False, *, Tensor(a!) out) -> Tensor(a!)

- func: allclose(Tensor self, Tensor other, float rtol=1e-05, float atol=1e-08, bool equal_nan=False) -> bool
  variants: function, method

- func: any.dim(Tensor self, int dim, bool keepdim=False) -> Tensor
  variants: function, method

- func: any.out(Tensor self, int dim, bool keepdim=False, *, Tensor(a!) out) -> Tensor(a!)

- func: arange(Scalar end, *, ScalarType? dtype=None, Layout? layout=None, Device? device=None, bool? pin_memory=None) -> Tensor

- func: arange.start(Scalar start, Scalar end, *, ScalarType? dtype=None, Layout? layout=None, Device? device=None, bool? pin_memory=None) -> Tensor

- func: arange.start_step(Scalar start, Scalar end, Scalar step, *, ScalarType? dtype=None, Layout? layout=None, Device? device=None, bool? pin_memory=None) -> Tensor

- func: arange.out(Scalar end, *, Tensor(a!) out) -> Tensor(a!)

- func: arange.out_start(Scalar start, Scalar end, Scalar step=1, *, Tensor(a!) out) -> Tensor(a!)
  dispatch:
    CPU: arange_cpu_out
    CUDA: arange_cuda_out

# This function is a temporary hack to allow tracing of arange like constructs with dynamic
# bounds on arange.  Normal arange is not traceable because it does not take any tensor inputs;
# if the range you need is based on another tensor, calling this function directly will
# preserve tracing.  Get rid of this when arange can directly take tensors for bounds
# (so that it can be traced directly).
- func: _dim_arange(Tensor like, int dim) -> Tensor

- func: argmax(Tensor self, int? dim=None, bool keepdim=False) -> Tensor
  variants: function, method

- func: argmin(Tensor self, int? dim=None, bool keepdim=False) -> Tensor
  variants: function, method

- func: as_strided(Tensor(a) self, int[] size, int[] stride, int? storage_offset=None) -> Tensor(a)
  variants: function, method
  dispatch:
    CPU: as_strided_tensorimpl
    CUDA: as_strided_tensorimpl
    QuantizedCPU: as_strided_qtensorimpl
  device_guard: False
  named_guard: False

- func: as_strided_(Tensor(a!) self, int[] size, int[] stride, int? storage_offset=None) -> Tensor(a!)
  variants: function, method
  device_guard: False

- func: asin(Tensor self) -> Tensor
  named_guard: False
  variants: function, method

- func: asin_(Tensor(a!) self) -> Tensor(a!)
  named_guard: False
  variants: function, method
  dispatch:
    CPU: _asin__cpu
    CUDA: _asin__cuda

- func: asin.out(Tensor self, *, Tensor(a!) out) -> Tensor(a!)
  named_guard: False
  dispatch:
    CPU: _asin_out_cpu
    CUDA: _asin_out_cuda

- func: atan(Tensor self) -> Tensor
  named_guard: False
  variants: function, method

- func: atan_(Tensor(a!) self) -> Tensor(a!)
  named_guard: False
  variants: function, method
  dispatch:
    CPU: _atan__cpu
    CUDA: _atan__cuda

- func: atan.out(Tensor self, *, Tensor(a!) out) -> Tensor(a!)
  named_guard: False
  dispatch:
    CPU: _atan_out_cpu
    CUDA: _atan_out_cuda

- func: baddbmm(Tensor self, Tensor batch1, Tensor batch2, *, Scalar beta=1, Scalar alpha=1) -> Tensor
  variants: function, method
  dispatch:
    CPU: baddbmm_cpu
    CUDA: baddbmm_cuda

- func: baddbmm_(Tensor(a!) self, Tensor batch1, Tensor batch2, *, Scalar beta=1, Scalar alpha=1) -> Tensor(a!)
  variants: method
  dispatch:
    CPU: baddbmm__cpu
    CUDA: baddbmm__cuda

- func: _baddbmm_mkl_(Tensor(a!) self, Tensor batch1, Tensor batch2, *, Scalar beta=1, Scalar alpha=1) -> Tensor(a!)
  variants: function

- func: baddbmm.out(Tensor self, Tensor batch1, Tensor batch2, *, Scalar beta=1, Scalar alpha=1, Tensor(a!) out) -> Tensor(a!)
  variants: function
  dispatch:
    CPU: baddbmm_out_cpu
    CUDA: baddbmm_out_cuda

- func: bartlett_window(int window_length, *, ScalarType? dtype=None, Layout? layout=None, Device? device=None, bool? pin_memory=None) -> Tensor

- func: bartlett_window.periodic(int window_length, bool periodic, *, ScalarType? dtype=None, Layout? layout=None, Device? device=None, bool? pin_memory=None) -> Tensor

- func: batch_norm(Tensor input, Tensor? weight, Tensor? bias, Tensor? running_mean, Tensor? running_var, bool training, float momentum, float eps, bool cudnn_enabled) -> Tensor

- func: _batch_norm_impl_index(Tensor input, Tensor? weight, Tensor? bias, Tensor? running_mean, Tensor? running_var, bool training, float momentum, float eps, bool cudnn_enabled) -> (Tensor, Tensor, Tensor, int)

- func: _batch_norm_impl_index_backward(int impl_index, Tensor input, Tensor grad_output, Tensor? weight, Tensor? running_mean, Tensor? running_var, Tensor? save_mean, Tensor? save_var_transform, bool train, float eps, bool[3] output_mask) -> (Tensor, Tensor, Tensor)

# Sample bernoulli with values in `self` as probability.
- func: bernoulli(Tensor self, *, Generator? generator=None) -> Tensor
  variants: function, method

- func: bernoulli.out(Tensor self, *, Generator? generator=None, Tensor(a!) out) -> Tensor(a!)
  variants: function

- func: bernoulli_.Tensor(Tensor(a!) self, Tensor p, *, Generator? generator=None) -> Tensor(a!)
  variants: method
  dispatch:
    CPU: bernoulli_tensor_cpu_
    CUDA: bernoulli_tensor_cuda_

- func: bernoulli_.float(Tensor(a!) self, float p=0.5, *, Generator? generator=None) -> Tensor(a!)
  variants: method
  dispatch:
    CPU: bernoulli_scalar_cpu_
    CUDA: bernoulli_scalar_cuda_

# This out-of-place version isn't used explicitly, but needed by jit.
# There is no default valid on `p` here because it would introduce ambiguity
# with `bernoulli(Tensor self, *, Generator? generator=None)` declaration.
- func: bernoulli.p(Tensor self, float p, *, Generator? generator=None) -> Tensor
  variants: function, method

- func: bilinear(Tensor input1, Tensor input2, Tensor weight, Tensor? bias) -> Tensor

- func: binary_cross_entropy_with_logits(Tensor self, Tensor target, Tensor? weight=None, Tensor? pos_weight=None, int reduction=Mean) -> Tensor
  variants: function

- func: binary_cross_entropy_with_logits_backward(Tensor grad_output, Tensor self, Tensor target, Tensor? weight=None, Tensor? pos_weight=None, int reduction=Mean) -> Tensor
  variants: function

- func: bincount(Tensor self, Tensor? weights=None, int minlength=0) -> Tensor
  variants: function, method
  dispatch:
    CPU: _bincount_cpu
    CUDA: _bincount_cuda

- func: bitwise_not(Tensor self) -> Tensor
  variants: function, method

- func: bitwise_not_(Tensor(a!) self) -> Tensor(a!)
  variants: method

- func: bitwise_not.out(Tensor self, *, Tensor(a!) out) -> Tensor(a!)
  dispatch:
    CPU: bitwise_not_out
    CUDA: bitwise_not_out

- func: blackman_window(int window_length, *, ScalarType? dtype=None, Layout? layout=None, Device? device=None, bool? pin_memory=None) -> Tensor

- func: blackman_window.periodic(int window_length, bool periodic, *, ScalarType? dtype=None, Layout? layout=None, Device? device=None, bool? pin_memory=None) -> Tensor

- func: bmm(Tensor self, Tensor mat2) -> Tensor
  variants: function, method
  dispatch:
    CPU: bmm_cpu
    CUDA: bmm_cuda

- func: bmm.out(Tensor self, Tensor mat2, *, Tensor(a!) out) -> Tensor(a!)
  variants: function
  dispatch:
    CPU: bmm_out_cpu
    CUDA: bmm_out_cuda

- func: broadcast_tensors(Tensor[] tensors) -> Tensor[]
  device_guard: False

- func: cat(Tensor[] tensors, int dim=0) -> Tensor

- func: cat.out(Tensor[] tensors, int dim=0, *, Tensor(a!) out) -> Tensor(a!)

- func: ceil(Tensor self) -> Tensor
  named_guard: False
  variants: function, method

- func: ceil_(Tensor(a!) self) -> Tensor(a!)
  named_guard: False
  variants: function, method
  dispatch:
    CPU: _ceil__cpu
    CUDA: _ceil__cuda

- func: ceil.out(Tensor self, *, Tensor(a!) out) -> Tensor(a!)
  named_guard: False
  dispatch:
    CPU: _ceil_out_cpu
    CUDA: _ceil_out_cuda

- func: chain_matmul(Tensor[] matrices) -> Tensor
  variants: function

- func: chunk(Tensor(a) self, int chunks, int dim=0) -> Tensor(a)[]
  variants: function, method
  device_guard: False
  named_guard: False

- func: clamp(Tensor self, Scalar? min=None, Scalar? max=None) -> Tensor
  named_guard: False
  variants: function, method

- func: clamp_(Tensor(a!) self, Scalar? min=None, Scalar? max=None) -> Tensor(a!)
  named_guard: False
  variants: function, method
  dispatch:
    CPU: _clamp__cpu
    CUDA: _clamp__cuda

- func: clamp.out(Tensor self, Scalar? min=None, Scalar? max=None, *, Tensor(a!) out) -> Tensor(a!)
  named_guard: False
  dispatch:
    CPU: _clamp_out_cpu
    CUDA: _clamp_out_cuda

- func: clamp_max(Tensor self, Scalar max) -> Tensor
  named_guard: False
  variants: function, method

- func: clamp_max_(Tensor(a!) self, Scalar max) -> Tensor(a!)
  named_guard: False
  variants: function, method
  dispatch:
    CPU: _clamp_max__cpu
    CUDA: _clamp_max__cuda

- func: clamp_max.out(Tensor self, Scalar max, *, Tensor(a!) out) -> Tensor(a!)
  named_guard: False
  dispatch:
    CPU: _clamp_max_out_cpu
    CUDA: _clamp_max_out_cuda

- func: clamp_min(Tensor self, Scalar min) -> Tensor
  named_guard: False
  variants: function, method

- func: clamp_min_(Tensor(a!) self, Scalar min) -> Tensor(a!)
  named_guard: False
  variants: function, method
  dispatch:
    CPU: _clamp_min__cpu
    CUDA: _clamp_min__cuda

- func: clamp_min.out(Tensor self, Scalar min, *, Tensor(a!) out) -> Tensor(a!)
  named_guard: False
  dispatch:
    CPU: _clamp_min_out_cpu
    CUDA: _clamp_min_out_cuda

- func: cudnn_is_acceptable(Tensor self) -> bool
  device_guard: False

- func: constant_pad_nd(Tensor self, int[] pad, Scalar value=0) -> Tensor
  variants: function

- func: contiguous(Tensor self, *, MemoryFormat memory_format=contiguous_format) -> Tensor
  variants: method

- func: convolution(Tensor input, Tensor weight, Tensor? bias, int[] stride, int[] padding, int[] dilation, bool transposed, int[] output_padding, int groups) -> Tensor

- func: _convolution(Tensor input, Tensor weight, Tensor? bias, int[] stride, int[] padding, int[] dilation, bool transposed, int[] output_padding, int groups, bool benchmark, bool deterministic, bool cudnn_enabled) -> Tensor

- func: _convolution_nogroup(Tensor input, Tensor weight, Tensor? bias, int[] stride, int[] padding, int[] dilation, bool transposed, int[] output_padding) -> Tensor

- func: _convolution_double_backward(Tensor? ggI, Tensor? ggW, Tensor? ggb, Tensor gO, Tensor weight, Tensor self, int[] stride, int[] padding, int[] dilation, bool transposed, int[] output_padding, int groups, bool benchmark, bool deterministic, bool cudnn_enabled, bool[3] output_mask) -> (Tensor, Tensor, Tensor)

- func: conv1d(Tensor input, Tensor weight, Tensor? bias=None, int[1] stride=1, int[1] padding=0, int[1] dilation=1, int groups=1) -> Tensor

- func: conv2d(Tensor input, Tensor weight, Tensor? bias=None, int[2] stride=1, int[2] padding=0, int[2] dilation=1, int groups=1) -> Tensor

- func: conv3d(Tensor input, Tensor weight, Tensor? bias=None, int[3] stride=1, int[3] padding=0, int[3] dilation=1, int groups=1) -> Tensor

- func: conv_tbc(Tensor self, Tensor weight, Tensor bias, int pad=0) -> Tensor

- func: conv_tbc_backward(Tensor self, Tensor input, Tensor weight, Tensor bias, int pad) -> (Tensor, Tensor, Tensor)

# NB: we inherit the goofy argument order from PyTorch torch.nn.functional
- func: conv_transpose1d(Tensor input, Tensor weight, Tensor? bias=None, int[1] stride=1, int[1] padding=0, int[1] output_padding=0, int groups=1, int[1] dilation=1) -> Tensor

- func: conv_transpose2d.input(Tensor input, Tensor weight, Tensor? bias=None, int[2] stride=1, int[2] padding=0, int[2] output_padding=0, int groups=1, int[2] dilation=1) -> Tensor

- func: conv_transpose3d.input(Tensor input, Tensor weight, Tensor? bias=None, int[3] stride=1, int[3] padding=0, int[3] output_padding=0, int groups=1, int[3] dilation=1) -> Tensor

- func: copy_(Tensor(a!) self, Tensor src, bool non_blocking=False) -> Tensor(a!)
  variants: method
  device_guard: False
  named_guard: False

- func: _copy_from(Tensor self, Tensor dst, bool non_blocking=False) -> Tensor
  dispatch: {}

- func: cos(Tensor self) -> Tensor
  named_guard: False
  variants: function, method

- func: cos_(Tensor(a!) self) -> Tensor(a!)
  named_guard: False
  variants: function, method
  dispatch:
    CPU: _cos__cpu
    CUDA: _cos__cuda

- func: cos.out(Tensor self, *, Tensor(a!) out) -> Tensor(a!)
  named_guard: False
  dispatch:
    CPU: _cos_out_cpu
    CUDA: _cos_out_cuda

- func: cosh(Tensor self) -> Tensor
  named_guard: False
  variants: function, method

- func: cosh_(Tensor(a!) self) -> Tensor(a!)
  named_guard: False
  variants: function, method
  dispatch:
    CPU: _cosh__cpu
    CUDA: _cosh__cuda

- func: cosh.out(Tensor self, *, Tensor(a!) out) -> Tensor(a!)
  named_guard: False
  dispatch:
    CPU: _cosh_out_cpu
    CUDA: _cosh_out_cuda

- func: cosine_embedding_loss(Tensor input1, Tensor input2, Tensor target, float margin=0.0, int reduction=Mean) -> Tensor

- func: cudnn_affine_grid_generator(Tensor theta, int N, int C, int H, int W) -> Tensor grid
  dispatch:
    CUDA: cudnn_affine_grid_generator_forward

# TODO: Why do I have to call this grad?!
- func: cudnn_affine_grid_generator_backward(Tensor grad, int N, int C, int H, int W) -> Tensor grad_theta
  dispatch:
    CUDA: cudnn_affine_grid_generator_backward

- func: cudnn_batch_norm(Tensor input, Tensor weight, Tensor? bias, Tensor? running_mean, Tensor? running_var, bool training, float exponential_average_factor, float epsilon) -> (Tensor, Tensor, Tensor)
  dispatch:
    CUDA: cudnn_batch_norm

# NB: You can only use this if you used cudnn_batch_norm training=True
- func: cudnn_batch_norm_backward(Tensor input, Tensor grad_output, Tensor weight, Tensor? running_mean, Tensor? running_var, Tensor? save_mean, Tensor? save_var, float epsilon) -> (Tensor, Tensor, Tensor)
  dispatch:
    CUDA: cudnn_batch_norm_backward

- func: cudnn_convolution(Tensor self, Tensor weight, Tensor? bias, int[] padding, int[] stride, int[] dilation, int groups, bool benchmark, bool deterministic) -> Tensor
  dispatch:
    CUDA: cudnn_convolution

- func: cudnn_convolution_backward_input(int[] self_size, Tensor grad_output, Tensor weight, int[] padding, int[] stride, int[] dilation, int groups, bool benchmark, bool deterministic) -> Tensor
  dispatch:
    CUDA: cudnn_convolution_backward_input

- func: cudnn_convolution_backward(Tensor self, Tensor grad_output, Tensor weight, int[] padding, int[] stride, int[] dilation, int groups, bool benchmark, bool deterministic, bool[3] output_mask) -> (Tensor, Tensor, Tensor)
  dispatch:
    CUDA: cudnn_convolution_backward

- func: cudnn_convolution_backward_bias(Tensor grad_output) -> Tensor
  dispatch:
    CUDA: cudnn_convolution_backward_bias

- func: cudnn_convolution_backward_weight(int[] weight_size, Tensor grad_output, Tensor self, int[] padding, int[] stride, int[] dilation, int groups, bool benchmark, bool deterministic) -> Tensor
  dispatch:
    CUDA: cudnn_convolution_backward_weight

- func: cudnn_convolution_transpose(Tensor self, Tensor weight, Tensor? bias, int[] padding, int[] output_padding, int[] stride, int[] dilation, int groups, bool benchmark, bool deterministic) -> Tensor
  dispatch:
    CUDA: cudnn_convolution_transpose

# NB: output_padding not strictly needed here, but it's helpful for the float
# backwards
- func: cudnn_convolution_transpose_backward(Tensor self, Tensor grad_output, Tensor weight, int[] padding, int[] output_padding, int[] stride, int[] dilation, int groups, bool benchmark, bool deterministic, bool[3] output_mask) -> (Tensor, Tensor, Tensor)
  dispatch:
    CUDA: cudnn_convolution_transpose_backward

- func: cudnn_convolution_transpose_backward_bias(Tensor grad_output) -> Tensor
  dispatch:
    CUDA: cudnn_convolution_backward_bias

- func: cudnn_convolution_transpose_backward_input(Tensor grad_output, Tensor weight, int[] padding, int[] stride, int[] dilation, int groups, bool benchmark, bool deterministic) -> Tensor
  dispatch:
    CUDA: cudnn_convolution_transpose_backward_input

- func: cudnn_convolution_transpose_backward_weight(int[] weight_size, Tensor grad_output, Tensor self, int[] padding, int[] stride, int[] dilation, int groups, bool benchmark, bool deterministic) -> Tensor
  dispatch:
    CUDA: cudnn_convolution_transpose_backward_weight

# NB: input is special cased in a way I don't quite understand
- func: cudnn_grid_sampler(Tensor self, Tensor grid) -> Tensor output
  dispatch:
    CUDA: cudnn_grid_sampler_forward

- func: cudnn_grid_sampler_backward(Tensor self, Tensor grid, Tensor grad_output) -> (Tensor grad_self, Tensor grad_grid)
  dispatch:
    CUDA: cudnn_grid_sampler_backward

- func: cumsum(Tensor self, int dim, *, ScalarType? dtype=None) -> Tensor
  variants: function, method

- func: cumsum.out(Tensor self, int dim, *, ScalarType? dtype=None, Tensor(a!) out) -> Tensor(a!)

- func: cumprod(Tensor self, int dim, *, ScalarType? dtype=None) -> Tensor
  variants: function, method

- func: cumprod.out(Tensor self, int dim, *, ScalarType? dtype=None, Tensor(a!) out) -> Tensor(a!)

- func: ctc_loss.intlist(Tensor log_probs, Tensor targets, int[] input_lengths, int[] target_lengths, int blank=0, int reduction=Mean, bool zero_infinity=False) -> Tensor

# convenience function that converts to intlists for you
- func: ctc_loss.Tensor(Tensor log_probs, Tensor targets, Tensor input_lengths, Tensor target_lengths, int blank=0, int reduction=Mean, bool zero_infinity=False) -> Tensor

- func: _ctc_loss(Tensor log_probs, Tensor targets, int[] input_lengths, int[] target_lengths, int blank=0, bool zero_infinity=False) -> (Tensor, Tensor)
  dispatch:
    CPU:  ctc_loss_cpu
    CUDA: ctc_loss_gpu

- func: _ctc_loss_backward(Tensor grad, Tensor log_probs, Tensor targets, int[] input_lengths, int[] target_lengths, Tensor neg_log_likelihood, Tensor log_alpha, int blank, bool zero_infinity=False) -> Tensor
  dispatch:
    CPU: ctc_loss_backward_cpu
    CUDA: ctc_loss_backward_gpu

- func: det(Tensor self) -> Tensor
  variants: function, method

- func: diag_embed(Tensor self, int offset=0, int dim1=-2, int dim2=-1) -> Tensor
  variants: function, method

- func: diagflat(Tensor self, int offset=0) -> Tensor
  variants: function, method

- func: diagonal(Tensor(a) self, int offset=0, int dim1=0, int dim2=1) -> Tensor(a)
  variants: function, method

- func: fill_diagonal_(Tensor(a!) self, Scalar fill_value, bool wrap=False) -> Tensor(a!)
  variants: method

- func: div.Tensor(Tensor self, Tensor other) -> Tensor
  variants: function, method
  named_guard: False

- func: div_.Tensor(Tensor(a!) self, Tensor other) -> Tensor(a!)
  variants: method
  named_guard: False

<<<<<<< HEAD
- func: div.out(Tensor self, Tensor other, *, Tensor(a!) out) -> Tensor(a!)
=======
- func: div(Tensor self, Tensor other, *, Tensor(a!) out) -> Tensor(a!)
  named_guard: False
>>>>>>> 9130ab38

# For C++ only, until we have conversion from C++ numbers to Tensor
- func: div.Scalar(Tensor self, Scalar other) -> Tensor
  variants: function, method
  named_guard: False

- func: div_.Scalar(Tensor(a!) self, Scalar other) -> Tensor(a!)
  variants: method
  named_guard: False

- func: dot(Tensor self, Tensor tensor) -> Tensor
  variants: function, method
  dispatch:
    CPU: legacy::cpu::_th_dot
    CUDA: legacy::cuda::_th_dot

- func: dot.out(Tensor self, Tensor tensor, *, Tensor(a!) out) -> Tensor(a!)

- func: einsum(str equation, Tensor[] tensors) -> Tensor

- func: embedding(Tensor weight, Tensor indices, int padding_idx=-1, bool scale_grad_by_freq=False, bool sparse=False) -> Tensor

- func: embedding_backward(Tensor grad, Tensor indices, int num_weights, int padding_idx, bool scale_grad_by_freq, bool sparse) -> Tensor

- func: embedding_dense_backward(Tensor grad_output, Tensor indices, int num_weights, int padding_idx, bool scale_grad_by_freq) -> Tensor
  dispatch:
    CPU: embedding_dense_backward_cpu
    CUDA: embedding_dense_backward_cuda

- func: embedding_renorm_(Tensor(a!) self, Tensor indices, float max_norm, float norm_type) -> Tensor(a!)
  dispatch:
    CPU: embedding_renorm_cpu_
    CUDA: embedding_renorm_cuda_

- func: embedding_sparse_backward(Tensor grad, Tensor indices, int num_weights, int padding_idx, bool scale_grad_by_freq) -> Tensor

# NOTE [ embedding_bag Native Functions ]
# The `_embedding_bag.*` variants assume that input tensors except for `weight`,
# e.g. `indices` and `offsets` (and `offset2bag`), are contiguous.
# We really only need to enforce this for `_embedding_bag` (the forward) because
# the backward inputs are the same as forward ones.
# The above `embedding_bag` wrapper is created to achieve this, e.g.,
# applying indices = indices.contiguous().
# The backward functions apply a check that these input tensors are contiguous.

- func: embedding_bag(Tensor weight, Tensor indices, Tensor offsets, bool scale_grad_by_freq=False, int mode=0, bool sparse=False, Tensor? per_sample_weights=None) -> (Tensor, Tensor, Tensor, Tensor)

- func: _embedding_bag(Tensor weight, Tensor indices, Tensor offsets, bool scale_grad_by_freq=False, int mode=0, bool sparse=False, Tensor? per_sample_weights=None) -> (Tensor, Tensor, Tensor, Tensor)
  dispatch:
    CPU: _embedding_bag_cpu
    CUDA: _embedding_bag_cuda

- func: _embedding_bag_backward(Tensor grad, Tensor indices, Tensor offsets, Tensor offset2bag, Tensor bag_size, Tensor maximum_indices, int num_weights, bool scale_grad_by_freq, int mode, bool sparse, Tensor? per_sample_weights) -> Tensor

- func: _embedding_bag_sparse_backward(Tensor grad, Tensor indices, Tensor offsets, Tensor offset2bag, Tensor bag_size, int num_weights, bool scale_grad_by_freq, int mode, Tensor? per_sample_weights) -> Tensor

- func: _embedding_bag_dense_backward(Tensor grad, Tensor indices, Tensor offsets, Tensor offset2bag, Tensor bag_size, Tensor maximum_indices, int num_weights, bool scale_grad_by_freq, int mode, Tensor? per_sample_weights) -> Tensor
  dispatch:
    CPU: _embedding_bag_dense_backward_cpu
    CUDA: _embedding_bag_dense_backward_cuda

- func: _embedding_bag_per_sample_weights_backward(Tensor grad, Tensor weight, Tensor indices, Tensor offsets, Tensor offset2bag, int mode) -> Tensor
  dispatch:
    CPU: _embedding_bag_per_sample_weights_backward_cpu
    CUDA: _embedding_bag_per_sample_weights_backward_cuda

- func: empty.names(int[] size, *, Dimname[]? names, ScalarType? dtype=None, Layout? layout=None, Device? device=None, bool? pin_memory=None) -> Tensor

- func: empty.memory_format(int[] size, *, ScalarType? dtype=None, Layout? layout=None, Device? device=None, bool? pin_memory=None, MemoryFormat? memory_format=None) -> Tensor
  dispatch:
    CPU: empty_cpu
    CUDA: empty_cuda
    MkldnnCPU: empty_mkldnn
    SparseCPU: empty_sparse
    SparseCUDA: empty_sparse

- func: _empty_affine_quantized(int[] size, *, ScalarType? dtype=None, Layout? layout=None, Device? device=None, bool? pin_memory=None, float scale=1, int zero_point=0, MemoryFormat? memory_format=contiguous_format) -> Tensor
  dispatch:
    QuantizedCPU: empty_affine_quantized_cpu

- func: resize_(Tensor(a!) self, int[] size) -> Tensor(a!)
  variants: method
  device_guard: False
  dispatch:
    CPU: resize_cpu_
    CUDA: resize_cuda_

- func: empty.out(int[] size, *, MemoryFormat? memory_format=None, Tensor(a!) out) -> Tensor(a!)
  device_guard: False

- func: empty_like(Tensor self) -> Tensor
  device_guard: False

- func: empty_like.dtype(Tensor self, *, ScalarType dtype, Layout layout, Device device, bool pin_memory=False, MemoryFormat? memory_format=contiguous_format) -> Tensor
  device_guard: False

- func: empty_strided(int[] size, int[] stride, *, ScalarType? dtype=None, Layout? layout=None, Device? device=None, bool? pin_memory=None) -> Tensor
  dispatch:
    CPU: empty_strided_cpu
    CUDA: empty_strided_cuda

- func: erf(Tensor self) -> Tensor
  named_guard: False
  variants: function, method

- func: erf_(Tensor(a!) self) -> Tensor(a!)
  named_guard: False
  variants: function, method
  dispatch:
    CPU: _erf__cpu
    CUDA: _erf__cuda

- func: erf.out(Tensor self, *, Tensor(a!) out) -> Tensor(a!)
  named_guard: False
  dispatch:
    CPU: _erf_out_cpu
    CUDA: _erf_out_cuda

- func: erfc(Tensor self) -> Tensor
  named_guard: False
  variants: function, method

- func: erfc_(Tensor(a!) self) -> Tensor(a!)
  named_guard: False
  variants: function, method
  dispatch:
    CPU: _erfc__cpu
    CUDA: _erfc__cuda

- func: erfc.out(Tensor self, *, Tensor(a!) out) -> Tensor(a!)
  named_guard: False
  dispatch:
    CPU: _erfc_out_cpu
    CUDA: _erfc_out_cuda

- func: exp(Tensor self) -> Tensor
  named_guard: False
  variants: function, method

- func: exp_(Tensor(a!) self) -> Tensor(a!)
  named_guard: False
  variants: function, method
  dispatch:
    CPU: _exp__cpu
    CUDA: _exp__cuda

- func: exp.out(Tensor self, *, Tensor(a!) out) -> Tensor(a!)
  named_guard: False
  dispatch:
    CPU: _exp_out_cpu
    CUDA: _exp_out_cuda

- func: expm1(Tensor self) -> Tensor
  named_guard: False
  variants: function, method

- func: expm1_(Tensor(a!) self) -> Tensor(a!)
  named_guard: False
  variants: function, method
  dispatch:
    CPU: _expm1__cpu
    CUDA: _expm1__cuda

- func: expm1.out(Tensor self, *, Tensor(a!) out) -> Tensor(a!)
  named_guard: False
  dispatch:
    CPU: _expm1_out_cpu
    CUDA: _expm1_out_cuda

- func: expand(Tensor(a) self, int[] size, *, bool implicit=False) -> Tensor(a)
  variants: method  # This is method-only to match the previous tensor API. In the future we could make this a function too.
  device_guard: False

- func: expand_as(Tensor self, Tensor other) -> Tensor
  variants: method  # This is method-only to match the previous tensor API. In the future we could make this a function too.
  device_guard: False

- func: eye(int n, *, ScalarType? dtype=None, Layout? layout=None, Device? device=None, bool? pin_memory=None) -> Tensor

- func: eye.m(int n, int m, *, ScalarType? dtype=None, Layout? layout=None, Device? device=None, bool? pin_memory=None) -> Tensor

- func: eye.out(int n, *, Tensor(a!) out) -> Tensor(a!)
  dispatch:
    CPU: eye_out_cpu
    CUDA: eye_out_cuda

- func: eye.out_m(int n, int m, *, Tensor(a!) out) -> Tensor(a!)
  dispatch:
    CPU: eye_out_cpu
    CUDA: eye_out_cuda

- func: flatten(Tensor self, int start_dim=0, int end_dim=-1) -> Tensor
  variants: function, method

- func: fill_.Scalar(Tensor(a!) self, Scalar value) -> Tensor(a!)
  named_guard: False
  variants: function, method

- func: fill_.Tensor(Tensor(a!) self, Tensor value) -> Tensor(a!)
  named_guard: False
  variants: function, method

- func: floor(Tensor self) -> Tensor
  named_guard: False
  variants: function, method

- func: floor_(Tensor(a!) self) -> Tensor(a!)
  named_guard: False
  variants: function, method
  dispatch:
    CPU: _floor__cpu
    CUDA: _floor__cuda

- func: floor.out(Tensor self, *, Tensor(a!) out) -> Tensor(a!)
  named_guard: False
  dispatch:
    CPU: _floor_out_cpu
    CUDA: _floor_out_cuda

- func: frac(Tensor self) -> Tensor
  named_guard: False
  variants: function, method

- func: frac_(Tensor(a!) self) -> Tensor(a!)
  named_guard: False
  variants: function, method
  dispatch:
    CPU: _frac__cpu
    CUDA: _frac__cuda

- func: frac.out(Tensor self, *, Tensor(a!) out) -> Tensor(a!)
  named_guard: False
  dispatch:
    CPU: _frac_out_cpu
    CUDA: _frac_out_cuda

- func: full(int[] size, Scalar fill_value, *, ScalarType? dtype=None, Layout? layout=None, Device? device=None, bool? pin_memory=None) -> Tensor

- func: full.out(int[] size, Scalar fill_value, *, Tensor(a!) out) -> Tensor(a!)

- func: full_like(Tensor self, Scalar fill_value) -> Tensor

- func: full_like.dtype(Tensor self, Scalar fill_value, *, ScalarType dtype, Layout layout, Device device, bool pin_memory=False) -> Tensor

- func: from_file(str filename, bool? shared=None, int? size=0, *, ScalarType? dtype=None, Layout? layout=None, Device? device=None, bool? pin_memory=None) -> Tensor
  dispatch:
    CPU: from_file

# NOTE [ grid_sampler Native Functions ]
# `grid_sampler` does all the shape checking and then dispatches to one of
# `cudnn_grid_sampler`, `grid_sampler_2d`, or `grid_sampler_3d`, each of which
# has the corresponding backward defined as native functions as well. Therefore,
# in these functions and their backwards, no more shape checking is done.
#
# Additionally, arguments `padding_mode` and `interpolation_mode` are cast to
# enums defined in `native/GridSampler.h`. `cudnn_grid_sampler` doesn't take in
# `interpolation_mode` because it only supports Bilinear interpolation mode.
- func: grid_sampler(Tensor input, Tensor grid, int interpolation_mode, int padding_mode) -> Tensor

- func: grid_sampler_2d(Tensor input, Tensor grid, int interpolation_mode, int padding_mode) -> Tensor
  dispatch:
    CPU: grid_sampler_2d_cpu
    CUDA: grid_sampler_2d_cuda

- func: grid_sampler_2d_backward(Tensor grad_output, Tensor input, Tensor grid, int interpolation_mode, int padding_mode) -> (Tensor, Tensor)
  dispatch:
    CPU: grid_sampler_2d_backward_cpu
    CUDA: grid_sampler_2d_backward_cuda

- func: grid_sampler_3d(Tensor input, Tensor grid, int interpolation_mode, int padding_mode) -> Tensor
  dispatch:
    CPU: grid_sampler_3d_cpu
    CUDA: grid_sampler_3d_cuda

- func: grid_sampler_3d_backward(Tensor grad_output, Tensor input, Tensor grid, int interpolation_mode, int padding_mode) -> (Tensor, Tensor)
  dispatch:
    CPU: grid_sampler_3d_backward_cpu
    CUDA: grid_sampler_3d_backward_cuda

- func: hann_window(int window_length, *, ScalarType? dtype=None, Layout? layout=None, Device? device=None, bool? pin_memory=None) -> Tensor

- func: hann_window.periodic(int window_length, bool periodic, *, ScalarType? dtype=None, Layout? layout=None, Device? device=None, bool? pin_memory=None) -> Tensor

- func: hamming_window(int window_length, *, ScalarType? dtype=None, Layout? layout=None, Device? device=None, bool? pin_memory=None) -> Tensor

- func: hamming_window.periodic(int window_length, bool periodic, *, ScalarType? dtype=None, Layout? layout=None, Device? device=None, bool? pin_memory=None) -> Tensor

- func: hamming_window.periodic_alpha(int window_length, bool periodic, float alpha, *, ScalarType? dtype=None, Layout? layout=None, Device? device=None, bool? pin_memory=None) -> Tensor

- func: hamming_window.periodic_alpha_beta(int window_length, bool periodic, float alpha, float beta, *, ScalarType? dtype=None, Layout? layout=None, Device? device=None, bool? pin_memory=None) -> Tensor

- func: hinge_embedding_loss(Tensor self, Tensor target, float margin=1.0, int reduction=Mean) -> Tensor

- func: ger(Tensor self, Tensor vec2) -> Tensor
  variants: function, method
  dispatch:
    CPU: legacy::cpu::_th_ger
    CUDA: legacy::cuda::_th_ger

- func: ger.out(Tensor self, Tensor vec2, *, Tensor(a!) out) -> Tensor(a!)
  dispatch:
    CPU: legacy::cpu::_th_ger_out
    CUDA: legacy::cuda::_th_ger_out

- func: group_norm(Tensor input, int num_groups, Tensor? weight=None, Tensor? bias=None, float eps=1e-05, bool cudnn_enabled=True) -> Tensor

# FFT

- func: fft(Tensor self, int signal_ndim, bool normalized=False) -> Tensor
  variants: function, method

- func: ifft(Tensor self, int signal_ndim, bool normalized=False) -> Tensor
  variants: function, method

- func: rfft(Tensor self, int signal_ndim, bool normalized=False, bool onesided=True) -> Tensor
  variants: function, method

- func: irfft(Tensor self, int signal_ndim, bool normalized=False, bool onesided=True, int[] signal_sizes=[]) -> Tensor
  variants: function, method

- func: _fft_with_size(Tensor self, int signal_ndim, bool complex_input, bool complex_output, bool inverse, int[] checked_signal_sizes, bool normalized, bool onesided, int[] output_sizes) -> Tensor
  variants: function
  dispatch:
    CPU: _fft_mkl
    CUDA: _fft_cufft

- func: _cufft_get_plan_cache_size(int device_index) -> int

- func: _cufft_get_plan_cache_max_size(int device_index) -> int

- func: _cufft_set_plan_cache_max_size(int device_index, int max_size) -> void

- func: _cufft_clear_plan_cache(int device_index) -> void

- func: index(Tensor self, Tensor?[] indices) -> Tensor
  variants: function, method
  # NB: This function is special-cased in tools/autograd/gen_variable_type.py

- func: index_copy_(Tensor(a!) self, int dim, Tensor index, Tensor source) -> Tensor(a!)
  variants: method

- func: index_copy(Tensor self, int dim, Tensor index, Tensor source) -> Tensor
  variants: function, method

- func: index_put_(Tensor(a!) self, Tensor?[] indices, Tensor values, bool accumulate=False) -> Tensor(a!)
  variants: function, method

- func: index_put(Tensor self, Tensor?[] indices, Tensor values, bool accumulate=False) -> Tensor
  variants: function, method

- func: _index_put_impl_(Tensor(a!) self, Tensor?[] indices, Tensor values, bool accumulate=False, bool unsafe=False) -> Tensor(a!)
  variants: function

- func: instance_norm(Tensor input, Tensor? weight, Tensor? bias, Tensor? running_mean, Tensor? running_var, bool use_input_stats, float momentum, float eps, bool cudnn_enabled) -> Tensor
  variants: function

- func: inverse(Tensor self) -> Tensor
  variants: function, method

- func: inverse.out(Tensor self, *, Tensor(a!) out) -> Tensor(a!)

- func: _inverse_helper(Tensor self) -> Tensor
  variants: function
  dispatch:
    CPU: _inverse_helper_cpu
    CUDA: _inverse_helper_cuda

- func: isclose(Tensor self, Tensor other, float rtol=1e-05, float atol=1e-08, bool equal_nan=False) -> Tensor
  variants: function, method

- func: isnan(Tensor self) -> Tensor
  variants: function
  device_guard: False

- func: is_distributed(Tensor self) -> bool
  variants: function, method
  device_guard: False

- func: is_floating_point(Tensor self) -> bool
  variants: function, method
  device_guard: False
  named_guard: False

- func: is_complex(Tensor self) -> bool
  variants: function, method
  device_guard: False
  named_guard: False

- func: is_nonzero(Tensor self) -> bool
  variants: function, method
  device_guard: False
  named_guard: False

- func: is_same_size(Tensor self, Tensor other) -> bool
  variants: function, method
  device_guard: False
  named_guard: False

- func: is_signed(Tensor self) -> bool
  variants: function, method
  device_guard: False
  named_guard: False

- func: kl_div(Tensor self, Tensor target, int reduction=Mean) -> Tensor

- func: kl_div_backward(Tensor grad_output, Tensor self, Tensor target, int reduction=Mean) -> Tensor
  dispatch:
    CPU: kl_div_backward_cpu
    CUDA: kl_div_backward_cuda

- func: kthvalue(Tensor self, int k, int dim=-1, bool keepdim=False) -> (Tensor values, Tensor indices)
  variants: function, method

- func: kthvalue.values(Tensor self, int k, int dim=-1, bool keepdim=False, *, Tensor(a!) values, Tensor(b!) indices) -> (Tensor(a!) values, Tensor(b!) indices)
  dispatch:
    CPU: kthvalue_out_cpu
    CUDA: kthvalue_out_cuda

- func: layer_norm(Tensor input, int[] normalized_shape, Tensor? weight=None, Tensor? bias=None, float eps=1e-05, bool cudnn_enable=True) -> Tensor

- func: native_layer_norm(Tensor input, Tensor? weight, Tensor? bias, int M, int N, float eps) -> (Tensor, Tensor, Tensor)
  dispatch:
    CPU: layer_norm_cpu

- func: native_layer_norm_backward(Tensor grad_out, Tensor input, Tensor mean, Tensor rstd, Tensor? weight, int M, int N, bool[3] output_mask) -> (Tensor, Tensor, Tensor)
  dispatch:
    CPU: layer_norm_backward_cpu

- func: native_layer_norm_double_backward(Tensor? ggI, Tensor? ggW, Tensor? ggb, Tensor gO, Tensor input, Tensor mean, Tensor rstd, Tensor? weight, int M, int N, bool[3] output_mask) -> (Tensor, Tensor, Tensor)
  dispatch:
    CPU: layer_norm_double_backward_cpu

- func: linear(Tensor input, Tensor weight, Tensor? bias=None) -> Tensor
  python_module: nn

- func: mkldnn_linear(Tensor input, Tensor weight, Tensor? bias=None) -> Tensor
  python_module: nn
  dispatch:
    MkldnnCPU: mkldnn_linear

- func: fbgemm_linear_int8_weight(Tensor input, Tensor weight, Tensor packed, Tensor col_offsets, Scalar weight_scale, Scalar weight_zero_point, Tensor bias) -> Tensor

- func: fbgemm_linear_quantize_weight(Tensor input) -> (Tensor, Tensor, float, int)

- func: fbgemm_pack_gemm_matrix_fp16(Tensor input) -> Tensor

- func: fbgemm_linear_fp16_weight(Tensor input, Tensor packed_weight, Tensor bias) -> Tensor

- func: fbgemm_pack_quantized_matrix(Tensor input, int K, int N) -> Tensor

- func: fbgemm_is_cpu_supported() -> bool

- func: linspace(Scalar start, Scalar end, int steps=100, *, ScalarType? dtype=None, Layout? layout=None, Device? device=None, bool? pin_memory=None) -> Tensor

- func: linspace.out(Scalar start, Scalar end, int steps=100, *, Tensor(a!) out) -> Tensor(a!)
  dispatch:
    CPU: linspace_cpu_out
    CUDA: linspace_cuda_out

- func: log(Tensor self) -> Tensor
  named_guard: False
  variants: function, method

- func: log_(Tensor(a!) self) -> Tensor(a!)
  named_guard: False
  variants: function, method
  dispatch:
    CPU: _log__cpu
    CUDA: _log__cuda

- func: log.out(Tensor self, *, Tensor(a!) out) -> Tensor(a!)
  named_guard: False
  dispatch:
    CPU: _log_out_cpu
    CUDA: _log_out_cuda

- func: log10(Tensor self) -> Tensor
  named_guard: False
  variants: function, method

- func: log10_(Tensor(a!) self) -> Tensor(a!)
  named_guard: False
  variants: function, method
  dispatch:
    CPU: _log10__cpu
    CUDA: _log10__cuda

- func: log10.out(Tensor self, *, Tensor(a!) out) -> Tensor(a!)
  named_guard: False
  dispatch:
    CPU: _log10_out_cpu
    CUDA: _log10_out_cuda

- func: log1p(Tensor self) -> Tensor
  named_guard: False
  variants: function, method

- func: log1p_(Tensor(a!) self) -> Tensor(a!)
  named_guard: False
  variants: function, method
  dispatch:
    CPU: _log1p__cpu
    CUDA: _log1p__cuda
    SparseCPU: log1p_sparse_
    SparseCUDA: log1p_sparse_

- func: log1p.out(Tensor self, *, Tensor(a!) out) -> Tensor(a!)
  named_guard: False
  dispatch:
    CPU: _log1p_out_cpu
    CUDA: _log1p_out_cuda
    SparseCPU: log1p_out_sparse
    SparseCUDA: log1p_out_sparse

- func: log2(Tensor self) -> Tensor
  named_guard: False
  variants: function, method

- func: log2_(Tensor(a!) self) -> Tensor(a!)
  named_guard: False
  variants: function, method
  dispatch:
    CPU: _log2__cpu
    CUDA: _log2__cuda

- func: log2.out(Tensor self, *, Tensor(a!) out) -> Tensor(a!)
  named_guard: False
  dispatch:
    CPU: _log2_out_cpu
    CUDA: _log2_out_cuda

- func: logdet(Tensor self) -> Tensor
  variants: function, method

- func: logspace(Scalar start, Scalar end, int steps=100, float base=10.0, *, ScalarType? dtype=None, Layout? layout=None, Device? device=None, bool? pin_memory=None) -> Tensor

- func: logspace.out(Scalar start, Scalar end, int steps=100, float base=10.0, *, Tensor(a!) out) -> Tensor(a!)
  dispatch:
    CPU: logspace_cpu_out
    CUDA: logspace_cuda_out

# log_softmax allows positional dtype, unlike most operators, because kwonly is BC-breaking when loading jit models.
- func: log_softmax(Tensor self, int dim, ScalarType? dtype=None) -> Tensor
  variants: function, method

- func: _log_softmax(Tensor self, int dim, bool half_to_float) -> Tensor
  dispatch:
    CPU: log_softmax_cpu
    CUDA: log_softmax_cuda

- func: _log_softmax_backward_data(Tensor grad_output, Tensor output, int dim, Tensor self) -> Tensor
  dispatch:
    CPU: log_softmax_backward_cpu
    CUDA: log_softmax_backward_cuda

- func: logsumexp(Tensor self, int[1] dim, bool keepdim=False) -> Tensor
  variants: function, method

- func: logsumexp.out(Tensor self, int[1] dim, bool keepdim=False, *, Tensor(a!) out) -> Tensor(a!)

- func: margin_ranking_loss(Tensor input1, Tensor input2, Tensor target, float margin=0.0, int reduction=Mean) -> Tensor

- func: matmul(Tensor self, Tensor other) -> Tensor
  variants: function, method

- func: matmul.out(Tensor self, Tensor other, *, Tensor(a!) out) -> Tensor(a!)

- func: matrix_rank.tol(Tensor self, float tol, bool symmetric=False) -> Tensor

- func: matrix_rank(Tensor self, bool symmetric=False) -> Tensor

- func: matrix_power(Tensor self, int n) -> Tensor
  variants: function, method

- func: max.dim(Tensor self, int dim, bool keepdim=False) -> (Tensor values, Tensor indices)
  variants: function, method

- func: max.dim_max(Tensor self, int dim, bool keepdim=False, *, Tensor(a!) max, Tensor(b!) max_values) -> (Tensor(a!) values, Tensor(b!) indices)

- func: max_values(Tensor self, int[1] dim, bool keepdim=False) -> Tensor
  variants: function, method

# Return: (Tensor output, Tensor indices)
- func: max_pool1d_with_indices(Tensor self, int[1] kernel_size, int[1] stride=[], int[1] padding=0, int[1] dilation=1, bool ceil_mode=False) -> (Tensor, Tensor)

- func: max_pool1d(Tensor self, int[1] kernel_size, int[1] stride=[], int[1] padding=0, int[1] dilation=1, bool ceil_mode=False) -> Tensor

- func: max_pool2d(Tensor self, int[2] kernel_size, int[2] stride=[], int[2] padding=0, int[2] dilation=1, bool ceil_mode=False) -> Tensor

- func: mkldnn_max_pool2d(Tensor self, int[2] kernel_size, int[2] stride=[], int[2] padding=0, int[2] dilation=1, bool ceil_mode=False) -> Tensor
  requires_tensor: True
  dispatch:
    MkldnnCPU: mkldnn_max_pool2d

- func: quantized_max_pool2d(Tensor self, int[2] kernel_size, int[2] stride=[], int[2] padding=0, int[2] dilation=1) -> Tensor
  requires_tensor: True
  dispatch:
    QuantizedCPU: quantized_max_pool2d

- func: max_pool3d(Tensor self, int[3] kernel_size, int[3] stride=[], int[3] padding=0, int[3] dilation=1, bool ceil_mode=False) -> Tensor

- func: mean(Tensor self, *, ScalarType? dtype=None) -> Tensor
  variants: function, method

- func: mean.dim(Tensor self, int[1] dim, bool keepdim=False, *, ScalarType? dtype=None) -> Tensor
  variants: function, method

- func: mean.out(Tensor self, int[1] dim, bool keepdim=False, *, ScalarType? dtype=None, Tensor(a!) out) -> Tensor(a!)

- func: median.dim(Tensor self, int dim, bool keepdim=False) -> (Tensor values, Tensor indices)
  variants: function, method

- func: median.dim_values(Tensor self, int dim, bool keepdim=False, *, Tensor(a!) values, Tensor(b!) indices) -> (Tensor(a!) values, Tensor(b!) indices)

- func: min.dim(Tensor self, int dim, bool keepdim=False) -> (Tensor values, Tensor indices)
  variants: function, method

- func: min.dim_min(Tensor self, int dim, bool keepdim=False, *, Tensor(a!) min, Tensor(b!) min_indices) -> (Tensor(a!) values, Tensor(b!) indices)

- func: min_values(Tensor self, int[1] dim, bool keepdim=False) -> Tensor
  variants: function, method

- func: mkldnn_convolution(Tensor self, Tensor weight, Tensor? bias, int[] padding, int[] stride, int[] dilation, int groups) -> Tensor

- func: mkldnn_convolution_backward_input(int[] self_size, Tensor grad_output, Tensor weight, int[] padding, int[] stride, int[] dilation, int groups, bool bias_defined) -> Tensor

- func: mkldnn_convolution_backward_weights(int[] weight_size, Tensor grad_output, Tensor self, int[] padding, int[] stride, int[] dilation, int groups, bool bias_defined) -> (Tensor, Tensor)

- func: mkldnn_convolution_backward(Tensor self, Tensor grad_output, Tensor weight, int[] padding, int[] stride, int[] dilation, int groups, bool[3] output_mask) -> (Tensor, Tensor, Tensor)

- func: miopen_batch_norm(Tensor input, Tensor weight, Tensor? bias, Tensor? running_mean, Tensor? running_var, bool training, float exponential_average_factor, float epsilon) -> (Tensor, Tensor, Tensor)
  dispatch:
    CUDA: miopen_batch_norm

- func: miopen_batch_norm_backward(Tensor input, Tensor grad_output, Tensor weight, Tensor? running_mean, Tensor? running_var, Tensor? save_mean, Tensor? save_var, float epsilon) -> (Tensor, Tensor, Tensor)
  dispatch:
    CUDA: miopen_batch_norm_backward

- func: miopen_convolution(Tensor self, Tensor weight, Tensor? bias, int[] padding, int[] stride, int[] dilation, int groups, bool benchmark, bool deterministic) -> Tensor
  dispatch:
    CUDA: miopen_convolution

- func: miopen_convolution_backward_input(int[] self_size, Tensor grad_output, Tensor weight, int[] padding, int[] stride, int[] dilation, int groups, bool benchmark, bool deterministic) -> Tensor
  dispatch:
    CUDA: miopen_convolution_backward_input

- func: miopen_convolution_backward(Tensor self, Tensor grad_output, Tensor weight, int[] padding, int[] stride, int[] dilation, int groups, bool benchmark, bool deterministic, bool[3] output_mask) -> (Tensor, Tensor, Tensor)
  dispatch:
    CUDA: miopen_convolution_backward

- func: miopen_convolution_backward_bias(Tensor grad_output) -> Tensor
  dispatch:
    CUDA: miopen_convolution_backward_bias

- func: miopen_convolution_backward_weight(int[] weight_size, Tensor grad_output, Tensor self, int[] padding, int[] stride, int[] dilation, int groups, bool benchmark, bool deterministic) -> Tensor
  dispatch:
    CUDA: miopen_convolution_backward_weight

- func: miopen_convolution_transpose(Tensor self, Tensor weight, Tensor? bias, int[] padding, int[] output_padding, int[] stride, int[] dilation, int groups, bool benchmark, bool deterministic) -> Tensor
  dispatch:
    CUDA: miopen_convolution_transpose

# NB: output_padding not strictly needed here, but it's helpful for the float
# backwards
- func: miopen_convolution_transpose_backward(Tensor self, Tensor grad_output, Tensor weight, int[] padding, int[] output_padding, int[] stride, int[] dilation, int groups, bool benchmark, bool deterministic, bool[3] output_mask) -> (Tensor, Tensor, Tensor)
  dispatch:
    CUDA: miopen_convolution_transpose_backward

- func: miopen_convolution_transpose_backward_input(Tensor grad_output, Tensor weight, int[] padding, int[] stride, int[] dilation, int groups, bool benchmark, bool deterministic) -> Tensor
  dispatch:
    CUDA: miopen_convolution_transpose_backward_input

- func: miopen_convolution_transpose_backward_weight(int[] weight_size, Tensor grad_output, Tensor self, int[] padding, int[] stride, int[] dilation, int groups, bool benchmark, bool deterministic) -> Tensor
  dispatch:
    CUDA: miopen_convolution_transpose_backward_weight

- func: miopen_depthwise_convolution(Tensor self, Tensor weight, Tensor? bias, int[] padding, int[] stride, int[] dilation, int groups, bool benchmark, bool deterministic) -> Tensor
  dispatch:
    CUDA: miopen_depthwise_convolution

- func: miopen_depthwise_convolution_backward_input(int[] self_size, Tensor grad_output, Tensor weight, int[] padding, int[] stride, int[] dilation, int groups, bool benchmark, bool deterministic) -> Tensor
  dispatch:
    CUDA: miopen_depthwise_convolution_backward_input

- func: miopen_depthwise_convolution_backward(Tensor self, Tensor grad_output, Tensor weight, int[] padding, int[] stride, int[] dilation, int groups, bool benchmark, bool deterministic, bool[3] output_mask) -> (Tensor, Tensor, Tensor)
  dispatch:
    CUDA: miopen_depthwise_convolution_backward

- func: miopen_depthwise_convolution_backward_weight(int[] weight_size, Tensor grad_output, Tensor self, int[] padding, int[] stride, int[] dilation, int groups, bool benchmark, bool deterministic) -> Tensor
  dispatch:
    CUDA: miopen_depthwise_convolution_backward_weight

- func: miopen_rnn(Tensor input, Tensor[] weight, int weight_stride0, Tensor hx, Tensor? cx, int mode, int hidden_size, int num_layers, bool batch_first, float dropout, bool train, bool bidirectional, int[] batch_sizes, Tensor? dropout_state) -> (Tensor, Tensor, Tensor, Tensor, Tensor)
  dispatch:
    CUDA: miopen_rnn

- func: miopen_rnn_backward(Tensor input, Tensor[] weight, int weight_stride0, Tensor weight_buf, Tensor hx, Tensor? cx, Tensor output, Tensor? grad_output, Tensor? grad_hy, Tensor? grad_cy, int mode, int hidden_size, int num_layers, bool batch_first, float dropout, bool train, bool bidirectional, int[] batch_sizes, Tensor? dropout_state, Tensor reserve, bool[4] output_mask) -> (Tensor, Tensor, Tensor, Tensor[])
  dispatch:
    CUDA: miopen_rnn_backward

- func: mm(Tensor self, Tensor mat2) -> Tensor
  variants: function, method
  dispatch:
    CPU: legacy::cpu::_th_mm
    CUDA: legacy::cuda::_th_mm
    SparseCPU: _sparse_mm
    SparseCUDA: _sparse_mm

- func: mm.out(Tensor self, Tensor mat2, *, Tensor(a!) out) -> Tensor(a!)
  dispatch:
    CPU: legacy::cpu::_th_mm_out
    CUDA: legacy::cuda::_th_mm_out
    SparseCPU: _sparse_mm_out
    SparseCUDA: _sparse_mm_out

- func: _sparse_mm(Tensor sparse, Tensor dense) -> Tensor

- func: mode(Tensor self, int dim=-1, bool keepdim=False) -> (Tensor values, Tensor indices)
  variants: function, method

- func: mode.values(Tensor self, int dim=-1, bool keepdim=False, *, Tensor(a!) values, Tensor(b!) indices) -> (Tensor(a!) values, Tensor(b!) indices)

- func: mul.Tensor(Tensor self, Tensor other) -> Tensor
  variants: function, method
  dispatch:
    CPU: mul
    CUDA: mul
    SparseCPU: mul
    SparseCUDA: mul
    MkldnnCPU: mkldnn_mul
  named_guard: False


- func: mul_.Tensor(Tensor(a!) self, Tensor other) -> Tensor(a!)
  variants: method
  dispatch:
    CPU: mul_
    CUDA: mul_
    SparseCPU: mul_
    SparseCUDA: mul_
    MkldnnCPU: mkldnn_mul_
  named_guard: False

- func: mul.out(Tensor self, Tensor other, *, Tensor(a!) out) -> Tensor(a!)
  dispatch:
    CPU: mul_out
    CUDA: mul_out
    SparseCPU: mul_out
    SparseCUDA: mul_out
    MkldnnCPU: mkldnn_mul_out
  named_guard: False

  # For C++ only, until we have conversion from C++ numbers to Tensor
- func: mul.Scalar(Tensor self, Scalar other) -> Tensor
  variants: function, method

- func: mul_.Scalar(Tensor(a!) self, Scalar other) -> Tensor(a!)
  variants: method

- func: mv(Tensor self, Tensor vec) -> Tensor
  variants: function, method
  dispatch:
    CPU: legacy::cpu::_th_mv
    CUDA: legacy::cuda::_th_mv

- func: mv.out(Tensor self, Tensor vec, *, Tensor(a!) out) -> Tensor(a!)
  dispatch:
    CPU: legacy::cpu::_th_mv_out
    CUDA: legacy::cuda::_th_mv_out

- func: mvlgamma(Tensor self, int p) -> Tensor
  variants: function, method

- func: mvlgamma_(Tensor(a!) self, int p) -> Tensor(a!)
  variants: method

- func: narrow_copy(Tensor self, int dim, int start, int length) -> Tensor
  variants: method
  dispatch:
    CPU: narrow_copy_dense
    CUDA: narrow_copy_dense
    SparseCPU: narrow_copy_sparse
    SparseCUDA: narrow_copy_sparse

- func: narrow(Tensor(a) self, int dim, int start, int length) -> Tensor(a)
  variants: function, method
  device_guard: False
  named_guard: False

- func: native_batch_norm(Tensor input, Tensor? weight, Tensor? bias, Tensor? running_mean, Tensor? running_var, bool training, float momentum, float eps) -> (Tensor, Tensor, Tensor)
  dispatch:
    CPU: batch_norm_cpu
    CUDA: batch_norm_cuda
    MkldnnCPU: mkldnn_batch_norm

- func: batch_norm_stats(Tensor input, float eps) -> (Tensor, Tensor)
  dispatch:
    CUDA: batch_norm_stats_cuda

- func: batch_norm_elemt(Tensor input, Tensor? weight, Tensor? bias, Tensor mean, Tensor invstd, float eps) -> Tensor
  dispatch:
    CUDA: batch_norm_elemt_cuda

# for backward compatibility
- func: batch_norm_gather_stats(Tensor input, Tensor mean, Tensor invstd, Tensor? running_mean, Tensor? running_var, float momentum, float eps, int count) -> (Tensor, Tensor)
  dispatch:
    CUDA: batch_norm_gather_stats_cuda

- func: batch_norm_gather_stats_with_counts(Tensor input, Tensor mean, Tensor invstd, Tensor? running_mean, Tensor? running_var, float momentum, float eps, int[] counts) -> (Tensor, Tensor)
  dispatch:
    CUDA: batch_norm_gather_stats_with_counts_cuda

- func: native_batch_norm_backward(Tensor grad_out, Tensor input, Tensor? weight, Tensor? running_mean, Tensor? running_var, Tensor? save_mean, Tensor? save_invstd, bool train, float eps, bool[3] output_mask) -> (Tensor, Tensor, Tensor)
  dispatch:
    CPU: batch_norm_backward_cpu
    CUDA: batch_norm_backward_cuda

- func: batch_norm_backward_reduce(Tensor grad_out, Tensor input, Tensor mean, Tensor invstd, bool input_g, bool weight_g, bool bias_g) -> (Tensor, Tensor, Tensor, Tensor)
  dispatch:
    CUDA: batch_norm_backward_reduce_cuda

- func: batch_norm_backward_elemt(Tensor grad_out, Tensor input, Tensor mean, Tensor invstd, Tensor? weight, Tensor mean_dy, Tensor mean_dy_xmu) -> Tensor
  dispatch:
    CUDA: batch_norm_backward_elemt_cuda

- func: batch_norm_update_stats(Tensor input, Tensor? running_mean, Tensor? running_var, float momentum) -> (Tensor, Tensor)
  dispatch:
    CPU: batch_norm_update_stats_cpu
    CUDA: batch_norm_update_stats_cuda

- func: _nnpack_available() -> bool

- func: _nnpack_spatial_convolution(Tensor input, Tensor weight, Tensor? bias, int[2] padding) -> Tensor
  variants: function

- func: _nnpack_spatial_convolution_backward(Tensor input, Tensor grad_output, Tensor weight, int[2] padding, bool[3] output_mask) -> (Tensor, Tensor, Tensor)
  variants: function

- func: _nnpack_spatial_convolution_backward_input(Tensor input, Tensor grad_output, Tensor weight, int[2] padding) -> Tensor
  variants: function

- func: _nnpack_spatial_convolution_backward_weight(Tensor input, int[] weightsize, Tensor grad_output, int[2] padding) -> Tensor
  variants: function

- func: ones(int[] size, *, ScalarType? dtype=None, Layout? layout=None, Device? device=None, bool? pin_memory=None) -> Tensor

- func: ones.out(int[] size, *, Tensor(a!) out) -> Tensor(a!)

- func: ones_like(Tensor self) -> Tensor

- func: ones_like.dtype(Tensor self, *, ScalarType dtype, Layout layout, Device device, bool pin_memory=False) -> Tensor

- func: pairwise_distance(Tensor x1, Tensor x2, float p=2, float eps=1e-06, bool keepdim=False) -> Tensor

- func: cdist(Tensor x1, Tensor x2, float p=2) -> Tensor

- func: _cdist_backward(Tensor grad, Tensor x1, Tensor x2, float p, Tensor cdist) -> Tensor

- func: pdist(Tensor self, float p=2) -> Tensor

- func: _pdist_forward(Tensor self, float p=2) -> Tensor

- func: _pdist_backward(Tensor grad, Tensor self, float p, Tensor pdist) -> Tensor

- func: cosine_similarity(Tensor x1, Tensor x2, int dim=1, float eps=1e-08) -> Tensor
  variants: function

- func: permute(Tensor(a) self, int[] dims) -> Tensor(a)
  variants: method  # This is method-only to match the previous tensor API. In the future we could make this a function too.

# Only exposed from C++ -- in Python,
# we expose it as an attribute `T`, not a function.
#
# I'd like to name this "T" in C++ too, but
# calling a native function "T" causes undefined
# behavior on Windows, for reasons I don't understand
# (maybe related to capital letter collation somehow...)
- func: numpy_T(Tensor(a) self) -> Tensor(a)
  variants: method

- func: pixel_shuffle(Tensor self, int upscale_factor) -> Tensor

- func: is_pinned(Tensor self) -> bool
  variants: method

- func: pin_memory(Tensor self) -> Tensor
  variants: method

- func: pinverse(Tensor self, float rcond=1e-15) -> Tensor
  variants: function, method

- func: poisson_nll_loss(Tensor input, Tensor target, bool log_input, bool full, float eps, int reduction) -> Tensor
  variants: function

- func: scalar_tensor(Scalar s, *, ScalarType? dtype=None, Layout? layout=None, Device? device=None, bool? pin_memory=None) -> Tensor

- func: rand(int[] size, *, ScalarType? dtype=None, Layout? layout=None, Device? device=None, bool? pin_memory=None) -> Tensor

- func: rand.generator(int[] size, *, Generator? generator, ScalarType? dtype=None, Layout? layout=None, Device? device=None, bool? pin_memory=None) -> Tensor

- func: rand.out(int[] size, *, Tensor(a!) out) -> Tensor(a!)

- func: rand.out_generator(int[] size, *, Generator? generator, Tensor(a!) out) -> Tensor(a!)

- func: rand_like(Tensor self) -> Tensor

- func: rand_like.dtype(Tensor self, *, ScalarType dtype, Layout layout, Device device, bool pin_memory=False) -> Tensor

- func: randint(int high, int[] size, *, ScalarType? dtype=None, Layout? layout=None, Device? device=None, bool? pin_memory=None) -> Tensor

- func: randint.generator(int high, int[] size, *, Generator? generator, ScalarType? dtype=None, Layout? layout=None, Device? device=None, bool? pin_memory=None) -> Tensor

- func: randint.low(int low, int high, int[] size, *, ScalarType? dtype=None, Layout? layout=None, Device? device=None, bool? pin_memory=None) -> Tensor

- func: randint.low_generator(int low, int high, int[] size, *, Generator? generator, ScalarType? dtype=None, Layout? layout=None, Device? device=None, bool? pin_memory=None) -> Tensor

- func: randint.out(int high, int[] size, *, Tensor(a!) out) -> Tensor(a!)

- func: randint.out_generator(int high, int[] size, *, Generator? generator, Tensor(a!) out) -> Tensor(a!)

- func: randint.out_low(int low, int high, int[] size, *, Tensor(a!) out) -> Tensor(a!)

- func: randint.out_low_generator(int low, int high, int[] size, *, Generator? generator, Tensor(a!) out) -> Tensor(a!)

- func: randint_like(Tensor self, int high) -> Tensor

- func: randint_like.low(Tensor self, int low, int high) -> Tensor

- func: randint_like.dtype(Tensor self, int high, *, ScalarType dtype, Layout layout, Device device, bool pin_memory=False) -> Tensor

- func: randint_like.low_dtype(Tensor self, int low, int high, *, ScalarType dtype, Layout layout, Device device, bool pin_memory=False) -> Tensor

- func: randn(int[] size, *, ScalarType? dtype=None, Layout? layout=None, Device? device=None, bool? pin_memory=None) -> Tensor

- func: randn.generator(int[] size, *, Generator? generator, ScalarType? dtype=None, Layout? layout=None, Device? device=None, bool? pin_memory=None) -> Tensor

- func: randn.out(int[] size, *, Tensor(a!) out) -> Tensor(a!)

- func: randn.out_generator(int[] size, *, Generator? generator, Tensor(a!) out) -> Tensor(a!)

- func: randn_like(Tensor self) -> Tensor

- func: randn_like.dtype(Tensor self, *, ScalarType dtype, Layout layout, Device device, bool pin_memory=False) -> Tensor

- func: randperm(int n, *, ScalarType? dtype=None, Layout? layout=None, Device? device=None, bool? pin_memory=None) -> Tensor

- func: randperm.generator(int n, *, Generator? generator, ScalarType? dtype=None, Layout? layout=None, Device? device=None, bool? pin_memory=None) -> Tensor

- func: randperm.out(int n, *, Tensor(a!) out) -> Tensor(a!)

- func: randperm.out_generator(int n, *, Generator? generator, Tensor(a!) out) -> Tensor(a!)
  dispatch:
    CPU: randperm_out_cpu
    CUDA: randperm_out_cuda

- func: range.step(Scalar start, Scalar end, Scalar step=1, *, ScalarType? dtype=None, Layout? layout=None, Device? device=None, bool? pin_memory=None) -> Tensor

- func: range(Scalar start, Scalar end, *, ScalarType? dtype=None, Layout? layout=None, Device? device=None, bool? pin_memory=None) -> Tensor

- func: range.out(Scalar start, Scalar end, Scalar step=1, *, Tensor(a!) out) -> Tensor(a!)
  dispatch:
    CPU: range_cpu_out
    CUDA: range_cuda_out

- func: reciprocal(Tensor self) -> Tensor
  named_guard: False
  variants: function, method

- func: reciprocal_(Tensor(a!) self) -> Tensor(a!)
  named_guard: False
  variants: function, method
  dispatch:
    CPU: _reciprocal__cpu
    CUDA: _reciprocal__cuda

- func: reciprocal.out(Tensor self, *, Tensor(a!) out) -> Tensor(a!)
  named_guard: False
  dispatch:
    CPU: _reciprocal_out_cpu
    CUDA: _reciprocal_out_cuda

- func: neg(Tensor self) -> Tensor
  named_guard: False
  variants: function, method

- func: neg_(Tensor(a!) self) -> Tensor(a!)
  named_guard: False
  variants: function, method
  dispatch:
    CPU: _neg__cpu
    CUDA: _neg__cuda

- func: neg.out(Tensor self, *, Tensor(a!) out) -> Tensor(a!)
  named_guard: False
  dispatch:
    CPU: _neg_out_cpu
    CUDA: _neg_out_cuda

- func: repeat(Tensor self, int[] repeats) -> Tensor
  variants: method  # This is method-only to match the previous tensor API. In the future we could make this a function too.

- func: repeat_interleave.Tensor(Tensor repeats) -> Tensor
  variants: function
  dispatch:
    CPU: repeat_interleave_cpu
    CUDA: repeat_interleave_cuda

- func: repeat_interleave.self_Tensor(Tensor self, Tensor repeats, int? dim=None) -> Tensor
  variants: function, method

- func: repeat_interleave.self_int(Tensor self, int repeats, int? dim=None) -> Tensor
  variants: function, method

- func: reshape(Tensor self, int[] shape) -> Tensor
  variants: function, method
  device_guard: False

- func: _mkldnn_reshape(Tensor self, int[] shape) -> Tensor
  device_guard: False
  requires_tensor: True
  dispatch:
    MkldnnCPU: mkldnn_reshape

- func: reshape_as(Tensor self, Tensor other) -> Tensor
  variants: method
  device_guard: False

- func: round(Tensor self) -> Tensor
  named_guard: False
  variants: function, method

- func: round_(Tensor(a!) self) -> Tensor(a!)
  named_guard: False
  variants: function, method
  dispatch:
    CPU: _round__cpu
    CUDA: _round__cuda

- func: round.out(Tensor self, *, Tensor(a!) out) -> Tensor(a!)
  named_guard: False
  dispatch:
    CPU: _round_out_cpu
    CUDA: _round_out_cuda

- func: rrelu(Tensor self, Scalar lower=0.125, Scalar upper=0.3333333333333333, bool training=False, Generator? generator=None) -> Tensor

- func: rrelu_(Tensor(a!) self, Scalar lower=0.125, Scalar upper=0.3333333333333333, bool training=False, Generator? generator=None) -> Tensor(a!)

- func: relu(Tensor self) -> Tensor
  variants: function, method
  dispatch:
    CPU: relu
    CUDA: relu
    MkldnnCPU: mkldnn_relu
    QuantizedCPU: quantized_relu

- func: relu_(Tensor(a!) self) -> Tensor(a!)
  named_guard: False
  variants: function, method
  dispatch:
    CPU: relu_
    CUDA: relu_
    MkldnnCPU: mkldnn_relu_

- func: prelu(Tensor self, Tensor weight) -> Tensor
  variants: function, method
  dispatch:
    CPU: prelu_cpu
    CUDA: prelu_cuda

- func: prelu_backward(Tensor grad_output, Tensor self, Tensor weight) -> (Tensor, Tensor)
  variants: function, method
  dispatch:
    CPU: prelu_backward_cpu
    CUDA: prelu_backward_cuda

- func: gelu(Tensor self) -> Tensor
  python_module: nn
  dispatch:
    CPU: gelu_cpu
    CUDA: gelu_cuda

- func: gelu_backward(Tensor grad, Tensor self) -> Tensor
  python_module: nn
  dispatch:
    CPU: gelu_backward_cpu
    CUDA: gelu_backward_cuda

- func: hardshrink(Tensor self, Scalar lambd=0.5) -> Tensor
  variants: function, method
  dispatch:
    CPU: hardshrink_cpu
    CUDA: hardshrink_cuda

- func: hardshrink_backward(Tensor grad_out, Tensor self, Scalar lambd) -> Tensor
  variants: function, method
  dispatch:
    CPU: hardshrink_backward_cpu
    CUDA: hardshrink_backward_cuda

- func: rsqrt(Tensor self) -> Tensor
  named_guard: False
  variants: function, method

- func: rsqrt_(Tensor(a!) self) -> Tensor(a!)
  named_guard: False
  variants: function, method
  dispatch:
    CPU: _rsqrt__cpu
    CUDA: _rsqrt__cuda

- func: rsqrt.out(Tensor self, *, Tensor(a!) out) -> Tensor(a!)
  named_guard: False
  dispatch:
    CPU: _rsqrt_out_cpu
    CUDA: _rsqrt_out_cuda

- func: select.Dimname(Tensor(a) self, Dimname dim, int index) -> Tensor(a)
  variants: function, method
  device_guard: False
  named_guard: False

- func: select.int(Tensor(a) self, int dim, int index) -> Tensor(a)
  variants: function, method
  device_guard: False
  named_guard: False

- func: selu(Tensor self) -> Tensor

- func: selu_(Tensor(a!) self) -> Tensor(a!)

- func: celu(Tensor self, Scalar alpha=1.0) -> Tensor

- func: celu_(Tensor(a!) self, Scalar alpha=1.0) -> Tensor(a!)

- func: sigmoid(Tensor self) -> Tensor
  named_guard: False
  variants: function, method
  dispatch:
    CPU: sigmoid
    CUDA: sigmoid
    MkldnnCPU: mkldnn_sigmoid

- func: sigmoid_(Tensor(a!) self) -> Tensor(a!)
  named_guard: False
  variants: function, method
  dispatch:
    CPU: _sigmoid__cpu
    CUDA: _sigmoid__cuda
    MkldnnCPU: mkldnn_sigmoid_

- func: sigmoid.out(Tensor self, *, Tensor(a!) out) -> Tensor(a!)
  named_guard: False
  dispatch:
    CPU: _sigmoid_out_cpu
    CUDA: _sigmoid_out_cuda

- func: sin(Tensor self) -> Tensor
  named_guard: False
  variants: function, method

- func: sin_(Tensor(a!) self) -> Tensor(a!)
  named_guard: False
  variants: function, method
  dispatch:
    CPU: _sin__cpu
    CUDA: _sin__cuda

- func: sin.out(Tensor self, *, Tensor(a!) out) -> Tensor(a!)
  named_guard: False
  dispatch:
    CPU: _sin_out_cpu
    CUDA: _sin_out_cuda

- func: sinh(Tensor self) -> Tensor
  named_guard: False
  variants: function, method

- func: sinh_(Tensor(a!) self) -> Tensor(a!)
  named_guard: False
  variants: function, method
  dispatch:
    CPU: _sinh__cpu
    CUDA: _sinh__cuda

- func: sinh.out(Tensor self, *, Tensor(a!) out) -> Tensor(a!)
  named_guard: False
  dispatch:
    CPU: _sinh_out_cpu
    CUDA: _sinh_out_cuda

- func: detach(Tensor self) -> Tensor
  variants: function, method

- func: detach_(Tensor(a!) self) -> Tensor(a!)
  variants: function, method

- func: size.int(Tensor self, int dim) -> int
  variants: function, method
  device_guard: False
  named_guard: False

- func: size.Dimname(Tensor self, Dimname dim) -> int
  variants: function, method
  device_guard: False
  named_guard: False

- func: slice(Tensor(a) self, int dim=0, int start=0, int end=9223372036854775807, int step=1) -> Tensor(a)
  variants: function, method
  device_guard: False
  named_guard: False

- func: slogdet(Tensor self) -> (Tensor sign, Tensor logabsdet)
  variants: function, method

- func: smm(Tensor self, Tensor mat2) -> Tensor
  variants: function, method

# softmax allows positional dtype, unlike most operators, because kwonly is BC-breaking when loading jit models.
- func: softmax(Tensor self, int dim, ScalarType? dtype=None) -> Tensor
  variants: function, method

- func: _softmax(Tensor self, int dim, bool half_to_float) -> Tensor
  dispatch:
    CPU: softmax_cpu
    CUDA: softmax_cuda
    MkldnnCPU: mkldnn_softmax

- func: _softmax_backward_data(Tensor grad_output, Tensor output, int dim, Tensor self) -> Tensor
  dispatch:
    CPU: softmax_backward_cpu
    CUDA: softmax_backward_cuda

- func: _sparse_add.out(Tensor self, Tensor other, *, Scalar alpha=1, Tensor(a!) out) -> Tensor(a!)
  dispatch:
    SparseCPU: add_out_sparse_cpu
    SparseCUDA: add_out_sparse_cuda

- func: _sparse_dense_add.out(Tensor self, Tensor other, *, Scalar alpha=1, Tensor(a!) out) -> Tensor(a!)
  dispatch:
    CPU: add_out_dense_sparse_cpu
    CUDA: add_out_dense_sparse_cuda

- func: _sparse_div_zerodim.out(Tensor self, Tensor other, *, Tensor(a!) out) -> Tensor(a!)
  dispatch:
    SparseCPU: div_out_sparse_zerodim
    SparseCUDA: div_out_sparse_zerodim

- func: _sparse_div_scalar.out(Tensor self, Scalar other, *, Tensor(a!) out) -> Tensor(a!)
  dispatch:
    SparseCPU: div_out_sparse_scalar
    SparseCUDA: div_out_sparse_scalar

- func: _sparse_mul.out(Tensor self, Tensor other, *, Tensor(a!) out) -> Tensor(a!)
  dispatch:
    SparseCPU: mul_out_sparse_cpu
    SparseCUDA: mul_out_sparse_cuda

- func: _sparse_mul_zerodim.out(Tensor self, Tensor other, *, Tensor(a!) out) -> Tensor(a!)
  dispatch:
    SparseCPU: mul_out_sparse_zerodim
    SparseCUDA: mul_out_sparse_zerodim

- func: _sparse_mul_scalar.out(Tensor self, Scalar other, *, Tensor(a!) out) -> Tensor(a!)
  dispatch:
    SparseCPU: mul_out_sparse_scalar
    SparseCUDA: mul_out_sparse_scalar

- func: split(Tensor(a) self, int split_size, int dim=0) -> Tensor(a)[]
  variants: function, method
  device_guard: False
  named_guard: False

- func: split_with_sizes(Tensor self, int[] split_sizes, int dim=0) -> Tensor[]
  variants: function, method
  device_guard: False
  named_guard: False

- func: squeeze(Tensor(a) self) -> Tensor(a)
  variants: function, method
  device_guard: False

- func: squeeze.dim(Tensor(a) self, int dim) -> Tensor(a)
  variants: function, method
  device_guard: False

- func: squeeze_(Tensor(a!) self) -> Tensor(a!)
  variants: method
  device_guard: False

- func: squeeze_.dim(Tensor(a!) self, int dim) -> Tensor(a!)
  variants: method
  device_guard: False

- func: sspaddmm(Tensor self, Tensor mat1, Tensor mat2, *, Scalar beta=1, Scalar alpha=1) -> Tensor
  variants: function, method

- func: sspaddmm.out(Tensor self, Tensor mat1, Tensor mat2, *, Scalar beta=1, Scalar alpha=1, Tensor(a!) out) -> Tensor(a!)
  dispatch:
    CPU: _sspaddmm_out_only_sparse
    CUDA: _sspaddmm_out_only_sparse_cuda
    SparseCPU: _sspaddmm_out_cpu
    SparseCUDA: _sspaddmm_out_cuda

- func: stack(Tensor[] tensors, int dim=0) -> Tensor

- func: stack.out(Tensor[] tensors, int dim=0, *, Tensor(a!) out) -> Tensor(a!)

# The signature is designed to be consistent with librosa except that it is
# missing the `pad_mode` and `center` arguments, which are taken care of at
# `torch.functional.py`. They shall be moved here once we have mapping between
# Python strings and C++ Enum in codegen.
- func: stft(Tensor self, int n_fft, int? hop_length=None, int? win_length=None, Tensor? window=None, bool normalized=False, bool onesided=True) -> Tensor
  variants: function, method

- func: stride.int(Tensor self, int dim) -> int
  variants: function, method
  device_guard: False
  named_guard: False

- func: stride.Dimname(Tensor self, Dimname dim) -> int
  variants: function, method
  device_guard: False
  named_guard: False

- func: sum(Tensor self, *, ScalarType? dtype=None) -> Tensor
  variants: function, method
  named_guard: False

- func: sum.dim_intlist(Tensor self, int[1] dim, bool keepdim=False, *, ScalarType? dtype=None) -> Tensor
  variants: function, method
  named_guard: False

- func: sum.dim_Dimnamelist(Tensor self, Dimname[1] dim, bool keepdim=False, *, ScalarType? dtype=None) -> Tensor
  variants: function, method
  named_guard: False

- func: sum.out_intlist(Tensor self, int[1] dim, bool keepdim=False, *, ScalarType? dtype=None, Tensor(a!) out) -> Tensor(a!)
  named_guard: False

- func: sum.out_Dimnamelist(Tensor self, Dimname[1] dim, bool keepdim=False, *, ScalarType? dtype=None, Tensor(a!) out) -> Tensor(a!)
  named_guard: False

- func: sum_to_size(Tensor self, int[] size) -> Tensor
  variants: method
  device_guard: False

- func: sqrt(Tensor self) -> Tensor
  named_guard: False
  variants: function, method

- func: sqrt_(Tensor(a!) self) -> Tensor(a!)
  named_guard: False
  variants: function, method
  dispatch:
    CPU: _sqrt__cpu
    CUDA: _sqrt__cuda

- func: sqrt.out(Tensor self, *, Tensor(a!) out) -> Tensor(a!)
  named_guard: False
  dispatch:
    CPU: _sqrt_out_cpu
    CUDA: _sqrt_out_cuda

- func: std(Tensor self, bool unbiased=True) -> Tensor
  variants: function, method

- func: std.dim(Tensor self, int[1] dim, bool unbiased=True, bool keepdim=False) -> Tensor
  variants: function, method

- func: std_mean(Tensor self, bool unbiased=True) -> (Tensor, Tensor)
  variants: function

- func: std_mean.dim(Tensor self, int[1] dim, bool unbiased=True, bool keepdim=False) -> (Tensor, Tensor)
  variants: function

- func: std.out(Tensor self, int[1] dim, bool unbiased=True, bool keepdim=False, *, Tensor(a!) out) -> Tensor(a!)

- func: prod(Tensor self, *, ScalarType? dtype=None) -> Tensor
  variants: function, method
  named_guard: False

- func: prod.dim_int(Tensor self, int dim, bool keepdim=False, *, ScalarType? dtype=None) -> Tensor
  variants: function, method
  named_guard: False

- func: prod.out_int(Tensor self, int dim, bool keepdim=False, *, ScalarType? dtype=None, Tensor(a!) out) -> Tensor(a!)
  named_guard: False

- func: prod.dim_Dimname(Tensor self, Dimname dim, bool keepdim=False, *, ScalarType? dtype=None) -> Tensor
  variants: function, method
  named_guard: False

- func: prod.out_Dimname(Tensor self, Dimname dim, bool keepdim=False, *, ScalarType? dtype=None, Tensor(a!) out) -> Tensor(a!)
  named_guard: False


- func: t(Tensor(a) self) -> Tensor(a)
  device_guard: False
  variants: function, method

- func: t_(Tensor(a!) self) -> Tensor(a!)
  device_guard: False
  variants: method

- func: tan(Tensor self) -> Tensor
  named_guard: False
  variants: function, method

- func: tan_(Tensor(a!) self) -> Tensor(a!)
  named_guard: False
  variants: function, method
  dispatch:
    CPU: _tan__cpu
    CUDA: _tan__cuda

- func: tan.out(Tensor self, *, Tensor(a!) out) -> Tensor(a!)
  named_guard: False
  dispatch:
    CPU: _tan_out_cpu
    CUDA: _tan_out_cuda

- func: tanh(Tensor self) -> Tensor
  named_guard: False
  variants: function, method

- func: tanh_(Tensor(a!) self) -> Tensor(a!)
  named_guard: False
  variants: function, method
  dispatch:
    CPU: _tanh__cpu
    CUDA: _tanh__cuda

- func: tanh.out(Tensor self, *, Tensor(a!) out) -> Tensor(a!)
  named_guard: False
  dispatch:
    CPU: _tanh_out_cpu
    CUDA: _tanh_out_cuda

- func: tensordot(Tensor self, Tensor other, int[] dims_self, int[] dims_other) -> Tensor
  variants: function

# TODO: namespace threshold in 'nn'
- func: threshold(Tensor self, Scalar threshold, Scalar value) -> Tensor
  variants: function

- func: threshold_(Tensor(a!) self, Scalar threshold, Scalar value) -> Tensor(a!)
  variants: function

- func: threshold.out(Tensor self, Scalar threshold, Scalar value, *, Tensor(a!) out) -> Tensor(a!)

- func: threshold_backward(Tensor grad_output, Tensor self, Scalar threshold) -> Tensor
  variants: function

- func: transpose(Tensor(a) self, int dim0, int dim1) -> Tensor(a)
  variants: function, method
  device_guard: False

- func: _mkldnn_transpose(Tensor self, int dim0, int dim1) -> Tensor
  device_guard: False
  requires_tensor: True
  dispatch:
    MkldnnCPU: mkldnn_transpose

- func: transpose_(Tensor(a!) self, int dim0, int dim1) -> Tensor(a!)
  variants: method
  device_guard: False

- func: _mkldnn_transpose_(Tensor(a!) self, int dim0, int dim1) -> Tensor(a!)
  device_guard: False
  requires_tensor: True
  dispatch:
    MkldnnCPU: mkldnn_transpose_

- func: one_hot(Tensor self, int num_classes=-1) -> Tensor
  python_module: nn
  variants: function

- func: flip(Tensor self, int[] dims) -> Tensor
  variants: function, method
  dispatch:
    CPU: flip_cpu
    CUDA: flip_cuda

- func: roll(Tensor self, int[1] shifts, int[1] dims=[]) -> Tensor
  variants: function, method
  dispatch:
    CPU: roll_cpu
    CUDA: roll_cuda

# default int[] value [0,1] should not add space after comma, since native_parse.py uses ', ' to split args
- func: rot90(Tensor self, int k=1, int[] dims=[0,1]) -> Tensor
  variants: function, method

- func: trapz.x(Tensor y, Tensor x, *, int dim=-1) -> Tensor

- func: trapz.dx(Tensor y, *, float dx=1, int dim=-1) -> Tensor

- func: _trilinear(Tensor i1, Tensor i2, Tensor i3, int[] expand1, int[] expand2, int[] expand3, int[] sumdim, int unroll_dim=1) -> Tensor

- func: triplet_margin_loss(Tensor anchor, Tensor positive, Tensor negative, float margin=1.0, float p=2, float eps=1e-06, bool swap=False, int reduction=Mean) -> Tensor

- func: trunc(Tensor self) -> Tensor
  named_guard: False
  variants: function, method

- func: trunc_(Tensor(a!) self) -> Tensor(a!)
  named_guard: False
  variants: function, method
  dispatch:
    CPU: _trunc__cpu
    CUDA: _trunc__cuda

- func: trunc.out(Tensor self, *, Tensor(a!) out) -> Tensor(a!)
  named_guard: False
  dispatch:
    CPU: _trunc_out_cpu
    CUDA: _trunc_out_cuda

- func: type_as(Tensor self, Tensor other) -> Tensor
  variants: method

- func: _has_compatible_shallow_copy_type(Tensor self, Tensor from) -> bool
  variants: function

- func: _unique(Tensor self, bool sorted=True, bool return_inverse=False) -> (Tensor, Tensor)
  variants: function
  dispatch:
    CPU: _unique_cpu
    CUDA: _unique_cuda

- func: unique_dim(Tensor self, int dim, bool sorted=True, bool return_inverse=False, bool return_counts=False) -> (Tensor, Tensor, Tensor)
  variants: function
  dispatch:
    CPU: unique_dim_cpu
    CUDA: unique_dim_cuda

- func: unique_consecutive(Tensor self, bool return_inverse=False, bool return_counts=False, int? dim=None) -> (Tensor, Tensor, Tensor)
  variants: function
  dispatch:
    CPU: unique_consecutive_cpu
    CUDA: unique_consecutive_cuda

- func: unique_dim_consecutive(Tensor self, int dim, bool return_inverse=False, bool return_counts=False) -> (Tensor, Tensor, Tensor)
  variants: function
  dispatch:
    CPU: unique_dim_consecutive_cpu
    CUDA: unique_dim_consecutive_cuda

# _unique and _unique_dim are fragile and modifying them easily cause internal break
# the below operator is a temporary hack for adding return_counts support
# Please don't rely on these two operators, they will be removed soon

- func: _unique2(Tensor self, bool sorted=True, bool return_inverse=False, bool return_counts=False) -> (Tensor, Tensor, Tensor)
  variants: function
  dispatch:
    CPU: _unique2_cpu
    CUDA: _unique2_cuda

- func: _unsafe_view(Tensor self, int[] size) -> Tensor

- func: unsqueeze(Tensor(a) self, int dim) -> Tensor(a)
  variants: function, method
  device_guard: False

- func: unsqueeze_(Tensor(a!) self, int dim) -> Tensor(a!)
  variants: method
  device_guard: False

- func: var(Tensor self, bool unbiased=True) -> Tensor
  variants: function, method

- func: var.dim(Tensor self, int[1] dim, bool unbiased=True, bool keepdim=False) -> Tensor
  variants: function, method

- func: var.out(Tensor self, int[1] dim, bool unbiased=True, bool keepdim=False, *, Tensor(a!) out) -> Tensor(a!)

- func: var_mean(Tensor self, bool unbiased=True) -> (Tensor, Tensor)
  variants: function

- func: var_mean.dim(Tensor self, int[1] dim, bool unbiased=True, bool keepdim=False) -> (Tensor, Tensor)
  variants: function

- func: view_as(Tensor self, Tensor other) -> Tensor
  variants: method
  device_guard: False

# we define both of these because 'where' does the broadcast and '_s_where' doesn't;
# this allows us to implicitly calculate the broadcast derivative, while only dealing with the
# _s_where derivative.
- func: where.self(Tensor condition, Tensor self, Tensor other) -> Tensor
  variants: function, method

- func: where(Tensor condition) -> Tensor[]
  variants: function

- func: _s_where(Tensor condition, Tensor self, Tensor other) -> Tensor
  variants: function
  dispatch:
    CPU: _s_where_cpu
    CUDA: _s_where_cuda

- func: norm_except_dim(Tensor v, int pow=2, int dim=0) -> Tensor
  variants: function

# VariableType::_weight_norm does not want to be given a gap in the autograd graph,
# so we don't define "dispatch" variants for it.
- func: _weight_norm(Tensor v, Tensor g, int dim=0) -> Tensor
  variants: function

- func: _weight_norm_cuda_interface(Tensor v, Tensor g, int dim=0) -> (Tensor, Tensor)
  variants: function
  dispatch:
    CUDA: weight_norm_cuda

- func: _weight_norm_cuda_interface_backward(Tensor grad_w, Tensor saved_v, Tensor saved_g, Tensor saved_norms, int dim) -> (Tensor, Tensor)
  variants: function
  dispatch:
    CUDA: weight_norm_cuda_backward

- func: _weight_norm_differentiable_backward(Tensor grad_w, Tensor saved_v, Tensor saved_g, Tensor saved_norms, int dim) -> (Tensor, Tensor)
  variants: function

- func: zeros(int[] size, *, ScalarType? dtype=None, Layout? layout=None, Device? device=None, bool? pin_memory=None) -> Tensor

- func: zeros.out(int[] size, *, Tensor(a!) out) -> Tensor(a!)

- func: zeros_like(Tensor self) -> Tensor

- func: zeros_like.dtype(Tensor self, *, ScalarType dtype, Layout layout, Device device, bool pin_memory=False) -> Tensor

- func: _standard_gamma_grad(Tensor self, Tensor output) -> Tensor
  variants: function
  dispatch:
    CPU: _standard_gamma_grad_cpu
    CUDA: _standard_gamma_grad_cuda

- func: _standard_gamma(Tensor self, Generator? generator=None) -> Tensor
  variants: function
  dispatch:
    CPU: _s_gamma_cpu
    CUDA: _s_gamma_cuda

- func: _dirichlet_grad(Tensor x, Tensor alpha, Tensor total) -> Tensor
  dispatch:
    CPU: _dirichlet_grad_cpu
    CUDA: _dirichlet_grad_cuda

- func: _sample_dirichlet(Tensor self, Generator? generator=None) -> Tensor
  variants: function
  dispatch:
    CPU: _s_dirichlet_cpu
    CUDA: _s_dirichlet_cuda

- func: poisson(Tensor self, Generator? generator=None) -> Tensor
  dispatch:
    CPU: _s_poisson_cpu
    CUDA: _s_poisson_cuda

# When more variants get ported to native, this dispatch will get more
# complicated

- func: native_norm(Tensor self, Scalar p=2) -> Tensor
  dispatch:
    SparseCPU: norm_sparse
    SparseCUDA: norm_sparse

# TODO: reduce signatures down to one when optional args is available
- func: _sparse_sum(Tensor self) -> Tensor

- func: _sparse_sum.dtype(Tensor self, *, ScalarType dtype) -> Tensor

- func: _sparse_sum.dim(Tensor self, int[1] dim) -> Tensor

- func: _sparse_sum.dim_dtype(Tensor self, int[1] dim, *, ScalarType dtype) -> Tensor

- func: _sparse_sum_backward(Tensor grad, Tensor self, int[] dim) -> Tensor
  dispatch:
      SparseCPU: _sparse_sum_backward_cpu
      SparseCUDA: _sparse_sum_backward_cuda

- func: norm.Scalaropt_dtype(Tensor self, Scalar? p, *, ScalarType dtype) -> Tensor
  variants: function, method

- func: norm.Scalar(Tensor self, Scalar p=2) -> Tensor
  variants: function, method

- func: norm.Scalaropt_dim_dtype(Tensor self, Scalar? p, int[1] dim, bool keepdim, *, ScalarType dtype) -> Tensor
  variants: function, method

- func: norm.Scalaropt_dim(Tensor self, Scalar? p, int[1] dim, bool keepdim=False) -> Tensor
  variants: function, method

- func: norm.out_dtype(Tensor self, Scalar? p, int[1] dim, bool keepdim, *, ScalarType dtype, Tensor(a!) out) -> Tensor(a!)

- func: norm.out(Tensor self, Scalar? p, int[1] dim, bool keepdim=False, *, Tensor(a!) out) -> Tensor(a!)

- func: frobenius_norm(Tensor self) -> Tensor
  variants: function

- func: frobenius_norm.dim(Tensor self, int[1] dim, bool keepdim=False) -> Tensor
  variants: function

- func: frobenius_norm.out(Tensor self, int[1] dim, bool keepdim=False, *, Tensor(a!) out) -> Tensor(a!)
  variants: function

- func: nuclear_norm(Tensor self, bool keepdim=False) -> Tensor
  variants: function

- func: nuclear_norm.out(Tensor self, bool keepdim=False, *, Tensor(a!) out) -> Tensor(a!)
  variants: function

- func: nuclear_norm.dim(Tensor self, int[2] dim, bool keepdim=False) -> Tensor
  variants: function

- func: nuclear_norm.out_dim(Tensor self, int[2] dim, bool keepdim=False, *, Tensor(a!) out) -> Tensor(a!)
  variants: function

- func: clone(Tensor self) -> Tensor
  variants: function, method
  dispatch:
    CPU: clone
    CUDA: clone
    SparseCPU: clone_sparse
    SparseCUDA: clone_sparse
    MkldnnCPU: mkldnn_clone
    QuantizedCPU: quantized_clone
  named_guard: False

- func: resize_as_(Tensor(a!) self, Tensor the_template) -> Tensor(a!)
  variants: function, method
  dispatch:
    CPU: resize_as_cpu_
    CUDA: resize_as_cuda_
    SparseCPU: resize_as_sparse_
    SparseCUDA: resize_as_sparse_

- func: pow.out_Tensor_Scalar(Tensor self, Scalar exponent, *, Tensor(a!) out) -> Tensor(a!)
  dispatch:
    CPU: legacy::cpu::_th_pow_out
    CUDA: legacy::cuda::_th_pow_out
    SparseCPU: pow_out_sparse_scalar
    SparseCUDA: pow_out_sparse_scalar

- func: pow.Tensor_Scalar(Tensor self, Scalar exponent) -> Tensor
  variants: function, method
  dispatch:
    CPU: legacy::cpu::_th_pow
    CUDA: legacy::cuda::_th_pow
    SparseCPU: pow_sparse_scalar
    SparseCUDA: pow_sparse_scalar

- func: zero_(Tensor(a!) self) -> Tensor(a!)
  named_guard: False
  variants: method, function
  dispatch:
    CPU: legacy::cpu::_th_zero_
    CUDA: legacy::cuda::_th_zero_
    SparseCPU: zero_sparse_
    SparseCUDA: zero_sparse_
    MkldnnCPU: mkldnn_zero_

<<<<<<< HEAD
- func: sub.out(Tensor self, Tensor other, *, Scalar alpha=1, Tensor(a!) out) -> Tensor(a!)
=======
- func: sub(Tensor self, Tensor other, *, Scalar alpha=1, Tensor(a!) out) -> Tensor(a!)
  named_guard: False
>>>>>>> 9130ab38

- func: sub.Tensor(Tensor self, Tensor other, *, Scalar alpha=1) -> Tensor
  variants: function, method
  named_guard: False

- func: sub_.Tensor(Tensor(a!) self, Tensor other, *, Scalar alpha=1) -> Tensor(a!)
  variants: method
  named_guard: False

# For C++ only, until we have conversion from C++ numbers to Tensor
- func: sub.Scalar(Tensor self, Scalar other, Scalar alpha=1) -> Tensor
  variants: function, method
  named_guard: False

- func: sub_.Scalar(Tensor(a!) self, Scalar other, Scalar alpha=1) -> Tensor(a!)
  variants: method
  named_guard: False

- func: rsub.Tensor(Tensor self, Tensor other, *, Scalar alpha=1) -> Tensor
  variants: function
  named_guard: False

# For C++ only, until we have conversion from C++ numbers to Tensor
- func: rsub.Scalar(Tensor self, Scalar other, Scalar alpha=1) -> Tensor
  variants: function
  named_guard: False

- func: s_native_addmm.out(Tensor self, Tensor mat1, Tensor mat2, *, Scalar beta=1, Scalar alpha=1, Tensor(a!) out) -> Tensor(a!)
  dispatch:
    CPU: s_addmm_out_sparse_dense_cpu
    CUDA: s_addmm_out_sparse_dense_cuda

- func: s_native_addmm(Tensor self, Tensor mat1, Tensor mat2, *, Scalar beta=1, Scalar alpha=1) -> Tensor
  dispatch:
    CPU: s_addmm_sparse_dense_cpu
    CUDA: s_addmm_sparse_dense_cuda

- func: s_native_addmm_(Tensor(a!) self, Tensor mat1, Tensor mat2, *, Scalar beta=1, Scalar alpha=1) -> Tensor(a!)
  dispatch:
    CPU: s_addmm_sparse_dense_cpu_
    CUDA: s_addmm_sparse_dense_cuda_

- func: _sparse_addmm(Tensor self, Tensor sparse, Tensor dense, *, Scalar beta=1, Scalar alpha=1) -> Tensor

- func: addmm.out(Tensor self, Tensor mat1, Tensor mat2, *, Scalar beta=1, Scalar alpha=1, Tensor(a!) out) -> Tensor(a!)

- func: addmm(Tensor self, Tensor mat1, Tensor mat2, *, Scalar beta=1, Scalar alpha=1) -> Tensor
  variants: function, method

- func: addmm_(Tensor(a!) self, Tensor mat1, Tensor mat2, *, Scalar beta=1, Scalar alpha=1) -> Tensor(a!)
  variants: method


# NOTE [ Sparse: autograd and API ]
#
#
# Sparse Tensor Constructors
# ~~~~~~~~~~~~~~~~~~~~~~~~~~
#
# The API entry points to sparse tensor construction should be
# `sparse_coo tensor` and `_sparse_coo_tensor_unsafe`. Depending on whether the
# indices and values tensors are given, they eventually dispatch to either
# `sparse_coo_tensor_with_dims` or `sparse_coo_tensor_with_dims_and_tensors`.
#
# The autograd support for ctor is implement on `sparse_coo_tensor_with_dims_and_tensors`.
#
# The API methods `sparse_coo tensor` and `_sparse_coo_tensor_unsafe`
# **must not** have specific type dispatches because otherwise codegen will
# consider them as abstract methods (see Note [Abstract ATen methods]), dispatch
# using **Tensor** type, and thus lose autograd tracking on the actual method
# they dispatch to, e.g., `sparse_coo_tensor_with_dims_and_tensors`.
#
# The actual ctors `sparse_coo_tensor_with_dims` and `sparse_coo_tensor_with_dims_and_tensors`,
# on the other hand, need to create `SparseTensorImpl` and know nothing about
# how `VariableType`s work. So they need to be dispatched using Tensor types.
# We thus put `requires_tensor=True` to ensure that `VariableType` will unwrap
# the given variables and call with the Tensor type.
#
#
# Sparse Methods API Design
# ~~~~~~~~~~~~~~~~~~~~~~~~~
#
# Goals: 1. Flexible API for users to write custom sparse ops
#        2. ctor and member accessor with autograd support
#
# To achieve 1, we need to provide a set of *dangerous* APIs (dangerous in the
# sense that misusing them will break sparse tensor invariant and may out in
# unexpected behavior, e.g., crash). These methods are all prefixed with
# underscore "_" to indicate that they should be used with care. We provide:
#
#   + `_indices()`: returns the *raw* indices within the sparse tensor (not just
#                   sharing storage). Any inplace operation will change the
#                   actual indices, including t_, set_, as_strided_, resize_,
#                   etc.
#   + `_values()`: returns the *raw* values within the sparse tensor. Similar
#                  semantics as `_indices()`
#   + `_nnz()`: returns the number of non-zero entries. This will always be
#               determined by the shapes of indices and values.
#   + `_coalesced_(bool)`: inplace sets whether the tensor is coalesced, and
#                          returns itself.
#
# These methods are very useful in writing new operations, e.g., a custom
# autograd Function.
#
# We also provide other public *safe* APIs:
#   + `indices()`: returns a **view** of the indices tensor if the sparse tensor
#                  is **coalesced**.
#   + `values()`: returns a **view** of the values tensor if the containing
#                 sparse tensor is **coalesced**.
#   + `sparse_dim()`: number of sparse dimensions
#   + `dense_dim()`: number of dense dimensions
#   + `is_coalesced()`: whether the sparse tensor is coalesced
#
# `_indices()` and `_values()` should returns the raw indices and values dense
# tensors within a sparse tensor. They can be quite unsafe with inplace
# operations like `t_()`, and exposes uncoalesced indices and values. The public
# recommended API is `indices()` and `values()`, both of which first check that
# the tensor is coalesced and return views on those tensors.
#
#
# Autograd Support
# ~~~~~~~~~~~~~~~~
#
# Autograd is supported on `values()` and sparse tensor ctor with indices and
# values tensors. E.g., `torch.sparse_coo_tensor(i, v).values().sum()` is
# differentiable w.r.t. `v`.
#
# NB: The `values()` and `_values()` operators are special in that they are
# layout-aware, i.e., the output depends not just on the data it represents, but
# also on the input layout details (in this case, the `indices` tensor). See
# NOTE [ as_strided Backward and layout-aware/agnostic autograd ] in Functions.cpp
# for discussion on layout-aware vs layout-agnostic autograd. Since PyTorch ops
# operate in the layout-agnostic mode, similar to `as_strided`, backward of
# these two operators need to consider them in a layout-agnostic way:
#   + `values()`:
#     Input is coalesced.
#     We just pretend having `input.indices()` as an additional argument
#     `input_indices`, then forward is similar to
#     `input.to(kStrided).index_select(input_indices)` regardless of the layout.
#     Note that `values()` normally is layout-aware even if we constrain
#     ourselves on sparse inputs since it may include all zeros values entries
#     as "present" entries.
#   + `_values()`:
#     Input may be uncoalesced.
#     It is not straightforward to construct a layout-agnostic version because
#     duplicate indices entries may exist and additional parameterization is
#     needed to distribute the value into different values entries. Furthermore,
#     this op is intended to provide ways to write custom sparse ops, rather
#     than being used in autograd graph, so it is marked as *non-differentiable*
#     in derivatives.yaml.
#
# Before reading the following, see NOTE [ Autograd Variable Views ] in
# variable.h for details on views that are tracked by autograd, and views that
# are not.
#
# Moreover, these methods return tensors that share storage with inputs, so we
# mark these methods as view ops to support autograd history tracking.
# The sparse tensor ctor output should technically be view of both input indices
# and values tensors, but currently we only support setting as view of a single
# Variable, so it is only view of the values tensor.
# TODO: clone indices in sparse tensor ctor.
#
# For other methods that return outputs that share storage with inputs, i.e.,
# `indices()` and `_indices()`. We mark their outputs as non-differentiable, so
# the view relation is not tracked by autograd, but the version counter is still
# shared. In other words, their outputs are non-differentiable views of the
# sparse tensor.


# FIXME: would be nicer if TensorOptions was optional based; not adding default arguments for options given
# the default would never make sense.
- func: sparse_coo_tensor.size(int[] size, *, ScalarType dtype, Layout layout, Device device, bool pin_memory=False) -> Tensor

- func: sparse_coo_tensor.indices(Tensor indices, Tensor values, *, ScalarType? dtype=None, Layout? layout=None, Device? device=None, bool? pin_memory=None) -> Tensor

- func: sparse_coo_tensor.indices_size(Tensor indices, Tensor values, int[] size, *, ScalarType? dtype=None, Layout? layout=None, Device? device=None, bool? pin_memory=None) -> Tensor

- func: _sparse_coo_tensor_unsafe(Tensor indices, Tensor values, int[] size, *, ScalarType? dtype=None, Layout? layout=None, Device? device=None, bool? pin_memory=None) -> Tensor

- func: _sparse_coo_tensor_with_dims(int sparse_dim, int dense_dim, int[] size, *, ScalarType dtype, Layout layout, Device device, bool pin_memory=False) -> Tensor
  dispatch:
    SparseCPU: new_with_dims_sparse
    SparseCUDA: new_with_dims_sparse
  requires_tensor: True

- func: _sparse_coo_tensor_with_dims_and_tensors(int sparse_dim, int dense_dim, int[] size, Tensor indices, Tensor values, *, ScalarType dtype, Layout layout, Device device, bool pin_memory=False) -> Tensor
  dispatch:
    SparseCPU: new_with_dims_and_tensor_sparse
    SparseCUDA: new_with_dims_and_tensor_sparse
  requires_tensor: True

- func: sparse_resize_(Tensor(a!) self, int[] size, int sparse_dim, int dense_dim) -> Tensor(a!)
  variants: method
  dispatch:
    SparseCPU: sparse_resize_
    SparseCUDA: sparse_resize_
  requires_tensor: True

- func: sparse_resize_and_clear_(Tensor(a!) self, int[] size, int sparse_dim, int dense_dim) -> Tensor(a!)
  variants: method
  dispatch:
    SparseCPU: sparse_resize_and_clear_
    SparseCUDA: sparse_resize_and_clear_
  requires_tensor: True


- func: sparse_mask(Tensor self, Tensor mask) -> Tensor
  variants: method
  dispatch:
    CPU: sparse_mask_cpu
    CUDA: sparse_mask_cuda
  requires_tensor: True


- func: to_dense(Tensor self) -> Tensor
  variants: method
  dispatch:
    SparseCPU: sparse_to_dense
    SparseCUDA: sparse_to_dense
    MkldnnCPU: mkldnn_to_dense
  requires_tensor: True

- func: to_dense_backward(Tensor grad, Tensor input) -> Tensor

- func: sparse_dim(Tensor self) -> int
  variants: method
  dispatch:
    SparseCPU: sparse_dim_sparse
    SparseCUDA: sparse_dim_sparse
  requires_tensor: True
  device_guard: False

# legacy method
- func: _dimI(Tensor self) -> int
  variants: method
  dispatch: sparse_dim_sparse
  requires_tensor: True
  device_guard: False


- func: dense_dim(Tensor self) -> int
  variants: method
  dispatch:
    SparseCPU: dense_dim_sparse
    SparseCUDA: dense_dim_sparse
  requires_tensor: True
  device_guard: False

# legacy method
- func: _dimV(Tensor self) -> int
  variants: method
  dispatch: dense_dim_sparse
  requires_tensor: True
  device_guard: False


- func: _nnz(Tensor self) -> int
  variants: method
  dispatch:
    SparseCPU: _nnz_sparse
    SparseCUDA: _nnz_sparse
  requires_tensor: True
  device_guard: False


- func: coalesce(Tensor self) -> Tensor
  variants: method
  dispatch:
    SparseCPU: coalesce_sparse_cpu
    SparseCUDA: coalesce_sparse_cuda
  requires_tensor: True


- func: is_coalesced(Tensor self) -> bool
  variants: method
  dispatch:
    SparseCPU: is_coalesced_sparse
    SparseCUDA: is_coalesced_sparse
  requires_tensor: True
  device_guard: False
  named_guard: False


- func: _indices(Tensor(a) self) -> Tensor(a)
  variants: method
  dispatch:
    SparseCPU: _indices_sparse
    SparseCUDA: _indices_sparse
  requires_tensor: True
  device_guard: False

- func: _values(Tensor(a) self) -> Tensor(a)
  variants: method
  dispatch:
    SparseCPU: _values_sparse
    SparseCUDA: _values_sparse
  requires_tensor: True
  device_guard: False

# This method doesn't do any check but only directly sets the flag. So it can be
# a bit unsafe. Similar to _indices and _values, this is useful for implementing
# custom sparse operations in Python/C++ extension.
- func: _coalesced_(Tensor(a!) self, bool coalesced) -> Tensor(a!)
  variants: method
  dispatch:
    SparseCPU: _coalesced_sparse_
    SparseCUDA: _coalesced_sparse_
  requires_tensor: True
  device_guard: False

- func: indices(Tensor(a) self) -> Tensor(a)
  variants: method
  dispatch:
    SparseCPU: indices_sparse
    SparseCUDA: indices_sparse
  requires_tensor: True
  device_guard: False

- func: values(Tensor(a) self) -> Tensor(a)
  variants: method
  dispatch:
    SparseCPU: values_sparse
    SparseCUDA: values_sparse
  requires_tensor: True
  device_guard: False


- func: hspmm.out(Tensor mat1, Tensor mat2, *, Tensor(a!) out) -> Tensor(a!)
  dispatch:
    SparseCPU: hspmm_out_sparse_cpu
    SparseCUDA: hspmm_out_sparse_cuda
  requires_tensor: True

- func: hspmm(Tensor mat1, Tensor mat2) -> Tensor
  dispatch:
    SparseCPU: hspmm_sparse_cpu
    SparseCUDA: hspmm_sparse_cuda
  requires_tensor: True

- func: copy_sparse_to_sparse_(Tensor(a!) self, Tensor src, bool non_blocking=False) -> Tensor(a!)
  variants: function
  dispatch:
    SparseCPU: copy_sparse_
    SparseCUDA: copy_sparse_
  requires_tensor: True

- func: numel(Tensor self) -> int
  variants: function, method
  device_guard: False
  named_guard: False

- func: unbind(Tensor(a) self, int dim=0) -> Tensor(a)[]
  variants: function, method

- func: to_sparse.sparse_dim(Tensor self, int sparse_dim) -> Tensor
  variants: method
  dispatch:
    CPU: dense_to_sparse
    CUDA: dense_to_sparse

- func: to_sparse(Tensor self) -> Tensor
  variants: method
  dispatch:
    CPU: dense_to_sparse
    CUDA: dense_to_sparse

- func: to_mkldnn(Tensor self) -> Tensor
  variants: method
  dispatch:
    CPU: dense_to_mkldnn

- func: mkldnn_reorder_conv2d_weight(Tensor self, int[2] padding=0, int[2] stride=1, int[2] dilation=1, int groups=1) -> Tensor
  variants: function
  python_module: nn
  dispatch:
    MkldnnCPU: mkldnn_reorder_conv2d_weight

- func: to_mkldnn_backward(Tensor grad, Tensor input) -> Tensor

- func: quantize_linear(Tensor self, float scale, int zero_point, ScalarType dtype) -> Tensor
  variants: function
  dispatch:
    CPU: quantize_linear_cpu

- func: quantize_linear_per_channel(Tensor self, Tensor scales, Tensor zero_points, int[] axis, ScalarType dtype) -> Tensor
  variants: function
  dispatch:
    CPU: quantize_linear_per_channel_cpu

- func: dequantize(Tensor self) -> Tensor
  variants: function, method
  dispatch:
    QuantizedCPU: dequantize_quant

- func: _dequantize_linear(Tensor self, float scale, int zero_point, ScalarType dtype) -> Tensor
  variants: function
  dispatch:
    CPU: dequantize_linear_cpu

- func: q_scale(Tensor self) -> float
  variants: function, method
  dispatch:
    QuantizedCPU: q_scale_quant

- func: q_zero_point(Tensor self) -> int
  variants: function, method
  dispatch:
    QuantizedCPU: q_zero_point_quant

- func: int_repr(Tensor self) -> Tensor
  variants: function, method
  dispatch:
    QuantizedCPU: int_repr_quant

- func: _per_tensor_affine_qtensor(Tensor self, float scale, int zero_point) -> Tensor
  dispatch:
    CPU: per_tensor_affine_qtensor_cpu

- func: qscheme(Tensor self) -> QScheme
  variants: method
  dispatch:
    QuantizedCPU: qscheme_quant

- func: fake_quantize_per_tensor_affine(Tensor self, float scale, int zero_point, int quant_min, int quant_max) -> Tensor
  variants: function
  dispatch:
    CPU: fake_quantize_per_tensor_affine_cpu
    CUDA: fake_quantize_per_tensor_affine_cuda

- func: fake_quantize_per_tensor_affine_backward(Tensor grad, Tensor self, float scale, int zero_point, int quant_min, int quant_max) -> Tensor
  variants: function
  dispatch:
    CPU: fake_quantize_per_tensor_affine_backward_cpu
    CUDA: fake_quantize_per_tensor_affine_backward_cuda

# to(Device) must not exist because all constructors of Device also works for
# TensorOptions. Otherwise, an ambiguity error is thrown.
# See NOTE [ TensorOptions Constructors ].
- func: to.dtype_layout(Tensor self, *, ScalarType dtype, Layout layout, Device device, bool pin_memory=False, bool non_blocking=False, bool copy=False) -> Tensor
  variants: method
  device_guard: False
  named_guard: False

- func: to.device(Tensor self, Device device, ScalarType dtype, bool non_blocking=False, bool copy=False) -> Tensor
  variants: method
  device_guard: False
  named_guard: False

- func: to.dtype(Tensor self, ScalarType dtype, bool non_blocking=False, bool copy=False) -> Tensor
  variants: method
  device_guard: False
  named_guard: False

- func: to.other(Tensor self, Tensor other, bool non_blocking=False, bool copy=False) -> Tensor
  variants: method
  device_guard: False

- func: meshgrid(Tensor[] tensors) -> Tensor[]

- func: cartesian_prod(Tensor[] tensors) -> Tensor
  variants: function

- func: combinations(Tensor self, int r=2, bool with_replacement=False) -> Tensor
  variants: function

- func: item(Tensor self) -> Scalar
  variants: method
  named_guard: False

# NB: Does NOT check precondition that numel == 1
- func: _local_scalar_dense(Tensor self) -> Scalar
  dispatch:
    CPU: _local_scalar_dense_cpu
    CUDA: _local_scalar_dense_cuda
  variants: function
  named_guard: False

# Fused RNN kernels
- func: _thnn_fused_lstm_cell(Tensor input_gates, Tensor hidden_gates, Tensor cx, Tensor? input_bias=None, Tensor? hidden_bias=None) -> (Tensor, Tensor, Tensor)
  dispatch:
    CUDA: _thnn_fused_lstm_cell_cuda

- func: _thnn_fused_lstm_cell_backward(Tensor? grad_hy, Tensor? grad_cy, Tensor cx, Tensor cy, Tensor workspace, bool has_bias) -> (Tensor, Tensor, Tensor, Tensor, Tensor)
  dispatch:
    CUDA: _thnn_fused_lstm_cell_backward_cuda

- func: _thnn_fused_gru_cell(Tensor input_gates, Tensor hidden_gates, Tensor hx, Tensor? input_bias=None, Tensor? hidden_bias=None) -> (Tensor, Tensor)
  dispatch:
    CUDA: _thnn_fused_gru_cell_cuda

- func: _thnn_fused_gru_cell_backward(Tensor grad_hy, Tensor workspace, bool has_bias) -> (Tensor, Tensor, Tensor, Tensor, Tensor)
  dispatch:
    CUDA: _thnn_fused_gru_cell_backward_cuda

# RNN cells and layers
- func: lstm.input(Tensor input, Tensor[] hx, Tensor[] params, bool has_biases, int num_layers, float dropout, bool train, bool bidirectional, bool batch_first) -> (Tensor, Tensor, Tensor)

- func: lstm.data(Tensor data, Tensor batch_sizes, Tensor[] hx, Tensor[] params, bool has_biases, int num_layers, float dropout, bool train, bool bidirectional) -> (Tensor, Tensor, Tensor)

- func: gru.input(Tensor input, Tensor hx, Tensor[] params, bool has_biases, int num_layers, float dropout, bool train, bool bidirectional, bool batch_first) -> (Tensor, Tensor)

- func: gru.data(Tensor data, Tensor batch_sizes, Tensor hx, Tensor[] params, bool has_biases, int num_layers, float dropout, bool train, bool bidirectional) -> (Tensor, Tensor)

- func: rnn_tanh.input(Tensor input, Tensor hx, Tensor[] params, bool has_biases, int num_layers, float dropout, bool train, bool bidirectional, bool batch_first) -> (Tensor, Tensor)

- func: rnn_tanh.data(Tensor data, Tensor batch_sizes, Tensor hx, Tensor[] params, bool has_biases, int num_layers, float dropout, bool train, bool bidirectional) -> (Tensor, Tensor)

- func: rnn_relu.input(Tensor input, Tensor hx, Tensor[] params, bool has_biases, int num_layers, float dropout, bool train, bool bidirectional, bool batch_first) -> (Tensor, Tensor)

- func: rnn_relu.data(Tensor data, Tensor batch_sizes, Tensor hx, Tensor[] params, bool has_biases, int num_layers, float dropout, bool train, bool bidirectional) -> (Tensor, Tensor)

- func: lstm_cell(Tensor input, Tensor[] hx, Tensor w_ih, Tensor w_hh, Tensor? b_ih=None, Tensor? b_hh=None) -> (Tensor, Tensor)

- func: gru_cell(Tensor input, Tensor hx, Tensor w_ih, Tensor w_hh, Tensor? b_ih=None, Tensor? b_hh=None) -> Tensor

- func: rnn_tanh_cell(Tensor input, Tensor hx, Tensor w_ih, Tensor w_hh, Tensor? b_ih=None, Tensor? b_hh=None) -> Tensor

- func: rnn_relu_cell(Tensor input, Tensor hx, Tensor w_ih, Tensor w_hh, Tensor? b_ih=None, Tensor? b_hh=None) -> Tensor

# Quantized RNN layers
- func: quantized_lstm(Tensor input, Tensor[] hx, Tensor[] params, bool has_biases, int num_layers, float dropout, bool train, bool bidirectional, bool batch_first, *, ScalarType? dtype=None) -> (Tensor, Tensor, Tensor)

# Quantized GRU layers

- func: quantized_gru.input(Tensor input, Tensor hx, Tensor[] params, bool has_biases, int num_layers, float dropout, bool train, bool bidirectional, bool batch_first) -> (Tensor, Tensor)

- func: quantized_gru.data(Tensor data, Tensor batch_sizes, Tensor hx, Tensor[] params, bool has_biases, int num_layers, float dropout, bool train, bool bidirectional) -> (Tensor, Tensor)

# Quantized RNN cells
- func: quantized_lstm_cell(Tensor input, Tensor[] hx, Tensor w_ih, Tensor w_hh, Tensor b_ih, Tensor b_hh, Tensor packed_ih, Tensor packed_hh, Tensor col_offsets_ih, Tensor col_offsets_hh, Scalar scale_ih, Scalar scale_hh, Scalar zero_point_ih, Scalar zero_point_hh) -> (Tensor, Tensor)

- func: quantized_gru_cell(Tensor input, Tensor hx, Tensor w_ih, Tensor w_hh, Tensor b_ih, Tensor b_hh, Tensor packed_ih, Tensor packed_hh, Tensor col_offsets_ih, Tensor col_offsets_hh, Scalar scale_ih, Scalar scale_hh, Scalar zero_point_ih, Scalar zero_point_hh) -> Tensor

- func: quantized_rnn_relu_cell(Tensor input, Tensor hx, Tensor w_ih, Tensor w_hh, Tensor b_ih, Tensor b_hh, Tensor packed_ih, Tensor packed_hh, Tensor col_offsets_ih, Tensor col_offsets_hh, Scalar scale_ih, Scalar scale_hh, Scalar zero_point_ih, Scalar zero_point_hh) -> Tensor

- func: quantized_rnn_tanh_cell(Tensor input, Tensor hx, Tensor w_ih, Tensor w_hh, Tensor b_ih, Tensor b_hh, Tensor packed_ih, Tensor packed_hh, Tensor col_offsets_ih, Tensor col_offsets_hh, Scalar scale_ih, Scalar scale_hh, Scalar zero_point_ih, Scalar zero_point_hh) -> Tensor


# PackedSequence utilities
- func: _pack_padded_sequence(Tensor input, Tensor lengths, bool batch_first) -> (Tensor, Tensor)

- func: _pack_padded_sequence_backward(Tensor grad, int[] input_size, Tensor batch_sizes, bool batch_first) -> Tensor

- func: _pad_packed_sequence(Tensor data, Tensor batch_sizes, bool batch_first, Scalar padding_value, int total_length) -> (Tensor, Tensor)

# wrappers for legacy TH methods

- func: set_.source_Storage(Tensor(a!) self, Storage source) -> Tensor(a!)
  variants: method
  device_guard: False
  dispatch:
    CPU: legacy::cpu::_th_set_
    CUDA: legacy::cuda::_th_set_

- func: set_.source_Storage_storage_offset(Tensor(a!) self, Storage source, int storage_offset, int[] size, int[] stride=[]) -> Tensor(a!)
  variants: method
  device_guard: False
  dispatch:
    CPU: legacy::cpu::_th_set_
    CUDA: legacy::cuda::_th_set_
    QuantizedCPU: set_storage

- func: set_.source_Tensor(Tensor(a!) self, Tensor source) -> Tensor(a!)
  variants: method
  device_guard: False
  dispatch:
    CPU: legacy::cpu::_th_set_
    CUDA: legacy::cuda::_th_set_

- func: set_(Tensor(a!) self) -> Tensor(a!)
  variants: method
  dispatch:
    CPU: legacy::cpu::_th_set_
    CUDA: legacy::cuda::_th_set_

- func: set_quantizer_(Tensor(a!) self, ConstQuantizerPtr quantizer) -> Tensor(a!)
  variants: method
  dispatch:
    QuantizedCPU: set_quantizer_

- func: is_set_to(Tensor self, Tensor tensor) -> bool
  variants: method
  device_guard: False
  dispatch:
    CPU: legacy::cpu::_th_is_set_to
    CUDA: legacy::cuda::_th_is_set_to

- func: masked_fill_.Scalar(Tensor(a!) self, Tensor mask, Scalar value) -> Tensor(a!)
  variants: method
  dispatch:
    CPU: masked_fill__cpu
    CUDA: masked_fill__cuda

- func: masked_fill.Scalar(Tensor self, Tensor mask, Scalar value) -> Tensor
  variants: function, method

- func: masked_fill_.Tensor(Tensor(a!) self, Tensor mask, Tensor value) -> Tensor(a!)
  variants: method
  dispatch:
    CPU: masked_fill__cpu
    CUDA: masked_fill__cuda

- func: masked_fill.Tensor(Tensor self, Tensor mask, Tensor value) -> Tensor
  variants: function, method

- func: masked_scatter_(Tensor(a!) self, Tensor mask, Tensor source) -> Tensor(a!)
  variants: method
  dispatch:
    CPU: masked_scatter__cpu
    CUDA: masked_scatter__cuda

- func: masked_scatter(Tensor self, Tensor mask, Tensor source) -> Tensor
  variants: function, method

- func: view(Tensor(a) self, int[] size) -> Tensor(a)
  variants: method
  device_guard: False
  dispatch:
    CPU: view
    CUDA: view
    MkldnnCPU: mkldnn_view
    QuantizedCPU: view

- func: put_(Tensor(a!) self, Tensor index, Tensor source, bool accumulate=False) -> Tensor(a!)
  variants: method
  dispatch:
    CPU: legacy::cpu::_th_put_
    CUDA: legacy::cuda::_th_put_

- func: index_add_(Tensor(a!) self, int dim, Tensor index, Tensor source) -> Tensor(a!)
  variants: method
  dispatch:
    CPU: legacy::cpu::_th_index_add_
    CUDA: legacy::cuda::_th_index_add_

- func: index_add(Tensor self, int dim, Tensor index, Tensor source) -> Tensor
  variants: function, method

- func: index_fill_.Scalar(Tensor(a!) self, int dim, Tensor index, Scalar value) -> Tensor(a!)
  variants: method
  dispatch:
    CPU: legacy::cpu::_th_index_fill_
    CUDA: legacy::cuda::_th_index_fill_

- func: index_fill.Scalar(Tensor self, int dim, Tensor index, Scalar value) -> Tensor
  variants: function, method

- func: index_fill_.Tensor(Tensor(a!) self, int dim, Tensor index, Tensor value) -> Tensor(a!)
  variants: method
  dispatch:
    CPU: legacy::cpu::_th_index_fill_
    CUDA: legacy::cuda::_th_index_fill_

- func: index_fill.Tensor(Tensor self, int dim, Tensor index, Tensor value) -> Tensor
  variants: function, method

- func: scatter_.src(Tensor(a!) self, int dim, Tensor index, Tensor src) -> Tensor(a!)
  variants: method
  dispatch:
    CPU: legacy::cpu::_th_scatter_
    CUDA: legacy::cuda::_th_scatter_

- func: scatter.src(Tensor self, int dim, Tensor index, Tensor src) -> Tensor
  variants: function, method

- func: scatter_.value(Tensor(a!) self, int dim, Tensor index, Scalar value) -> Tensor(a!)
  variants: method
  dispatch:
    CPU: legacy::cpu::_th_scatter_
    CUDA: legacy::cuda::_th_scatter_

- func: scatter.value(Tensor self, int dim, Tensor index, Scalar value) -> Tensor
  variants: function, method

- func: scatter_add_(Tensor(a!) self, int dim, Tensor index, Tensor src) -> Tensor(a!)
  variants: method
  dispatch:
    CPU: legacy::cpu::_th_scatter_add_
    CUDA: legacy::cuda::_th_scatter_add_

- func: scatter_add(Tensor self, int dim, Tensor index, Tensor src) -> Tensor
  variants: function, method

- func: lt_.Scalar(Tensor(a!) self, Scalar other) -> Tensor(a!)
  variants: method
  dispatch:
    CPU: legacy::cpu::_th_lt_
    CUDA: legacy::cuda::_th_lt_

- func: lt_.Tensor(Tensor(a!) self, Tensor other) -> Tensor(a!)
  variants: method
  dispatch:
    CPU: legacy::cpu::_th_lt_
    CUDA: legacy::cuda::_th_lt_

- func: gt_.Scalar(Tensor(a!) self, Scalar other) -> Tensor(a!)
  variants: method
  dispatch:
    CPU: legacy::cpu::_th_gt_
    CUDA: legacy::cuda::_th_gt_

- func: gt_.Tensor(Tensor(a!) self, Tensor other) -> Tensor(a!)
  variants: method
  dispatch:
    CPU: legacy::cpu::_th_gt_
    CUDA: legacy::cuda::_th_gt_

- func: le_.Scalar(Tensor(a!) self, Scalar other) -> Tensor(a!)
  variants: method
  dispatch:
    CPU: legacy::cpu::_th_le_
    CUDA: legacy::cuda::_th_le_

- func: le_.Tensor(Tensor(a!) self, Tensor other) -> Tensor(a!)
  variants: method
  dispatch:
    CPU: legacy::cpu::_th_le_
    CUDA: legacy::cuda::_th_le_

- func: ge_.Scalar(Tensor(a!) self, Scalar other) -> Tensor(a!)
  variants: method
  dispatch:
    CPU: legacy::cpu::_th_ge_
    CUDA: legacy::cuda::_th_ge_

- func: ge_.Tensor(Tensor(a!) self, Tensor other) -> Tensor(a!)
  variants: method
  dispatch:
    CPU: legacy::cpu::_th_ge_
    CUDA: legacy::cuda::_th_ge_

- func: eq_.Scalar(Tensor(a!) self, Scalar other) -> Tensor(a!)
  variants: method
  dispatch:
    CPU: legacy::cpu::_th_eq_
    CUDA: legacy::cuda::_th_eq_

- func: eq_.Tensor(Tensor(a!) self, Tensor other) -> Tensor(a!)
  variants: method
  dispatch:
    CPU: legacy::cpu::_th_eq_
    CUDA: legacy::cuda::_th_eq_

- func: ne_.Scalar(Tensor(a!) self, Scalar other) -> Tensor(a!)
  variants: method
  dispatch:
    CPU: legacy::cpu::_th_ne_
    CUDA: legacy::cuda::_th_ne_

- func: ne_.Tensor(Tensor(a!) self, Tensor other) -> Tensor(a!)
  variants: method
  dispatch:
    CPU: legacy::cpu::_th_ne_
    CUDA: legacy::cuda::_th_ne_

- func: __and__.Scalar(Tensor self, Scalar other) -> Tensor
  variants: method, function
  dispatch:
    CPU: legacy::cpu::_th_and
    CUDA: legacy::cuda::_th_and

- func: __and__.Tensor(Tensor self, Tensor other) -> Tensor
  variants: method, function
  dispatch:
    CPU: legacy::cpu::_th_and
    CUDA: legacy::cuda::_th_and

- func: __iand__.Scalar(Tensor(a!) self, Scalar other) -> Tensor(a!)
  variants: method
  dispatch:
    CPU: legacy::cpu::_th_iand_
    CUDA: legacy::cuda::_th_iand_

- func: __iand__.Tensor(Tensor(a!) self, Tensor other) -> Tensor(a!)
  variants: method
  dispatch:
    CPU: legacy::cpu::_th_iand_
    CUDA: legacy::cuda::_th_iand_

- func: __or__.Scalar(Tensor self, Scalar other) -> Tensor
  variants: method, function
  dispatch:
    CPU: legacy::cpu::_th_or
    CUDA: legacy::cuda::_th_or

- func: __or__.Tensor(Tensor self, Tensor other) -> Tensor
  variants: method, function
  dispatch:
    CPU: legacy::cpu::_th_or
    CUDA: legacy::cuda::_th_or

- func: __ior__.Scalar(Tensor(a!) self, Scalar other) -> Tensor(a!)
  variants: method
  dispatch:
    CPU: legacy::cpu::_th_ior_
    CUDA: legacy::cuda::_th_ior_

- func: __ior__.Tensor(Tensor(a!) self, Tensor other) -> Tensor(a!)
  variants: method
  dispatch:
    CPU: legacy::cpu::_th_ior_
    CUDA: legacy::cuda::_th_ior_

- func: __xor__.Scalar(Tensor self, Scalar other) -> Tensor
  variants: method, function
  dispatch:
    CPU: legacy::cpu::_th_xor
    CUDA: legacy::cuda::_th_xor

- func: __xor__.Tensor(Tensor self, Tensor other) -> Tensor
  variants: method, function
  dispatch:
    CPU: legacy::cpu::_th_xor
    CUDA: legacy::cuda::_th_xor

- func: __ixor__.Scalar(Tensor(a!) self, Scalar other) -> Tensor(a!)
  variants: method
  dispatch:
    CPU: legacy::cpu::_th_ixor_
    CUDA: legacy::cuda::_th_ixor_

- func: __ixor__.Tensor(Tensor(a!) self, Tensor other) -> Tensor(a!)
  variants: method
  dispatch:
    CPU: legacy::cpu::_th_ixor_
    CUDA: legacy::cuda::_th_ixor_

- func: __lshift__.Scalar(Tensor self, Scalar other) -> Tensor
  variants: method, function
  dispatch:
    CPU: legacy::cpu::_th_lshift
    CUDA: legacy::cuda::_th_lshift

- func: __lshift__.Tensor(Tensor self, Tensor other) -> Tensor
  variants: method, function
  dispatch:
    CPU: legacy::cpu::_th_lshift
    CUDA: legacy::cuda::_th_lshift

- func: __ilshift__.Scalar(Tensor(a!) self, Scalar other) -> Tensor(a!)
  variants: method
  dispatch:
    CPU: legacy::cpu::_th_ilshift_
    CUDA: legacy::cuda::_th_ilshift_

- func: __ilshift__.Tensor(Tensor(a!) self, Tensor other) -> Tensor(a!)
  variants: method
  dispatch:
    CPU: legacy::cpu::_th_ilshift_
    CUDA: legacy::cuda::_th_ilshift_

- func: __rshift__.Scalar(Tensor self, Scalar other) -> Tensor
  variants: method, function
  dispatch:
    CPU: legacy::cpu::_th_rshift
    CUDA: legacy::cuda::_th_rshift

- func: __rshift__.Tensor(Tensor self, Tensor other) -> Tensor
  variants: method, function
  dispatch:
    CPU: legacy::cpu::_th_rshift
    CUDA: legacy::cuda::_th_rshift

- func: __irshift__.Scalar(Tensor(a!) self, Scalar other) -> Tensor(a!)
  variants: method
  dispatch:
    CPU: legacy::cpu::_th_irshift_
    CUDA: legacy::cuda::_th_irshift_

- func: __irshift__.Tensor(Tensor(a!) self, Tensor other) -> Tensor(a!)
  variants: method
  dispatch:
    CPU: legacy::cpu::_th_irshift_
    CUDA: legacy::cuda::_th_irshift_

- func: lgamma_(Tensor(a!) self) -> Tensor(a!)
  named_guard: False
  variants: method
  dispatch:
    CPU: legacy::cpu::_th_lgamma_
    CUDA: legacy::cuda::_th_lgamma_

- func: atan2_(Tensor(a!) self, Tensor other) -> Tensor(a!)
  variants: method
  dispatch:
    CPU: legacy::cpu::_th_atan2_
    CUDA: legacy::cuda::_th_atan2_

- func: tril_(Tensor(a!) self, int diagonal=0) -> Tensor(a!)
  variants: method
  dispatch:
    CPU: tril_cpu_
    CUDA: tril_cuda_

- func: triu_(Tensor(a!) self, int diagonal=0) -> Tensor(a!)
  variants: method
  dispatch:
    CPU: triu_cpu_
    CUDA: triu_cuda_

- func: digamma_(Tensor(a!) self) -> Tensor(a!)
  named_guard: False
  variants: method
  dispatch:
    CPU: legacy::cpu::_th_digamma_
    CUDA: legacy::cuda::_th_digamma_

- func: polygamma_(Tensor(a!) self, int n) -> Tensor(a!)
  named_guard: False
  variants: method
  dispatch:
    CPU: legacy::cpu::_th_polygamma_
    CUDA: legacy::cuda::_th_polygamma_

- func: erfinv_(Tensor(a!) self) -> Tensor(a!)
  named_guard: False
  variants: method
  dispatch:
    CPU: legacy::cpu::_th_erfinv_
    CUDA: legacy::cuda::_th_erfinv_

- func: renorm_(Tensor(a!) self, Scalar p, int dim, Scalar maxnorm) -> Tensor(a!)
  variants: method
  dispatch:
    CPU: legacy::cpu::_th_renorm_
    CUDA: legacy::cuda::_th_renorm_

- func: pow_.Scalar(Tensor(a!) self, Scalar exponent) -> Tensor(a!)
  variants: method
  dispatch:
    CPU: legacy::cpu::_th_pow_
    CUDA: legacy::cuda::_th_pow_

- func: pow_.Tensor(Tensor(a!) self, Tensor exponent) -> Tensor(a!)
  variants: method
  dispatch:
    CPU: legacy::cpu::_th_pow_
    CUDA: legacy::cuda::_th_pow_

- func: lerp_.Scalar(Tensor(a!) self, Tensor end, Scalar weight) -> Tensor(a!)
  variants: method
  dispatch:
    CPU: lerp_cpu_scalar_
    CUDA: lerp_cuda_scalar_

- func: lerp_.Tensor(Tensor(a!) self, Tensor end, Tensor weight) -> Tensor(a!)
  variants: method
  dispatch:
    CPU: lerp_cpu_tensor_
    CUDA: lerp_cuda_tensor_

- func: sign_(Tensor(a!) self) -> Tensor(a!)
  variants: method
  dispatch:
    CPU: legacy::cpu::_th_sign_
    CUDA: legacy::cuda::_th_sign_
  named_guard: False

- func: fmod_.Scalar(Tensor(a!) self, Scalar other) -> Tensor(a!)
  variants: method
  dispatch:
    CPU: legacy::cpu::_th_fmod_
    CUDA: legacy::cuda::_th_fmod_

- func: fmod_.Tensor(Tensor(a!) self, Tensor other) -> Tensor(a!)
  variants: method
  dispatch:
    CPU: legacy::cpu::_th_fmod_
    CUDA: legacy::cuda::_th_fmod_

- func: remainder_.Scalar(Tensor(a!) self, Scalar other) -> Tensor(a!)
  variants: method
  dispatch:
    CPU: legacy::cpu::_th_remainder_
    CUDA: legacy::cuda::_th_remainder_

- func: remainder_.Tensor(Tensor(a!) self, Tensor other) -> Tensor(a!)
  variants: method
  dispatch:
    CPU: legacy::cpu::_th_remainder_
    CUDA: legacy::cuda::_th_remainder_

- func: addbmm_(Tensor(a!) self, Tensor batch1, Tensor batch2, *, Scalar beta=1, Scalar alpha=1) -> Tensor(a!)
  variants: method
  dispatch:
    CPU: legacy::cpu::_th_addbmm_
    CUDA: legacy::cuda::_th_addbmm_

- func: addbmm.out(Tensor self, Tensor batch1, Tensor batch2, *, Scalar beta=1, Scalar alpha=1, Tensor(a!) out) -> Tensor(a!)
  dispatch:
    CPU: legacy::cpu::_th_addbmm_out
    CUDA: legacy::cuda::_th_addbmm_out

- func: addbmm(Tensor self, Tensor batch1, Tensor batch2, *, Scalar beta=1, Scalar alpha=1) -> Tensor
  variants: method, function
  dispatch:
    CPU: legacy::cpu::_th_addbmm
    CUDA: legacy::cuda::_th_addbmm

- func: addcmul_(Tensor(a!) self, Tensor tensor1, Tensor tensor2, *, Scalar value=1) -> Tensor(a!)
  variants: method
  dispatch:
    CPU: legacy::cpu::_th_addcmul_
    CUDA: legacy::cuda::_th_addcmul_

- func: addcdiv_(Tensor(a!) self, Tensor tensor1, Tensor tensor2, *, Scalar value=1) -> Tensor(a!)
  variants: method
  dispatch:
    CPU: legacy::cpu::_th_addcdiv_
    CUDA: legacy::cuda::_th_addcdiv_

- func: random_.from(Tensor(a!) self, int from, int to, *, Generator? generator=None) -> Tensor(a!)
  variants: method
  dispatch:
    CPU: legacy::cpu::_th_random_
    CUDA: clamped_random_cuda_
  named_guard: False

- func: random_.to(Tensor(a!) self, int to, *, Generator? generator=None) -> Tensor(a!)
  variants: method
  dispatch:
    CPU: legacy::cpu::_th_random_
    CUDA: capped_random_cuda_
  named_guard: False

- func: random_(Tensor(a!) self, *, Generator? generator=None) -> Tensor(a!)
  variants: method
  dispatch:
    CPU: legacy::cpu::_th_random_
    CUDA: random_cuda_
  named_guard: False

- func: uniform_(Tensor(a!) self, float from=0, float to=1, *, Generator? generator=None) -> Tensor(a!)
  variants: method
  dispatch:
    CPU: legacy::cpu::_th_uniform_
    CUDA: uniform_cuda_
  named_guard: False

- func: normal_(Tensor(a!) self, float mean=0, float std=1, *, Generator? generator=None) -> Tensor(a!)
  variants: method
  dispatch:
    CPU: legacy::cpu::_th_normal_
    CUDA: normal_cuda_
  named_guard: False

- func: cauchy_(Tensor(a!) self, float median=0, float sigma=1, *, Generator? generator=None) -> Tensor(a!)
  variants: method
  dispatch:
    CPU: legacy::cpu::_th_cauchy_
    CUDA: cauchy_cuda_
  named_guard: False

- func: log_normal_(Tensor(a!) self, float mean=1, float std=2, *, Generator? generator=None) -> Tensor(a!)
  variants: method
  dispatch:
    CPU: legacy::cpu::_th_log_normal_
    CUDA: log_normal_cuda_
  named_guard: False

- func: exponential_(Tensor(a!) self, float lambd=1, *, Generator? generator=None) -> Tensor(a!)
  variants: method
  dispatch:
    CPU: legacy::cpu::_th_exponential_
    CUDA: exponential_cuda_
  named_guard: False

- func: geometric_(Tensor(a!) self, float p, *, Generator? generator=None) -> Tensor(a!)
  variants: method
  dispatch:
    CPU: legacy::cpu::_th_geometric_
    CUDA: geometric_cuda_
  named_guard: False

# wrappers for TH functions

- func: diag.out(Tensor self, int diagonal=0, *, Tensor(a!) out) -> Tensor(a!)
  dispatch:
    CPU: legacy::cpu::_th_diag_out
    CUDA: legacy::cuda::_th_diag_out

- func: diag(Tensor self, int diagonal=0) -> Tensor
  variants: method, function
  dispatch:
    CPU: legacy::cpu::_th_diag
    CUDA: legacy::cuda::_th_diag

- func: cross.out(Tensor self, Tensor other, int? dim=None, *, Tensor(a!) out) -> Tensor(a!)

- func: cross(Tensor self, Tensor other, int? dim=None) -> Tensor
  variants: method, function

- func: triu.out(Tensor self, int diagonal=0, *, Tensor(a!) out) -> Tensor(a!)
  dispatch:
    CPU: triu_cpu_out
    CUDA: triu_cuda_out

- func: triu(Tensor self, int diagonal=0) -> Tensor
  variants: method, function

- func: tril.out(Tensor self, int diagonal=0, *, Tensor(a!) out) -> Tensor(a!)
  dispatch:
    CPU: tril_cpu_out
    CUDA: tril_cuda_out

- func: tril(Tensor self, int diagonal=0) -> Tensor
  variants: method, function

- func: tril_indices(int row, int col, int offset=0, *, ScalarType? dtype=long, Layout? layout=None, Device? device=None, bool? pin_memory=None) -> Tensor
  dispatch:
    CPU: tril_indices_cpu
    CUDA: tril_indices_cuda

- func: triu_indices(int row, int col, int offset=0, *, ScalarType? dtype=long, Layout? layout=None, Device? device=None, bool? pin_memory=None) -> Tensor
  dispatch:
    CPU: triu_indices_cpu
    CUDA: triu_indices_cuda

- func: trace(Tensor self) -> Tensor
  variants: method, function
  dispatch:
    CPU: legacy::cpu::_th_trace
    CUDA: legacy::cuda::_th_trace

- func: ne.out_Scalar(Tensor self, Scalar other, *, Tensor(a!) out) -> Tensor(a!)
  dispatch:
    CPU: legacy::cpu::_th_ne_out
    CUDA: legacy::cuda::_th_ne_out

- func: ne.Scalar(Tensor self, Scalar other) -> Tensor
  variants: method, function
  dispatch:
    CPU: legacy::cpu::_th_ne
    CUDA: legacy::cuda::_th_ne

- func: ne.out_Tensor(Tensor self, Tensor other, *, Tensor(a!) out) -> Tensor(a!)
  dispatch:
    CPU: legacy::cpu::_th_ne_out
    CUDA: legacy::cuda::_th_ne_out

- func: ne.Tensor(Tensor self, Tensor other) -> Tensor
  variants: method, function
  dispatch:
    CPU: legacy::cpu::_th_ne
    CUDA: legacy::cuda::_th_ne

- func: eq.out_Scalar(Tensor self, Scalar other, *, Tensor(a!) out) -> Tensor(a!)
  dispatch:
    CPU: legacy::cpu::_th_eq_out
    CUDA: legacy::cuda::_th_eq_out

- func: eq.Scalar(Tensor self, Scalar other) -> Tensor
  variants: method, function
  dispatch:
    CPU: legacy::cpu::_th_eq
    CUDA: legacy::cuda::_th_eq

- func: eq.out_Tensor(Tensor self, Tensor other, *, Tensor(a!) out) -> Tensor(a!)
  dispatch:
    CPU: legacy::cpu::_th_eq_out
    CUDA: legacy::cuda::_th_eq_out

- func: eq.Tensor(Tensor self, Tensor other) -> Tensor
  variants: method, function
  dispatch:
    CPU: legacy::cpu::_th_eq
    CUDA: legacy::cuda::_th_eq

- func: ge.out_Scalar(Tensor self, Scalar other, *, Tensor(a!) out) -> Tensor(a!)
  dispatch:
    CPU: legacy::cpu::_th_ge_out
    CUDA: legacy::cuda::_th_ge_out

- func: ge.Scalar(Tensor self, Scalar other) -> Tensor
  variants: method, function
  dispatch:
    CPU: legacy::cpu::_th_ge
    CUDA: legacy::cuda::_th_ge

- func: ge.out_Tensor(Tensor self, Tensor other, *, Tensor(a!) out) -> Tensor(a!)
  dispatch:
    CPU: legacy::cpu::_th_ge_out
    CUDA: legacy::cuda::_th_ge_out

- func: ge.Tensor(Tensor self, Tensor other) -> Tensor
  variants: method, function
  dispatch:
    CPU: legacy::cpu::_th_ge
    CUDA: legacy::cuda::_th_ge

- func: le.out_Scalar(Tensor self, Scalar other, *, Tensor(a!) out) -> Tensor(a!)
  dispatch:
    CPU: legacy::cpu::_th_le_out
    CUDA: legacy::cuda::_th_le_out

- func: le.Scalar(Tensor self, Scalar other) -> Tensor
  variants: method, function
  dispatch:
    CPU: legacy::cpu::_th_le
    CUDA: legacy::cuda::_th_le

- func: le.out_Tensor(Tensor self, Tensor other, *, Tensor(a!) out) -> Tensor(a!)
  dispatch:
    CPU: legacy::cpu::_th_le_out
    CUDA: legacy::cuda::_th_le_out

- func: le.Tensor(Tensor self, Tensor other) -> Tensor
  variants: method, function
  dispatch:
    CPU: legacy::cpu::_th_le
    CUDA: legacy::cuda::_th_le

- func: gt.out_Scalar(Tensor self, Scalar other, *, Tensor(a!) out) -> Tensor(a!)
  dispatch:
    CPU: legacy::cpu::_th_gt_out
    CUDA: legacy::cuda::_th_gt_out

- func: gt.Scalar(Tensor self, Scalar other) -> Tensor
  variants: method, function
  dispatch:
    CPU: legacy::cpu::_th_gt
    CUDA: legacy::cuda::_th_gt

- func: gt.out_Tensor(Tensor self, Tensor other, *, Tensor(a!) out) -> Tensor(a!)
  dispatch:
    CPU: legacy::cpu::_th_gt_out
    CUDA: legacy::cuda::_th_gt_out

- func: gt.Tensor(Tensor self, Tensor other) -> Tensor
  variants: method, function
  dispatch:
    CPU: legacy::cpu::_th_gt
    CUDA: legacy::cuda::_th_gt

- func: lt.out_Scalar(Tensor self, Scalar other, *, Tensor(a!) out) -> Tensor(a!)
  dispatch:
    CPU: legacy::cpu::_th_lt_out
    CUDA: legacy::cuda::_th_lt_out

- func: lt.Scalar(Tensor self, Scalar other) -> Tensor
  variants: method, function
  dispatch:
    CPU: legacy::cpu::_th_lt
    CUDA: legacy::cuda::_th_lt

- func: lt.out_Tensor(Tensor self, Tensor other, *, Tensor(a!) out) -> Tensor(a!)
  dispatch:
    CPU: legacy::cpu::_th_lt_out
    CUDA: legacy::cuda::_th_lt_out

- func: lt.Tensor(Tensor self, Tensor other) -> Tensor
  variants: method, function
  dispatch:
    CPU: legacy::cpu::_th_lt
    CUDA: legacy::cuda::_th_lt

- func: take.out(Tensor self, Tensor index, *, Tensor(a!) out) -> Tensor(a!)
  dispatch:
    CPU: legacy::cpu::_th_take_out
    CUDA: legacy::cuda::_th_take_out

- func: take(Tensor self, Tensor index) -> Tensor
  variants: method, function
  dispatch:
    CPU: legacy::cpu::_th_take
    CUDA: legacy::cuda::_th_take

- func: index_select.out(Tensor self, int dim, Tensor index, *, Tensor(a!) out) -> Tensor(a!)
  dispatch:
    CPU: legacy::cpu::_th_index_select_out
    CUDA: legacy::cuda::_th_index_select_out

- func: index_select(Tensor self, int dim, Tensor index) -> Tensor
  variants: method, function
  dispatch:
    CPU: legacy::cpu::_th_index_select
    CUDA: legacy::cuda::_th_index_select

- func: masked_select.out(Tensor self, Tensor mask, *, Tensor(a!) out) -> Tensor(a!)
  dispatch:
    CPU: masked_select_out_cpu
    CUDA: masked_select_out_cuda

- func: masked_select(Tensor self, Tensor mask) -> Tensor
  variants: method, function
  dispatch:
    CPU: masked_select_cpu
    CUDA: masked_select_cuda

- func: nonzero.out(Tensor self, *, Tensor(a!) out) -> Tensor(a!)
  dispatch:
    CPU: legacy::cpu::_th_nonzero_out
    CUDA: legacy::cuda::_th_nonzero_out

- func: nonzero(Tensor self) -> Tensor
  variants: method, function
  dispatch:
    CPU: legacy::cpu::_th_nonzero
    CUDA: legacy::cuda::_th_nonzero

- func: nonzero_numpy(Tensor self) -> Tensor[]
  variants: method, function

- func: gather.out(Tensor self, int dim, Tensor index, *, bool sparse_grad=False, Tensor(a!) out) -> Tensor(a!)
  dispatch:
    CPU: gather_out_cpu
    CUDA: gather_out_cuda

- func: gather(Tensor self, int dim, Tensor index, *, bool sparse_grad=False) -> Tensor
  variants: method, function
  dispatch:
    CPU: gather_cpu
    CUDA: gather_cuda

- func: _gather_sparse_backward(Tensor self, int dim, Tensor index, Tensor grad) -> Tensor

- func: addcmul.out(Tensor self, Tensor tensor1, Tensor tensor2, *, Scalar value=1, Tensor(a!) out) -> Tensor(a!)
  dispatch:
    CPU: legacy::cpu::_th_addcmul_out
    CUDA: legacy::cuda::_th_addcmul_out

- func: addcmul(Tensor self, Tensor tensor1, Tensor tensor2, *, Scalar value=1) -> Tensor
  variants: method, function
  dispatch:
    CPU: legacy::cpu::_th_addcmul
    CUDA: legacy::cuda::_th_addcmul

- func: addcdiv.out(Tensor self, Tensor tensor1, Tensor tensor2, *, Scalar value=1, Tensor(a!) out) -> Tensor(a!)
  dispatch:
    CPU: legacy::cpu::_th_addcdiv_out
    CUDA: legacy::cuda::_th_addcdiv_out

- func: addcdiv(Tensor self, Tensor tensor1, Tensor tensor2, *, Scalar value=1) -> Tensor
  variants: method, function
  dispatch:
    CPU: legacy::cpu::_th_addcdiv
    CUDA: legacy::cuda::_th_addcdiv

<<<<<<< HEAD
- func: gels.X(Tensor self, Tensor A, *, Tensor(a!) X, Tensor(b!) qr) -> (Tensor(a!) solution, Tensor(b!) QR)
=======
- func: lstsq(Tensor self, Tensor A, *, Tensor(a!) X, Tensor(b!) qr) -> (Tensor(a!) solution, Tensor(b!) QR)
>>>>>>> 9130ab38
  dispatch:
    CPU: legacy::cpu::_th_gels_out
    CUDA: legacy::cuda::_th_gels_out

- func: lstsq(Tensor self, Tensor A) -> (Tensor solution, Tensor QR)
  variants: method, function
  dispatch:
    CPU: legacy::cpu::_th_gels
    CUDA: legacy::cuda::_th_gels

- func: triangular_solve.X(Tensor self, Tensor A, bool upper=True, bool transpose=False, bool unitriangular=False, *, Tensor(a!) X, Tensor(b!) M) -> (Tensor(a!) solution, Tensor(b!) cloned_coefficient)

- func: triangular_solve(Tensor self, Tensor A, bool upper=True, bool transpose=False, bool unitriangular=False) -> (Tensor solution, Tensor cloned_coefficient)
  variants: method, function

- func: _triangular_solve_helper(Tensor self, Tensor A, bool upper, bool transpose, bool unitriangular) -> (Tensor, Tensor)
  variants: function
  dispatch:
    CPU: _triangular_solve_helper_cpu
    CUDA: _triangular_solve_helper_cuda

- func: symeig.e(Tensor self, bool eigenvectors=False, bool upper=True, *, Tensor(a!) e, Tensor(b!) V) -> (Tensor(a!) eigenvalues, Tensor(b!) eigenvectors)

- func: symeig(Tensor self, bool eigenvectors=False, bool upper=True) -> (Tensor eigenvalues, Tensor eigenvectors)
  variants: method, function

- func: _symeig_helper(Tensor self, bool eigenvectors, bool upper) -> (Tensor, Tensor)
  variants: function
  dispatch:
    CPU: _symeig_helper_cpu
    CUDA: _symeig_helper_cuda

- func: eig.e(Tensor self, bool eigenvectors=False, *, Tensor(a!) e, Tensor(b!) v) -> (Tensor(a!) eigenvalues, Tensor(b!) eigenvectors)
  dispatch:
    CPU: legacy::cpu::_th_eig_out
    CUDA: legacy::cuda::_th_eig_out

- func: eig(Tensor self, bool eigenvectors=False) -> (Tensor eigenvalues, Tensor eigenvectors)
  variants: method, function
  dispatch:
    CPU: legacy::cpu::_th_eig
    CUDA: legacy::cuda::_th_eig

- func: svd.U(Tensor self, bool some=True, bool compute_uv=True, *, Tensor(a!) U, Tensor(b!) S, Tensor(c!) V) -> (Tensor(a!) U, Tensor(b!) S, Tensor(c!) V)

- func: svd(Tensor self, bool some=True, bool compute_uv=True) -> (Tensor U, Tensor S, Tensor V)
  variants: method, function

- func: _svd_helper(Tensor self, bool some, bool compute_uv) -> (Tensor, Tensor, Tensor)
  variants: function
  dispatch:
    CPU: _svd_helper_cpu
    CUDA: _svd_helper_cuda

- func: cholesky.out(Tensor self, bool upper=False, *, Tensor(a!) out) -> Tensor(a!)

- func: cholesky(Tensor self, bool upper=False) -> Tensor
  variants: method, function

- func: _cholesky_helper(Tensor self, bool upper) -> Tensor
  variants: function
  dispatch:
    CPU: _cholesky_helper_cpu
    CUDA: _cholesky_helper_cuda

- func: cholesky_solve.out(Tensor self, Tensor input2, bool upper=False, *, Tensor(a!) out) -> Tensor(a!)

- func: cholesky_solve(Tensor self, Tensor input2, bool upper=False) -> Tensor
  variants: method, function

- func: _cholesky_solve_helper(Tensor self, Tensor A, bool upper) -> Tensor
  variants: function
  dispatch:
    CPU: _cholesky_solve_helper_cpu
    CUDA: _cholesky_solve_helper_cuda

- func: solve(Tensor self, Tensor A) -> (Tensor solution, Tensor LU)
  variants: function, method

- func: solve.solution(Tensor self, Tensor A, *, Tensor(a!) solution, Tensor(b!) lu) -> (Tensor(a!) solution, Tensor(b!) LU)

- func: _solve_helper(Tensor self, Tensor A) -> (Tensor, Tensor)
  variants: function
  dispatch:
    CPU: _solve_helper_cpu
    CUDA: _solve_helper_cuda

- func: cholesky_inverse.out(Tensor self, bool upper=False, *, Tensor(a!) out) -> Tensor(a!)
  dispatch:
    CPU: legacy::cpu::_th_potri_out
    CUDA: legacy::cuda::_th_potri_out

- func: cholesky_inverse(Tensor self, bool upper=False) -> Tensor
  variants: method, function
  dispatch:
    CPU: legacy::cpu::_th_potri
    CUDA: legacy::cuda::_th_potri

- func: qr.Q(Tensor self, bool some=True, *, Tensor(a!) Q, Tensor(b!) R) -> (Tensor(a!) Q, Tensor(b!) R)

- func: qr(Tensor self, bool some=True) -> (Tensor Q, Tensor R)
  variants: method, function

- func: _qr_helper(Tensor self, bool some) -> (Tensor, Tensor)
  variants: function
  dispatch:
    CPU: _qr_helper_cpu
    CUDA: _qr_helper_cuda

- func: geqrf.a(Tensor self, *, Tensor(a!) a, Tensor(b!) tau) -> (Tensor(a!) a, Tensor(b!) tau)
  dispatch:
    CPU: legacy::cpu::_th_geqrf_out
    CUDA: legacy::cuda::_th_geqrf_out

- func: geqrf(Tensor self) -> (Tensor a, Tensor tau)
  variants: method, function
  dispatch:
    CPU: legacy::cpu::_th_geqrf
    CUDA: legacy::cuda::_th_geqrf

- func: orgqr.out(Tensor self, Tensor input2, *, Tensor(a!) out) -> Tensor(a!)
  dispatch:
    CPU: legacy::cpu::_th_orgqr_out

- func: orgqr(Tensor self, Tensor input2) -> Tensor
  variants: method, function
  dispatch:
    CPU: legacy::cpu::_th_orgqr

- func: ormqr.out(Tensor self, Tensor input2, Tensor input3, bool left=True, bool transpose=False, *, Tensor(a!) out) -> Tensor(a!)
  dispatch:
    CPU: legacy::cpu::_th_ormqr_out

- func: ormqr(Tensor self, Tensor input2, Tensor input3, bool left=True, bool transpose=False) -> Tensor
  variants: method, function
  dispatch:
    CPU: legacy::cpu::_th_ormqr

- func: _lu_with_info(Tensor self, bool pivot=True, bool check_errors=True) -> (Tensor, Tensor, Tensor)
  variants: function
  dispatch:
    CPU: _lu_with_info_cpu
    CUDA: _lu_with_info_cuda

- func: lu_solve.out(Tensor self, Tensor LU_data, Tensor LU_pivots, *, Tensor(a!) out) -> Tensor(a!)

- func: lu_solve(Tensor self, Tensor LU_data, Tensor LU_pivots) -> Tensor
  variants: method, function

- func: _lu_solve_helper(Tensor self, Tensor LU_data, Tensor LU_pivots) -> Tensor
  variants: function
  dispatch:
    CPU: _lu_solve_helper_cpu
    CUDA: _lu_solve_helper_cuda

- func: multinomial.out(Tensor self, int num_samples, bool replacement=False, *, Generator? generator=None, Tensor(a!) out) -> Tensor(a!)
  dispatch:
    CPU: legacy::cpu::_th_multinomial_out
    CUDA: legacy::cuda::_th_multinomial_out

- func: multinomial(Tensor self, int num_samples, bool replacement=False, *, Generator? generator=None) -> Tensor
  variants: method, function
  dispatch:
    CPU: legacy::cpu::_th_multinomial
    CUDA: legacy::cuda::_th_multinomial

- func: _multinomial_alias_setup(Tensor probs) -> (Tensor, Tensor)
  variants: function
  dispatch:
    CPU: legacy::cpu::_th_multinomial_alias_setup
    CUDA: legacy::cuda::_th_multinomial_alias_setup

- func: _multinomial_alias_draw(Tensor J, Tensor q, int num_samples, *, Generator? generator=None) -> Tensor
  variants: function
  dispatch:
    CPU: legacy::cpu::_th_multinomial_alias_draw
    CUDA: legacy::cuda::_th_multinomial_alias_draw

- func: lgamma.out(Tensor self, *, Tensor(a!) out) -> Tensor(a!)
  named_guard: False
  dispatch:
    CPU: legacy::cpu::_th_lgamma_out
    CUDA: legacy::cuda::_th_lgamma_out

- func: lgamma(Tensor self) -> Tensor
  named_guard: False
  variants: method, function
  dispatch:
    CPU: legacy::cpu::_th_lgamma
    CUDA: legacy::cuda::_th_lgamma

- func: digamma.out(Tensor self, *, Tensor(a!) out) -> Tensor(a!)
  named_guard: False
  dispatch:
    CPU: legacy::cpu::_th_digamma_out
    CUDA: legacy::cuda::_th_digamma_out

- func: digamma(Tensor self) -> Tensor
  named_guard: False
  variants: method, function
  dispatch:
    CPU: legacy::cpu::_th_digamma
    CUDA: legacy::cuda::_th_digamma

- func: polygamma.out(int n, Tensor self, *, Tensor(a!) out) -> Tensor(a!)
  named_guard: False
  dispatch:
    CPU: legacy::cpu::_th_polygamma_out
    CUDA: legacy::cuda::_th_polygamma_out

- func: polygamma(int n, Tensor self) -> Tensor
  named_guard: False
  variants: method, function
  dispatch:
    CPU: legacy::cpu::_th_polygamma
    CUDA: legacy::cuda::_th_polygamma

- func: erfinv.out(Tensor self, *, Tensor(a!) out) -> Tensor(a!)
  named_guard: False
  dispatch:
    CPU: legacy::cpu::_th_erfinv_out
    CUDA: legacy::cuda::_th_erfinv_out

- func: erfinv(Tensor self) -> Tensor
  named_guard: False
  variants: method, function
  dispatch:
    CPU: legacy::cpu::_th_erfinv
    CUDA: legacy::cuda::_th_erfinv

- func: dist(Tensor self, Tensor other, Scalar p=2) -> Tensor
  variants: method, function
  dispatch:
    CPU: legacy::cpu::_th_dist
    CUDA: legacy::cuda::_th_dist

- func: atan2.out(Tensor self, Tensor other, *, Tensor(a!) out) -> Tensor(a!)
  dispatch:
    CPU: legacy::cpu::_th_atan2_out
    CUDA: legacy::cuda::_th_atan2_out

- func: atan2(Tensor self, Tensor other) -> Tensor
  variants: method, function
  dispatch:
    CPU: legacy::cpu::_th_atan2
    CUDA: legacy::cuda::_th_atan2

- func: lerp.out_Scalar(Tensor self, Tensor end, Scalar weight, *, Tensor(a!) out) -> Tensor(a!)
  dispatch:
    CPU: lerp_cpu_scalar_out
    CUDA: lerp_cuda_scalar_out

- func: lerp.out_Tensor(Tensor self, Tensor end, Tensor weight, *, Tensor(a!) out) -> Tensor(a!)
  dispatch:
    CPU: lerp_cpu_tensor_out
    CUDA: lerp_cuda_tensor_out

- func: lerp.Scalar(Tensor self, Tensor end, Scalar weight) -> Tensor
  variants: method, function
  dispatch:
    CPU: lerp_cpu_scalar
    CUDA: lerp_cuda_scalar

- func: lerp.Tensor(Tensor self, Tensor end, Tensor weight) -> Tensor
  variants: method, function
  dispatch:
    CPU: lerp_cpu_tensor
    CUDA: lerp_cuda_tensor

- func: histc.out(Tensor self, int bins=100, Scalar min=0, Scalar max=0, *, Tensor(a!) out) -> Tensor(a!)
  dispatch:
    CPU: legacy::cpu::_th_histc_out
    CUDA: _histc_out_cuda

- func: histc(Tensor self, int bins=100, Scalar min=0, Scalar max=0) -> Tensor
  variants: method, function
  dispatch:
    CPU: legacy::cpu::_th_histc
    CUDA: _histc_cuda

- func: sign.out(Tensor self, *, Tensor(a!) out) -> Tensor(a!)
  dispatch:
    CPU: legacy::cpu::_th_sign_out
    CUDA: legacy::cuda::_th_sign_out
  named_guard: False

- func: sign(Tensor self) -> Tensor
  variants: method, function
  dispatch:
    CPU: legacy::cpu::_th_sign
    CUDA: legacy::cuda::_th_sign
  named_guard: False

- func: fmod.out_Scalar(Tensor self, Scalar other, *, Tensor(a!) out) -> Tensor(a!)
  dispatch:
    CPU: legacy::cpu::_th_fmod_out
    CUDA: legacy::cuda::_th_fmod_out

- func: fmod.Scalar(Tensor self, Scalar other) -> Tensor
  variants: method, function
  dispatch:
    CPU: legacy::cpu::_th_fmod
    CUDA: legacy::cuda::_th_fmod

- func: fmod.out_Tensor(Tensor self, Tensor other, *, Tensor(a!) out) -> Tensor(a!)
  dispatch:
    CPU: legacy::cpu::_th_fmod_out
    CUDA: legacy::cuda::_th_fmod_out

- func: fmod.Tensor(Tensor self, Tensor other) -> Tensor
  variants: method, function
  dispatch:
    CPU: legacy::cpu::_th_fmod
    CUDA: legacy::cuda::_th_fmod

- func: remainder.out_Scalar(Tensor self, Scalar other, *, Tensor(a!) out) -> Tensor(a!)
  dispatch:
    CPU: legacy::cpu::_th_remainder_out
    CUDA: legacy::cuda::_th_remainder_out

- func: remainder.Scalar(Tensor self, Scalar other) -> Tensor
  variants: method, function
  dispatch:
    CPU: legacy::cpu::_th_remainder
    CUDA: legacy::cuda::_th_remainder

- func: remainder.out_Tensor(Tensor self, Tensor other, *, Tensor(a!) out) -> Tensor(a!)
  dispatch:
    CPU: legacy::cpu::_th_remainder_out
    CUDA: legacy::cuda::_th_remainder_out

- func: remainder.Tensor(Tensor self, Tensor other) -> Tensor
  variants: method, function
  dispatch:
    CPU: legacy::cpu::_th_remainder
    CUDA: legacy::cuda::_th_remainder

- func: min.out(Tensor self, Tensor other, *, Tensor(a!) out) -> Tensor(a!)
  dispatch:
    CPU: legacy::cpu::_th_min_out
    CUDA: legacy::cuda::_th_min_out

- func: min.other(Tensor self, Tensor other) -> Tensor
  variants: method, function
  dispatch:
    CPU: legacy::cpu::_th_min
    CUDA: legacy::cuda::_th_min

- func: min(Tensor self) -> Tensor
  variants: method, function
  dispatch:
    CPU: legacy::cpu::_th_min
    CUDA: legacy::cuda::_th_min
    QuantizedCPU: min_quant

- func: max.out(Tensor self, Tensor other, *, Tensor(a!) out) -> Tensor(a!)
  dispatch:
    CPU: legacy::cpu::_th_max_out
    CUDA: legacy::cuda::_th_max_out

- func: max.other(Tensor self, Tensor other) -> Tensor
  variants: method, function
  dispatch:
    CPU: legacy::cpu::_th_max
    CUDA: legacy::cuda::_th_max

- func: max(Tensor self) -> Tensor
  variants: method, function
  dispatch:
    CPU: legacy::cpu::_th_max
    CUDA: legacy::cuda::_th_max
    QuantizedCPU: max_quant

- func: median(Tensor self) -> Tensor
  variants: method, function
  dispatch:
    CPU: median_cpu
    CUDA: median_cuda

- func: sort.values(Tensor self, int dim=-1, bool descending=False, *, Tensor(a!) values, Tensor(b!) indices) -> (Tensor(a!) values, Tensor(b!) indices)
  dispatch:
    CPU: legacy::cpu::_th_sort_out
    CUDA: legacy::cuda::_th_sort_out

- func: sort(Tensor self, int dim=-1, bool descending=False) -> (Tensor values, Tensor indices)
  variants: method, function
  dispatch:
    CPU: legacy::cpu::_th_sort
    CUDA: legacy::cuda::_th_sort
    QuantizedCPU: sort_quant

- func: argsort(Tensor self, int dim=-1, bool descending=False) -> Tensor
  variants: method, function

- func: topk.values(Tensor self, int k, int dim=-1, bool largest=True, bool sorted=True, *, Tensor(a!) values, Tensor(b!) indices) ->(Tensor(a!) values, Tensor(b!) indices)
  dispatch:
    CPU: topk_out_cpu
    CUDA: legacy::cuda::_th_topk_out

- func: topk(Tensor self, int k, int dim=-1, bool largest=True, bool sorted=True) -> (Tensor values, Tensor indices)
  variants: method, function

- func: all(Tensor self) -> Tensor
  variants: method, function

- func: any(Tensor self) -> Tensor
  variants: method, function

- func: renorm.out(Tensor self, Scalar p, int dim, Scalar maxnorm, *, Tensor(a!) out) -> Tensor(a!)
  dispatch:
    CPU: legacy::cpu::_th_renorm_out
    CUDA: legacy::cuda::_th_renorm_out

- func: renorm(Tensor self, Scalar p, int dim, Scalar maxnorm) -> Tensor
  variants: method, function
  dispatch:
    CPU: legacy::cpu::_th_renorm
    CUDA: legacy::cuda::_th_renorm

- func: unfold(Tensor(a) self, int dimension, int size, int step) -> Tensor(a)
  variants: method
  dispatch:
    CPU: legacy::cpu::_th_unfold
    CUDA: legacy::cuda::_th_unfold

- func: equal(Tensor self, Tensor other) -> bool
  variants: method, function
  dispatch:
    CPU: legacy::cpu::_th_equal
    CUDA: legacy::cuda::_th_equal

- func: pow.out_Tensor_Tensor(Tensor self, Tensor exponent, *, Tensor(a!) out) -> Tensor(a!)
  dispatch:
    CPU: legacy::cpu::_th_pow_out
    CUDA: legacy::cuda::_th_pow_out

- func: pow.Tensor_Tensor(Tensor self, Tensor exponent) -> Tensor
  variants: method, function
  dispatch:
    CPU: legacy::cpu::_th_pow
    CUDA: legacy::cuda::_th_pow

- func: pow.out_Scalar(Scalar self, Tensor exponent, *, Tensor(a!) out) -> Tensor(a!)
  dispatch:
    CPU: legacy::cpu::_th_pow_out
    CUDA: legacy::cuda::_th_pow_out

- func: pow.Scalar(Scalar self, Tensor exponent) -> Tensor
  dispatch:
    CPU: legacy::cpu::_th_pow
    CUDA: legacy::cuda::_th_pow

- func: normal.out_Tensor_float(Tensor mean, float std=1, *, Generator? generator=None, Tensor(a!) out) -> Tensor(a!)
  dispatch:
    CPU: legacy::cpu::_th_normal_out
    CUDA: normal_out_cuda

- func: normal.Tensor_float(Tensor mean, float std=1, *, Generator? generator=None) -> Tensor
  dispatch:
    CPU: legacy::cpu::_th_normal
    CUDA: normal_cuda

- func: normal.out_float_Tensor(float mean, Tensor std, *, Generator? generator=None, Tensor(a!) out) -> Tensor(a!)
  dispatch:
    CPU: legacy::cpu::_th_normal_out
    CUDA: normal_out_cuda

- func: normal.float_Tensor(float mean, Tensor std, *, Generator? generator=None) -> Tensor
  dispatch:
    CPU: legacy::cpu::_th_normal
    CUDA: normal_cuda

- func: normal.out_Tensor_Tensor(Tensor mean, Tensor std, *, Generator? generator=None, Tensor(a!) out) -> Tensor(a!)
  dispatch:
    CPU: legacy::cpu::_th_normal_out
    CUDA: normal_out_cuda

- func: normal.Tensor_Tensor(Tensor mean, Tensor std, *, Generator? generator=None) -> Tensor
  dispatch:
    CPU: legacy::cpu::_th_normal
    CUDA: normal_cuda

- func: normal.float_float(float mean, float std, int[] size, *, Generator? generator=None, ScalarType? dtype=None, Layout? layout=None, Device? device=None, bool? pin_memory=None) -> Tensor

- func: normal.out_float_float(float mean, float std, int[] size, *, Generator? generator=None, Tensor(a!) out) -> Tensor(a!)

- func: alias(Tensor(a) self) -> Tensor(a)
  variants: method, function

- func: _addr(Tensor self, Tensor vec1, Tensor vec2, *, Scalar beta=1, Scalar alpha=1) -> Tensor
  dispatch:
    CPU: legacy::cpu::_th_addr
    CUDA: legacy::cuda::_th_addr

- func: _addr_(Tensor(a!) self, Tensor vec1, Tensor vec2, *, Scalar beta=1, Scalar alpha=1) -> Tensor(a!)
  dispatch:
    CPU: legacy::cpu::_th_addr_
    CUDA: legacy::cuda::_th_addr_

- func: _addr.out(Tensor self, Tensor vec1, Tensor vec2, *, Scalar beta=1, Scalar alpha=1, Tensor(a!) out) -> Tensor(a!)
  dispatch:
    CPU: legacy::cpu::_th_addr_out
    CUDA: legacy::cuda::_th_addr_out

- func: _index_copy_(Tensor(a!) self, int dim, Tensor index, Tensor source) -> Tensor(a!)
  dispatch:
    CPU: legacy::cpu::_th_index_copy_
    CUDA: legacy::cuda::_th_index_copy_

- func: _cumsum(Tensor self, int dim) -> Tensor
  dispatch:
    CPU: legacy::cpu::_th_cumsum
    CUDA: legacy::cuda::_th_cumsum

- func: _cumsum.out(Tensor self, int dim, *, Tensor(a!) out) -> Tensor(a!)
  dispatch:
    CPU: legacy::cpu::_th_cumsum_out
    CUDA: legacy::cuda::_th_cumsum_out

- func: _cumprod(Tensor self, int dim) -> Tensor
  dispatch:
    CPU: legacy::cpu::_th_cumprod
    CUDA: legacy::cuda::_th_cumprod

- func: _cumprod.out(Tensor self, int dim, *, Tensor(a!) out) -> Tensor(a!)
  dispatch:
    CPU: legacy::cpu::_th_cumprod_out
    CUDA: legacy::cuda::_th_cumprod_out

- func: _var(Tensor self, bool unbiased=True) -> Tensor
  dispatch:
    CPU: legacy::cpu::_th_var
    CUDA: legacy::cuda::_th_var

- func: _std(Tensor self, bool unbiased=True) -> Tensor
  dispatch:
    CPU: legacy::cpu::_th_std
    CUDA: legacy::cuda::_th_std

- func: _addmm.out(Tensor self, Tensor mat1, Tensor mat2, *, Scalar beta=1, Scalar alpha=1, Tensor(a!) out) -> Tensor(a!)
  dispatch:
    CPU: legacy::cpu::_th_addmm_out
    CUDA: legacy::cuda::_th_addmm_out

- func: _addmm(Tensor self, Tensor mat1, Tensor mat2, *, Scalar beta=1, Scalar alpha=1) -> Tensor
  dispatch:
    CPU: legacy::cpu::_th_addmm
    CUDA: legacy::cuda::_th_addmm

- func: _addmm_(Tensor(a!) self, Tensor mat1, Tensor mat2, *, Scalar beta=1, Scalar alpha=1) -> Tensor(a!)
  dispatch:
    CPU: legacy::cpu::_th_addmm_
    CUDA: legacy::cuda::_th_addmm_

- func: _cat(Tensor[] tensors, int dim=0) -> Tensor
  dispatch:
    CPU: legacy::cpu::_th_cat
    CUDA: legacy::cuda::_th_cat

- func: _cat.out(Tensor[] tensors, int dim=0, *, Tensor(a!) out) -> Tensor(a!)
  dispatch:
    CPU: legacy::cpu::_th_cat_out
    CUDA: legacy::cuda::_th_cat_out

- func: _mode(Tensor self, int dim=-1, bool keepdim=False) -> (Tensor, Tensor)
  dispatch:
    CPU: legacy::cpu::_th_mode
    CUDA: legacy::cuda::_th_mode

- func: _mode.values(Tensor self, int dim=-1, bool keepdim=False, *, Tensor(a!) values, Tensor(b!) indices) -> (Tensor(a!), Tensor(b!))
  dispatch:
    CPU: legacy::cpu::_th_mode_out
    CUDA: legacy::cuda::_th_mode_out

- func: _max(Tensor self, int dim, bool keepdim=False) -> (Tensor, Tensor)
  dispatch:
    CPU: legacy::cpu::_th_max
    CUDA: legacy::cuda::_th_max

- func: _max.max(Tensor self, int dim, bool keepdim=False, *, Tensor(a!) max, Tensor(b!) max_indices) -> (Tensor(a!), Tensor(b!))
  dispatch:
    CPU: legacy::cpu::_th_max_out
    CUDA: legacy::cuda::_th_max_out

- func: _min(Tensor self, int dim, bool keepdim=False) -> (Tensor, Tensor)
  dispatch:
    CPU: legacy::cpu::_th_min
    CUDA: legacy::cuda::_th_min

- func: _min.min(Tensor self, int dim, bool keepdim=False, *, Tensor(a!) min, Tensor(b!) min_indices) -> (Tensor(a!), Tensor(b!))
  dispatch:
    CPU: legacy::cpu::_th_min_out
    CUDA: legacy::cuda::_th_min_out

## NN wrappers

- func: binary_cross_entropy.out(Tensor self, Tensor target, Tensor? weight=None, int reduction=Mean, *, Tensor(a!) out) -> Tensor(a!)
  python_module: nn
  dispatch:
    CPU: legacy::cpu::_thnn_binary_cross_entropy_forward_out
    CUDA: legacy::cuda::_thnn_binary_cross_entropy_forward_out

- func: binary_cross_entropy(Tensor self, Tensor target, Tensor? weight=None, int reduction=Mean) -> Tensor
  python_module: nn
  dispatch:
    CPU: legacy::cpu::_thnn_binary_cross_entropy_forward
    CUDA: legacy::cuda::_thnn_binary_cross_entropy_forward

- func: binary_cross_entropy_backward.grad_input(Tensor grad_output, Tensor self, Tensor target, Tensor? weight=None, int reduction=Mean, *, Tensor(a!) grad_input) -> Tensor(a!)
  python_module: nn
  dispatch:
    CPU: legacy::cpu::_thnn_binary_cross_entropy_backward_out
    CUDA: legacy::cuda::_thnn_binary_cross_entropy_backward_out

- func: binary_cross_entropy_backward(Tensor grad_output, Tensor self, Tensor target, Tensor? weight=None, int reduction=Mean) -> Tensor
  python_module: nn
  dispatch:
    CPU: legacy::cpu::_thnn_binary_cross_entropy_backward
    CUDA: legacy::cuda::_thnn_binary_cross_entropy_backward

- func: mse_loss.out(Tensor self, Tensor target, int reduction=Mean, *, Tensor(a!) out) -> Tensor(a!)
  python_module: nn
  dispatch:
    CPU: legacy::cpu::_thnn_mse_loss_forward_out
    CUDA: legacy::cuda::_thnn_mse_loss_forward_out

- func: mse_loss(Tensor self, Tensor target, int reduction=Mean) -> Tensor
  python_module: nn
  dispatch:
    CPU: legacy::cpu::_thnn_mse_loss_forward
    CUDA: legacy::cuda::_thnn_mse_loss_forward

- func: mse_loss_backward.grad_input(Tensor grad_output, Tensor self, Tensor target, int reduction, *, Tensor(a!) grad_input) -> Tensor(a!)
  python_module: nn
  dispatch:
    CPU: legacy::cpu::_thnn_mse_loss_backward_out
    CUDA: legacy::cuda::_thnn_mse_loss_backward_out

- func: mse_loss_backward(Tensor grad_output, Tensor self, Tensor target, int reduction) -> Tensor
  python_module: nn
  dispatch:
    CPU: legacy::cpu::_thnn_mse_loss_backward
    CUDA: legacy::cuda::_thnn_mse_loss_backward

- func: l1_loss.out(Tensor self, Tensor target, int reduction=Mean, *, Tensor(a!) out) -> Tensor(a!)
  python_module: nn
  dispatch:
    CPU: legacy::cpu::_thnn_l1_loss_forward_out
    CUDA: legacy::cuda::_thnn_l1_loss_forward_out

- func: l1_loss(Tensor self, Tensor target, int reduction=Mean) -> Tensor
  python_module: nn
  dispatch:
    CPU: legacy::cpu::_thnn_l1_loss_forward
    CUDA: legacy::cuda::_thnn_l1_loss_forward

- func: l1_loss_backward.grad_input(Tensor grad_output, Tensor self, Tensor target, int reduction, *, Tensor(a!) grad_input) -> Tensor(a!)
  python_module: nn
  dispatch:
    CPU: legacy::cpu::_thnn_l1_loss_backward_out
    CUDA: legacy::cuda::_thnn_l1_loss_backward_out

- func: l1_loss_backward(Tensor grad_output, Tensor self, Tensor target, int reduction) -> Tensor
  python_module: nn
  dispatch:
    CPU: legacy::cpu::_thnn_l1_loss_backward
    CUDA: legacy::cuda::_thnn_l1_loss_backward

- func: multi_margin_loss.out(Tensor self, Tensor target, Scalar p=1, Scalar margin=1, Tensor? weight=None, int reduction=Mean, *, Tensor(a!) out) -> Tensor(a!)
  python_module: nn
  dispatch:
    CPU: legacy::cpu::_thnn_multi_margin_loss_forward_out
    CUDA: legacy::cuda::_thnn_multi_margin_loss_forward_out

- func: multi_margin_loss(Tensor self, Tensor target, Scalar p=1, Scalar margin=1, Tensor? weight=None, int reduction=Mean) -> Tensor
  python_module: nn
  dispatch:
    CPU: legacy::cpu::_thnn_multi_margin_loss_forward
    CUDA: legacy::cuda::_thnn_multi_margin_loss_forward

- func: multi_margin_loss_backward.grad_input(Tensor grad_output, Tensor self, Tensor target, Scalar p, Scalar margin, Tensor? weight=None, int reduction=Mean, *, Tensor(a!) grad_input) -> Tensor(a!)
  python_module: nn
  dispatch:
    CPU: legacy::cpu::_thnn_multi_margin_loss_backward_out
    CUDA: legacy::cuda::_thnn_multi_margin_loss_backward_out

- func: multi_margin_loss_backward(Tensor grad_output, Tensor self, Tensor target, Scalar p, Scalar margin, Tensor? weight=None, int reduction=Mean) -> Tensor
  python_module: nn
  dispatch:
    CPU: legacy::cpu::_thnn_multi_margin_loss_backward
    CUDA: legacy::cuda::_thnn_multi_margin_loss_backward

- func: multilabel_margin_loss.out(Tensor self, Tensor target, int reduction=Mean, *, Tensor(a!) out) -> Tensor(a!)
  python_module: nn

- func: multilabel_margin_loss(Tensor self, Tensor target, int reduction=Mean) -> Tensor
  python_module: nn

- func: multilabel_margin_loss_forward.output(Tensor self, Tensor target, int reduction, *, Tensor(a!) output, Tensor(b!) is_target) -> (Tensor(a!), Tensor(b!))
  python_module: nn
  dispatch:
    CPU: legacy::cpu::_thnn_multilabel_margin_loss_forward_out
    CUDA: legacy::cuda::_thnn_multilabel_margin_loss_forward_out

- func: multilabel_margin_loss_forward(Tensor self, Tensor target, int reduction) -> (Tensor output, Tensor is_target)
  python_module: nn
  dispatch:
    CPU: legacy::cpu::_thnn_multilabel_margin_loss_forward
    CUDA: legacy::cuda::_thnn_multilabel_margin_loss_forward

- func: multilabel_margin_loss_backward.grad_input(Tensor grad_output, Tensor self, Tensor target, int reduction, Tensor is_target, *, Tensor(a!) grad_input) -> Tensor(a!)
  python_module: nn
  dispatch:
    CPU: legacy::cpu::_thnn_multilabel_margin_loss_backward_out
    CUDA: legacy::cuda::_thnn_multilabel_margin_loss_backward_out

- func: multilabel_margin_loss_backward(Tensor grad_output, Tensor self, Tensor target, int reduction, Tensor is_target) -> Tensor
  python_module: nn
  dispatch:
    CPU: legacy::cpu::_thnn_multilabel_margin_loss_backward
    CUDA: legacy::cuda::_thnn_multilabel_margin_loss_backward

- func: nll_loss.out(Tensor self, Tensor target, Tensor? weight=None, int reduction=Mean, int ignore_index=-100, *, Tensor(a!) out) -> Tensor(a!)
  python_module: nn

- func: nll_loss(Tensor self, Tensor target, Tensor? weight=None, int reduction=Mean, int ignore_index=-100) -> Tensor
  python_module: nn

- func: nll_loss_forward.output(Tensor self, Tensor target, Tensor? weight, int reduction, int ignore_index, *, Tensor(a!) output, Tensor(b!) total_weight) -> (Tensor(a!), Tensor(b!))
  python_module: nn
  dispatch:
    CPU: legacy::cpu::_thnn_nll_loss_forward_out
    CUDA: legacy::cuda::_thnn_nll_loss_forward_out

- func: nll_loss_forward(Tensor self, Tensor target, Tensor? weight, int reduction, int ignore_index) -> (Tensor output, Tensor total_weight)
  python_module: nn
  dispatch:
    CPU: legacy::cpu::_thnn_nll_loss_forward
    CUDA: legacy::cuda::_thnn_nll_loss_forward

- func: nll_loss_backward.grad_input(Tensor grad_output, Tensor self, Tensor target, Tensor? weight, int reduction, int ignore_index, Tensor total_weight, *, Tensor(a!) grad_input) -> Tensor(a!)
  python_module: nn
  dispatch:
    CPU: legacy::cpu::_thnn_nll_loss_backward_out
    CUDA: legacy::cuda::_thnn_nll_loss_backward_out

- func: nll_loss_backward(Tensor grad_output, Tensor self, Tensor target, Tensor? weight, int reduction, int ignore_index, Tensor total_weight) -> Tensor
  python_module: nn
  dispatch:
    CPU: legacy::cpu::_thnn_nll_loss_backward
    CUDA: legacy::cuda::_thnn_nll_loss_backward

- func: nll_loss2d.out(Tensor self, Tensor target, Tensor? weight=None, int reduction=Mean, int ignore_index=-100, *, Tensor(a!) out) -> Tensor(a!)
  python_module: nn

- func: nll_loss2d(Tensor self, Tensor target, Tensor? weight=None, int reduction=Mean, int ignore_index=-100) -> Tensor
  python_module: nn

- func: nll_loss2d_forward.output(Tensor self, Tensor target, Tensor? weight, int reduction, int ignore_index, *, Tensor(a!) output, Tensor(b!) total_weight) -> (Tensor(a!), Tensor(b!))
  python_module: nn
  dispatch:
    CPU: legacy::cpu::_thnn_nll_loss2d_forward_out
    CUDA: legacy::cuda::_thnn_nll_loss2d_forward_out

- func: nll_loss2d_forward(Tensor self, Tensor target, Tensor? weight, int reduction, int ignore_index) -> (Tensor output, Tensor total_weight)
  python_module: nn
  dispatch:
    CPU: legacy::cpu::_thnn_nll_loss2d_forward
    CUDA: legacy::cuda::_thnn_nll_loss2d_forward

- func: nll_loss2d_backward.grad_input(Tensor grad_output, Tensor self, Tensor target, Tensor? weight, int reduction, int ignore_index, Tensor total_weight, *, Tensor(a!) grad_input) -> Tensor(a!)
  python_module: nn
  dispatch:
    CPU: legacy::cpu::_thnn_nll_loss2d_backward_out
    CUDA: legacy::cuda::_thnn_nll_loss2d_backward_out

- func: nll_loss2d_backward(Tensor grad_output, Tensor self, Tensor target, Tensor? weight, int reduction, int ignore_index, Tensor total_weight) -> Tensor
  python_module: nn
  dispatch:
    CPU: legacy::cpu::_thnn_nll_loss2d_backward
    CUDA: legacy::cuda::_thnn_nll_loss2d_backward

- func: smooth_l1_loss.out(Tensor self, Tensor target, int reduction=Mean, *, Tensor(a!) out) -> Tensor(a!)
  python_module: nn
  dispatch:
    CPU: legacy::cpu::_thnn_smooth_l1_loss_forward_out
    CUDA: legacy::cuda::_thnn_smooth_l1_loss_forward_out

- func: smooth_l1_loss(Tensor self, Tensor target, int reduction=Mean) -> Tensor
  python_module: nn
  dispatch:
    CPU: legacy::cpu::_thnn_smooth_l1_loss_forward
    CUDA: legacy::cuda::_thnn_smooth_l1_loss_forward

- func: smooth_l1_loss_backward.grad_input(Tensor grad_output, Tensor self, Tensor target, int reduction, *, Tensor(a!) grad_input) -> Tensor(a!)
  python_module: nn
  dispatch:
    CPU: legacy::cpu::_thnn_smooth_l1_loss_backward_out
    CUDA: legacy::cuda::_thnn_smooth_l1_loss_backward_out

- func: smooth_l1_loss_backward(Tensor grad_output, Tensor self, Tensor target, int reduction) -> Tensor
  python_module: nn
  dispatch:
    CPU: legacy::cpu::_thnn_smooth_l1_loss_backward
    CUDA: legacy::cuda::_thnn_smooth_l1_loss_backward

- func: soft_margin_loss.out(Tensor self, Tensor target, int reduction=Mean, *, Tensor(a!) out) -> Tensor(a!)
  python_module: nn
  dispatch:
    CPU: legacy::cpu::_thnn_soft_margin_loss_forward_out
    CUDA: legacy::cuda::_thnn_soft_margin_loss_forward_out

- func: soft_margin_loss(Tensor self, Tensor target, int reduction=Mean) -> Tensor
  python_module: nn
  dispatch:
    CPU: legacy::cpu::_thnn_soft_margin_loss_forward
    CUDA: legacy::cuda::_thnn_soft_margin_loss_forward

- func: soft_margin_loss_backward.grad_input(Tensor grad_output, Tensor self, Tensor target, int reduction, *, Tensor(a!) grad_input) -> Tensor(a!)
  python_module: nn
  dispatch:
    CPU: legacy::cpu::_thnn_soft_margin_loss_backward_out
    CUDA: legacy::cuda::_thnn_soft_margin_loss_backward_out

- func: soft_margin_loss_backward(Tensor grad_output, Tensor self, Tensor target, int reduction) -> Tensor
  python_module: nn
  dispatch:
    CPU: legacy::cpu::_thnn_soft_margin_loss_backward
    CUDA: legacy::cuda::_thnn_soft_margin_loss_backward

- func: elu.out(Tensor self, Scalar alpha=1, Scalar scale=1, Scalar input_scale=1, *, Tensor(a!) out) -> Tensor(a!)
  python_module: nn
  dispatch:
    CPU: legacy::cpu::_thnn_elu_forward_out
    CUDA: legacy::cuda::_thnn_elu_forward_out

- func: elu(Tensor self, Scalar alpha=1, Scalar scale=1, Scalar input_scale=1) -> Tensor
  python_module: nn
  dispatch:
    CPU: legacy::cpu::_thnn_elu_forward
    CUDA: legacy::cuda::_thnn_elu_forward

- func: elu_backward.grad_input(Tensor grad_output, Scalar alpha, Scalar scale, Scalar input_scale, Tensor output, *, Tensor(a!) grad_input) -> Tensor(a!)
  python_module: nn
  dispatch:
    CPU: legacy::cpu::_thnn_elu_backward_out
    CUDA: legacy::cuda::_thnn_elu_backward_out

- func: elu_backward(Tensor grad_output, Scalar alpha, Scalar scale, Scalar input_scale, Tensor output) -> Tensor
  python_module: nn
  dispatch:
    CPU: legacy::cpu::_thnn_elu_backward
    CUDA: legacy::cuda::_thnn_elu_backward

- func: elu_(Tensor(a!) self, Scalar alpha=1, Scalar scale=1, Scalar input_scale=1) -> Tensor(a!)
  python_module: nn
  dispatch:
    CPU: legacy::cpu::_thnn_elu_forward_
    CUDA: legacy::cuda::_thnn_elu_forward_

- func: glu.out(Tensor self, int dim=-1, *, Tensor(a!) out) -> Tensor(a!)
  python_module: nn
  dispatch:
    CPU: legacy::cpu::_thnn_glu_forward_out
    CUDA: legacy::cuda::_thnn_glu_forward_out

- func: glu(Tensor self, int dim=-1) -> Tensor
  python_module: nn
  dispatch:
    CPU: legacy::cpu::_thnn_glu_forward
    CUDA: legacy::cuda::_thnn_glu_forward

- func: glu_backward.grad_input(Tensor grad_output, Tensor self, int dim, *, Tensor(a!) grad_input) -> Tensor(a!)
  python_module: nn
  dispatch:
    CPU: legacy::cpu::_thnn_glu_backward_out
    CUDA: legacy::cuda::_thnn_glu_backward_out

- func: glu_backward(Tensor grad_output, Tensor self, int dim) -> Tensor
  python_module: nn
  dispatch:
    CPU: legacy::cpu::_thnn_glu_backward
    CUDA: legacy::cuda::_thnn_glu_backward

- func: hardtanh.out(Tensor self, Scalar min_val=-1, Scalar max_val=1, *, Tensor(a!) out) -> Tensor(a!)
  python_module: nn
  dispatch:
    CPU: legacy::cpu::_thnn_hardtanh_forward_out
    CUDA: legacy::cuda::_thnn_hardtanh_forward_out

- func: hardtanh(Tensor self, Scalar min_val=-1, Scalar max_val=1) -> Tensor
  python_module: nn
  dispatch:
    CPU: legacy::cpu::_thnn_hardtanh_forward
    CUDA: legacy::cuda::_thnn_hardtanh_forward

- func: hardtanh_backward.grad_input(Tensor grad_output, Tensor self, Scalar min_val, Scalar max_val, *, Tensor(a!) grad_input) -> Tensor(a!)
  python_module: nn
  dispatch:
    CPU: legacy::cpu::_thnn_hardtanh_backward_out
    CUDA: legacy::cuda::_thnn_hardtanh_backward_out

- func: hardtanh_backward(Tensor grad_output, Tensor self, Scalar min_val, Scalar max_val) -> Tensor
  python_module: nn
  dispatch:
    CPU: legacy::cpu::_thnn_hardtanh_backward
    CUDA: legacy::cuda::_thnn_hardtanh_backward

- func: hardtanh_(Tensor(a!) self, Scalar min_val=-1, Scalar max_val=1) -> Tensor(a!)
  python_module: nn
  dispatch:
    CPU: legacy::cpu::_thnn_hardtanh_forward_
    CUDA: legacy::cuda::_thnn_hardtanh_forward_

- func: leaky_relu.out(Tensor self, Scalar negative_slope=0.01, *, Tensor(a!) out) -> Tensor(a!)
  python_module: nn
  dispatch:
    CPU: legacy::cpu::_thnn_leaky_relu_forward_out
    CUDA: legacy::cuda::_thnn_leaky_relu_forward_out

- func: leaky_relu(Tensor self, Scalar negative_slope=0.01) -> Tensor
  python_module: nn
  dispatch:
    CPU: legacy::cpu::_thnn_leaky_relu_forward
    CUDA: legacy::cuda::_thnn_leaky_relu_forward

- func: leaky_relu_backward.grad_input(Tensor grad_output, Tensor self, Scalar negative_slope, *, Tensor(a!) grad_input) -> Tensor(a!)
  python_module: nn
  dispatch:
    CPU: legacy::cpu::_thnn_leaky_relu_backward_out
    CUDA: legacy::cuda::_thnn_leaky_relu_backward_out

- func: leaky_relu_backward(Tensor grad_output, Tensor self, Scalar negative_slope) -> Tensor
  python_module: nn
  dispatch:
    CPU: legacy::cpu::_thnn_leaky_relu_backward
    CUDA: legacy::cuda::_thnn_leaky_relu_backward

- func: leaky_relu_(Tensor(a!) self, Scalar negative_slope=0.01) -> Tensor(a!)
  python_module: nn
  dispatch:
    CPU: legacy::cpu::_thnn_leaky_relu_forward_
    CUDA: legacy::cuda::_thnn_leaky_relu_forward_

- func: log_sigmoid.out(Tensor self, *, Tensor(a!) out) -> Tensor(a!)
  python_module: nn

- func: log_sigmoid(Tensor self) -> Tensor
  python_module: nn

- func: log_sigmoid_forward.output(Tensor self, *, Tensor(a!) output, Tensor(b!) buffer) -> (Tensor(a!), Tensor(b!))
  python_module: nn
  dispatch:
    CPU: legacy::cpu::_thnn_log_sigmoid_forward_out
    CUDA: legacy::cuda::_thnn_log_sigmoid_forward_out

- func: log_sigmoid_forward(Tensor self) -> (Tensor output, Tensor buffer)
  python_module: nn
  dispatch:
    CPU: legacy::cpu::_thnn_log_sigmoid_forward
    CUDA: legacy::cuda::_thnn_log_sigmoid_forward

- func: log_sigmoid_backward.grad_input(Tensor grad_output, Tensor self, Tensor buffer, *, Tensor(a!) grad_input) -> Tensor(a!)
  python_module: nn
  dispatch:
    CPU: legacy::cpu::_thnn_log_sigmoid_backward_out
    CUDA: legacy::cuda::_thnn_log_sigmoid_backward_out

- func: log_sigmoid_backward(Tensor grad_output, Tensor self, Tensor buffer) -> Tensor
  python_module: nn
  dispatch:
    CPU: legacy::cpu::_thnn_log_sigmoid_backward
    CUDA: legacy::cuda::_thnn_log_sigmoid_backward

- func: rrelu_with_noise.out(Tensor self, Tensor noise, Scalar lower=0.125, Scalar upper=0.3333333333333333, bool training=False, Generator? generator=None, *, Tensor(a!) out) -> Tensor(a!)
  python_module: nn
  dispatch:
    CPU: legacy::cpu::_thnn_rrelu_with_noise_forward_out
    CUDA: legacy::cuda::_thnn_rrelu_with_noise_forward_out

- func: rrelu_with_noise(Tensor self, Tensor noise, Scalar lower=0.125, Scalar upper=0.3333333333333333, bool training=False, Generator? generator=None) -> Tensor
  python_module: nn
  dispatch:
    CPU: legacy::cpu::_thnn_rrelu_with_noise_forward
    CUDA: legacy::cuda::_thnn_rrelu_with_noise_forward

- func: rrelu_with_noise_backward.grad_input(Tensor grad_output, Tensor self, Tensor noise, Scalar lower, Scalar upper, bool training, *, Tensor(a!) grad_input) -> Tensor(a!)
  python_module: nn
  dispatch:
    CPU: legacy::cpu::_thnn_rrelu_with_noise_backward_out
    CUDA: legacy::cuda::_thnn_rrelu_with_noise_backward_out

- func: rrelu_with_noise_backward(Tensor grad_output, Tensor self, Tensor noise, Scalar lower, Scalar upper, bool training) -> Tensor
  python_module: nn
  dispatch:
    CPU: legacy::cpu::_thnn_rrelu_with_noise_backward
    CUDA: legacy::cuda::_thnn_rrelu_with_noise_backward

- func: rrelu_with_noise_(Tensor(a!) self, Tensor noise, Scalar lower=0.125, Scalar upper=0.3333333333333333, bool training=False, Generator? generator=None) -> Tensor(a!)
  python_module: nn
  dispatch:
    CPU: legacy::cpu::_thnn_rrelu_with_noise_forward_
    CUDA: legacy::cuda::_thnn_rrelu_with_noise_forward_

- func: softplus.out(Tensor self, Scalar beta=1, Scalar threshold=20, *, Tensor(a!) out) -> Tensor(a!)
  python_module: nn
  dispatch:
    CPU: legacy::cpu::_thnn_softplus_forward_out
    CUDA: legacy::cuda::_thnn_softplus_forward_out

- func: softplus(Tensor self, Scalar beta=1, Scalar threshold=20) -> Tensor
  python_module: nn
  dispatch:
    CPU: legacy::cpu::_thnn_softplus_forward
    CUDA: legacy::cuda::_thnn_softplus_forward

- func: softplus_backward.grad_input(Tensor grad_output, Tensor self, Scalar beta, Scalar threshold, Tensor output, *, Tensor(a!) grad_input) -> Tensor(a!)
  python_module: nn
  dispatch:
    CPU: legacy::cpu::_thnn_softplus_backward_out
    CUDA: legacy::cuda::_thnn_softplus_backward_out

- func: softplus_backward(Tensor grad_output, Tensor self, Scalar beta, Scalar threshold, Tensor output) -> Tensor
  python_module: nn
  dispatch:
    CPU: legacy::cpu::_thnn_softplus_backward
    CUDA: legacy::cuda::_thnn_softplus_backward

- func: softshrink.out(Tensor self, Scalar lambd=0.5, *, Tensor(a!) out) -> Tensor(a!)
  python_module: nn
  dispatch:
    CPU: legacy::cpu::_thnn_softshrink_forward_out
    CUDA: legacy::cuda::_thnn_softshrink_forward_out

- func: softshrink(Tensor self, Scalar lambd=0.5) -> Tensor
  python_module: nn
  dispatch:
    CPU: legacy::cpu::_thnn_softshrink_forward
    CUDA: legacy::cuda::_thnn_softshrink_forward

- func: softshrink_backward.grad_input(Tensor grad_output, Tensor self, Scalar lambd, *, Tensor(a!) grad_input) -> Tensor(a!)
  python_module: nn
  dispatch:
    CPU: legacy::cpu::_thnn_softshrink_backward_out
    CUDA: legacy::cuda::_thnn_softshrink_backward_out

- func: softshrink_backward(Tensor grad_output, Tensor self, Scalar lambd) -> Tensor
  python_module: nn
  dispatch:
    CPU: legacy::cpu::_thnn_softshrink_backward
    CUDA: legacy::cuda::_thnn_softshrink_backward

- func: adaptive_avg_pool2d.out(Tensor self, int[2] output_size, *, Tensor(a!) out) -> Tensor(a!)
  python_module: nn
  dispatch:
    CPU: adaptive_avg_pool2d_out_cpu
    CUDA: adaptive_avg_pool2d_out_cuda
    MkldnnCPU: mkldnn_adaptive_avg_pool2d_out
    QuantizedCPU: quantized_adaptive_avg_pool2d_out

- func: adaptive_avg_pool2d(Tensor self, int[2] output_size) -> Tensor
  python_module: nn

- func: mkldnn_adaptive_avg_pool2d(Tensor self, int[2] output_size) -> Tensor
  dispatch:
    MkldnnCPU: mkldnn_adaptive_avg_pool2d
  requires_tensor: True

- func: _adaptive_avg_pool2d(Tensor self, int[2] output_size) -> Tensor
  dispatch:
    CPU: adaptive_avg_pool2d_cpu
    CUDA: adaptive_avg_pool2d_cuda
    QuantizedCPU: quantized_adaptive_avg_pool2d

- func: _adaptive_avg_pool2d_backward(Tensor grad_output, Tensor self) -> Tensor
  python_module: nn
  dispatch:
    CPU: adaptive_avg_pool2d_backward_cpu
    CUDA: adaptive_avg_pool2d_backward_cuda

- func: adaptive_avg_pool3d.out(Tensor self, int[3] output_size, *, Tensor(a!) out) -> Tensor(a!)
  python_module: nn
  dispatch:
    CPU: adaptive_avg_pool3d_out_cpu
    CUDA: adaptive_avg_pool3d_out_cuda

- func: adaptive_avg_pool3d(Tensor self, int[3] output_size) -> Tensor
  python_module: nn
  dispatch:
    CPU: adaptive_avg_pool3d_cpu
    CUDA: adaptive_avg_pool3d_cuda

- func: adaptive_avg_pool3d_backward.grad_input(Tensor grad_output, Tensor self, *, Tensor(a!) grad_input) -> Tensor(a!)
  python_module: nn
  dispatch:
    CPU: adaptive_avg_pool3d_backward_out_cpu
    CUDA: adaptive_avg_pool3d_backward_out_cuda

- func: adaptive_avg_pool3d_backward(Tensor grad_output, Tensor self) -> Tensor
  python_module: nn
  dispatch:
    CPU: adaptive_avg_pool3d_backward_cpu
    CUDA: adaptive_avg_pool3d_backward_cuda

# Return: (Tensor output, Tensor indices)
- func: adaptive_max_pool2d.out(Tensor self, int[2] output_size, *, Tensor(a!) out, Tensor(b!) indices) -> (Tensor(a!), Tensor(b!))
  python_module: nn
  dispatch:
    CPU: adaptive_max_pool2d_out_cpu
    CUDA: adaptive_max_pool2d_out_cuda

# Return: (Tensor output, Tensor indices)
- func: adaptive_max_pool2d(Tensor self, int[2] output_size) -> (Tensor, Tensor)
  python_module: nn
  dispatch:
    CPU: adaptive_max_pool2d_cpu
    CUDA: adaptive_max_pool2d_cuda

- func: adaptive_max_pool2d_backward.grad_input(Tensor grad_output, Tensor self, Tensor indices, *, Tensor(a!) grad_input) -> Tensor(a!)
  python_module: nn
  dispatch:
    CPU: adaptive_max_pool2d_backward_out_cpu
    CUDA: adaptive_max_pool2d_backward_out_cuda

- func: adaptive_max_pool2d_backward(Tensor grad_output, Tensor self, Tensor indices) -> Tensor
  python_module: nn
  dispatch:
    CPU: adaptive_max_pool2d_backward_cpu
    CUDA: adaptive_max_pool2d_backward_cuda

# Return: (Tensor output, Tensor indices)
- func: adaptive_max_pool3d.out(Tensor self, int[3] output_size, *, Tensor(a!) out, Tensor(b!) indices) -> (Tensor(a!), Tensor(b!))
  python_module: nn
  dispatch:
    CPU: adaptive_max_pool3d_out_cpu
    CUDA: adaptive_max_pool3d_out_cuda

# Return: (Tensor output, Tensor indices)
- func: adaptive_max_pool3d(Tensor self, int[3] output_size) -> (Tensor, Tensor)
  python_module: nn
  dispatch:
    CPU: adaptive_max_pool3d_cpu
    CUDA: adaptive_max_pool3d_cuda

- func: adaptive_max_pool3d_backward.grad_input(Tensor grad_output, Tensor self, Tensor indices, *, Tensor(a!) grad_input) -> Tensor(a!)
  python_module: nn
  dispatch:
    CPU: adaptive_max_pool3d_backward_out_cpu
    CUDA: adaptive_max_pool3d_backward_out_cuda

- func: adaptive_max_pool3d_backward(Tensor grad_output, Tensor self, Tensor indices) -> Tensor
  python_module: nn
  dispatch:
    CPU: adaptive_max_pool3d_backward_cpu
    CUDA: adaptive_max_pool3d_backward_cuda

- func: avg_pool2d.out(Tensor self, int[2] kernel_size, int[2] stride=[], int[2] padding=0, bool ceil_mode=False, bool count_include_pad=True, int? divisor_override=None, *, Tensor(a!) out) -> Tensor(a!)
  python_module: nn
  dispatch:
    CPU: avg_pool2d_out_cpu
    CUDA: avg_pool2d_out_cuda
    MkldnnCPU: mkldnn_avg_pool2d_out

- func: avg_pool2d(Tensor self, int[2] kernel_size, int[2] stride=[], int[2] padding=0, bool ceil_mode=False, bool count_include_pad=True, int? divisor_override=None) -> Tensor
  python_module: nn
  dispatch:
    CPU: avg_pool2d_cpu
    CUDA: avg_pool2d_cuda
    MkldnnCPU: mkldnn_avg_pool2d

- func: avg_pool2d_backward.grad_input(Tensor grad_output, Tensor self, int[2] kernel_size, int[2] stride, int[2] padding, bool ceil_mode, bool count_include_pad, int? divisor_override, *, Tensor(a!) grad_input) -> Tensor(a!)
  python_module: nn
  dispatch:
    CPU: avg_pool2d_backward_out_cpu
    CUDA: avg_pool2d_backward_out_cuda

- func: avg_pool2d_backward(Tensor grad_output, Tensor self, int[2] kernel_size, int[2] stride, int[2] padding, bool ceil_mode, bool count_include_pad, int? divisor_override) -> Tensor
  python_module: nn
  dispatch:
    CPU: avg_pool2d_backward_cpu
    CUDA: avg_pool2d_backward_cuda

- func: avg_pool3d.out(Tensor self, int[3] kernel_size, int[3] stride=[], int[3] padding=0, bool ceil_mode=False, bool count_include_pad=True, int? divisor_override=None, *, Tensor(a!) out) -> Tensor(a!)
  python_module: nn
  dispatch:
    CPU: avg_pool3d_out_cpu
    CUDA: avg_pool3d_out_cuda

- func: avg_pool3d(Tensor self, int[3] kernel_size, int[3] stride=[], int[3] padding=0, bool ceil_mode=False, bool count_include_pad=True, int? divisor_override=None) -> Tensor
  python_module: nn
  dispatch:
    CPU: avg_pool3d_cpu
    CUDA: avg_pool3d_cuda

- func: avg_pool3d_backward.grad_input(Tensor grad_output, Tensor self, int[3] kernel_size, int[3] stride, int[3] padding, bool ceil_mode, bool count_include_pad, int? divisor_override, *, Tensor(a!) grad_input) -> Tensor(a!)
  python_module: nn
  dispatch:
    CPU: avg_pool3d_backward_out_cpu
    CUDA: avg_pool3d_backward_out_cuda

- func: avg_pool3d_backward(Tensor grad_output, Tensor self, int[3] kernel_size, int[3] stride, int[3] padding, bool ceil_mode, bool count_include_pad, int? divisor_override) -> Tensor
  python_module: nn
  dispatch:
    CPU: avg_pool3d_backward_cpu
    CUDA: avg_pool3d_backward_cuda

# Return: (Tensor output, Tensor indices)
- func: fractional_max_pool2d.output(Tensor self, int[2] kernel_size, int[2] output_size, Tensor random_samples, *, Tensor(a!) output, Tensor(b!) indices) -> (Tensor(a!), Tensor(b!))
  python_module: nn
  dispatch:
    CPU: fractional_max_pool2d_out_cpu
    CUDA: fractional_max_pool2d_out_cuda

# Return: (Tensor output, Tensor indices)
- func: fractional_max_pool2d(Tensor self, int[2] kernel_size, int[2] output_size, Tensor random_samples) -> (Tensor, Tensor)
  python_module: nn
  dispatch:
    CPU: fractional_max_pool2d_cpu
    CUDA: fractional_max_pool2d_cuda

- func: fractional_max_pool2d_backward.grad_input(Tensor grad_output, Tensor self, int[2] kernel_size, int[2] output_size, Tensor indices, *, Tensor(a!) grad_input) -> Tensor(a!)
  python_module: nn
  dispatch:
    CPU: fractional_max_pool2d_backward_out_cpu
    CUDA: fractional_max_pool2d_backward_out_cuda

- func: fractional_max_pool2d_backward(Tensor grad_output, Tensor self, int[2] kernel_size, int[2] output_size, Tensor indices) -> Tensor
  python_module: nn
  dispatch:
    CPU: fractional_max_pool2d_backward_cpu
    CUDA: fractional_max_pool2d_backward_cuda

# Return: (Tensor output, Tensor indices)
- func: fractional_max_pool3d.output(Tensor self, int[3] kernel_size, int[3] output_size, Tensor random_samples, *, Tensor(a!) output, Tensor(b!) indices) -> (Tensor(a!), Tensor(b!))
  python_module: nn
  dispatch:
    CPU: fractional_max_pool3d_out_cpu
    CUDA: fractional_max_pool3d_out_cuda

# Return: (Tensor output, Tensor indices)
- func: fractional_max_pool3d(Tensor self, int[3] kernel_size, int[3] output_size, Tensor random_samples) -> (Tensor, Tensor)
  python_module: nn
  dispatch:
    CPU: fractional_max_pool3d_cpu
    CUDA: fractional_max_pool3d_cuda

- func: fractional_max_pool3d_backward.grad_input(Tensor grad_output, Tensor self, int[3] kernel_size, int[3] output_size, Tensor indices, *, Tensor(a!) grad_input) -> Tensor(a!)
  python_module: nn
  dispatch:
    CPU: fractional_max_pool3d_backward_out_cpu
    CUDA: fractional_max_pool3d_backward_out_cuda

- func: fractional_max_pool3d_backward(Tensor grad_output, Tensor self, int[3] kernel_size, int[3] output_size, Tensor indices) -> Tensor
  python_module: nn
  dispatch:
    CPU: fractional_max_pool3d_backward_cpu
    CUDA: fractional_max_pool3d_backward_cuda

# Return: (Tensor output, Tensor indices)
- func: max_pool2d_with_indices.out(Tensor self, int[2] kernel_size, int[2] stride=[], int[2] padding=0, int[2] dilation=1, bool ceil_mode=False, *, Tensor(a!) out, Tensor(b!) indices) -> (Tensor(a!), Tensor(b!))
  python_module: nn
  dispatch:
    CPU: max_pool2d_with_indices_out_cpu
    CUDA: max_pool2d_with_indices_out_cuda

# Return: (Tensor output, Tensor indices)
- func: max_pool2d_with_indices(Tensor self, int[2] kernel_size, int[2] stride=[], int[2] padding=0, int[2] dilation=1, bool ceil_mode=False) -> (Tensor, Tensor)
  python_module: nn
  dispatch:
    CPU: max_pool2d_with_indices_cpu
    CUDA: max_pool2d_with_indices_cuda

- func: max_pool2d_with_indices_backward.grad_input(Tensor grad_output, Tensor self, int[2] kernel_size, int[2] stride, int[2] padding, int[2] dilation, bool ceil_mode, Tensor indices, *, Tensor(a!) grad_input) -> Tensor(a!)
  python_module: nn
  dispatch:
    CPU: max_pool2d_with_indices_backward_out_cpu
    CUDA: max_pool2d_with_indices_backward_out_cuda

- func: max_pool2d_with_indices_backward(Tensor grad_output, Tensor self, int[2] kernel_size, int[2] stride, int[2] padding, int[2] dilation, bool ceil_mode, Tensor indices) -> Tensor
  python_module: nn
  dispatch:
    CPU: max_pool2d_with_indices_backward_cpu
    CUDA: max_pool2d_with_indices_backward_cuda

# Return: (Tensor output, Tensor indices)
- func: max_pool3d_with_indices.out(Tensor self, int[3] kernel_size, int[3] stride=[], int[3] padding=0, int[3] dilation=1, bool ceil_mode=False, *, Tensor(a!) out, Tensor(b!) indices) -> (Tensor(a!), Tensor(b!))
  python_module: nn
  dispatch:
    CPU: max_pool3d_with_indices_out_cpu
    CUDA: max_pool3d_with_indices_out_cuda

# Return: (Tensor output, Tensor indices)
- func: max_pool3d_with_indices(Tensor self, int[3] kernel_size, int[3] stride=[], int[3] padding=0, int[3] dilation=1, bool ceil_mode=False) -> (Tensor, Tensor)
  python_module: nn
  dispatch:
    CPU: max_pool3d_with_indices_cpu
    CUDA: max_pool3d_with_indices_cuda

- func: max_pool3d_with_indices_backward.grad_input(Tensor grad_output, Tensor self, int[3] kernel_size, int[3] stride, int[3] padding, int[3] dilation, bool ceil_mode, Tensor indices, *, Tensor(a!) grad_input) -> Tensor(a!)
  python_module: nn
  dispatch:
    CPU: max_pool3d_with_indices_backward_out_cpu
    CUDA: max_pool3d_with_indices_backward_out_cuda

- func: max_pool3d_with_indices_backward(Tensor grad_output, Tensor self, int[3] kernel_size, int[3] stride, int[3] padding, int[3] dilation, bool ceil_mode, Tensor indices) -> Tensor
  python_module: nn
  dispatch:
    CPU: max_pool3d_with_indices_backward_cpu
    CUDA: max_pool3d_with_indices_backward_cuda

- func: max_unpool2d.out(Tensor self, Tensor indices, int[2] output_size, *, Tensor(a!) out) -> Tensor(a!)
  python_module: nn
  dispatch:
    CPU: max_unpooling2d_forward_out_cpu
    CUDA: max_unpooling2d_forward_out_cuda

- func: max_unpool2d(Tensor self, Tensor indices, int[2] output_size) -> Tensor
  python_module: nn
  dispatch:
    CPU: max_unpooling2d_forward_cpu
    CUDA: max_unpooling2d_forward_cuda

- func: max_unpool2d_backward.grad_input(Tensor grad_output, Tensor self, Tensor indices, int[2] output_size, *, Tensor(a!) grad_input) -> Tensor(a!)
  python_module: nn
  dispatch:
    CPU: max_unpooling2d_backward_out_cpu
    CUDA: max_unpooling2d_backward_out_cuda

- func: max_unpool2d_backward(Tensor grad_output, Tensor self, Tensor indices, int[2] output_size) -> Tensor
  python_module: nn
  dispatch:
    CPU: max_unpooling2d_backward_cpu
    CUDA: max_unpooling2d_backward_cuda

- func: max_unpool3d.out(Tensor self, Tensor indices, int[3] output_size, int[3] stride, int[3] padding, *, Tensor(a!) out) -> Tensor(a!)
  python_module: nn
  dispatch:
    CPU: max_unpooling3d_forward_out_cpu
    CUDA: max_unpooling3d_forward_out_cuda

- func: max_unpool3d(Tensor self, Tensor indices, int[3] output_size, int[3] stride, int[3] padding) -> Tensor
  python_module: nn
  dispatch:
    CPU: max_unpooling3d_forward_cpu
    CUDA: max_unpooling3d_forward_cuda

- func: max_unpool3d_backward.grad_input(Tensor grad_output, Tensor self, Tensor indices, int[3] output_size, int[3] stride, int[3] padding, *, Tensor(a!) grad_input) -> Tensor(a!)
  python_module: nn
  dispatch:
    CPU: max_unpooling3d_backward_out_cpu
    CUDA: max_unpooling3d_backward_out_cuda

- func: max_unpool3d_backward(Tensor grad_output, Tensor self, Tensor indices, int[3] output_size, int[3] stride, int[3] padding) -> Tensor
  python_module: nn
  dispatch:
    CPU: max_unpooling3d_backward_cpu
    CUDA: max_unpooling3d_backward_cuda

- func: reflection_pad1d.out(Tensor self, int[2] padding, *, Tensor(a!) out) -> Tensor(a!)
  python_module: nn
  dispatch:
    CPU: reflection_pad1d_out_cpu
    CUDA: reflection_pad1d_out_cuda

- func: reflection_pad1d(Tensor self, int[2] padding) -> Tensor
  python_module: nn
  dispatch:
    CPU: reflection_pad1d_cpu
    CUDA: reflection_pad1d_cuda

- func: reflection_pad1d_backward.grad_input(Tensor grad_output, Tensor self, int[2] padding, *, Tensor(a!) grad_input) -> Tensor(a!)
  python_module: nn
  dispatch:
    CPU: reflection_pad1d_backward_out_cpu
    CUDA: reflection_pad1d_backward_out_cuda

- func: reflection_pad1d_backward(Tensor grad_output, Tensor self, int[2] padding) -> Tensor
  python_module: nn
  dispatch:
    CPU: reflection_pad1d_backward_cpu
    CUDA: reflection_pad1d_backward_cuda

- func: reflection_pad2d.out(Tensor self, int[4] padding, *, Tensor(a!) out) -> Tensor(a!)
  python_module: nn
  dispatch:
    CPU: reflection_pad2d_out_cpu
    CUDA: reflection_pad2d_out_cuda

- func: reflection_pad2d(Tensor self, int[4] padding) -> Tensor
  python_module: nn
  dispatch:
    CPU: reflection_pad2d_cpu
    CUDA: reflection_pad2d_cuda

- func: reflection_pad2d_backward.grad_input(Tensor grad_output, Tensor self, int[4] padding, *, Tensor(a!) grad_input) -> Tensor(a!)
  python_module: nn
  dispatch:
    CPU: reflection_pad2d_backward_out_cpu
    CUDA: reflection_pad2d_backward_out_cuda

- func: reflection_pad2d_backward(Tensor grad_output, Tensor self, int[4] padding) -> Tensor
  python_module: nn
  dispatch:
    CPU: reflection_pad2d_backward_cpu
    CUDA: reflection_pad2d_backward_cuda

- func: replication_pad1d.out(Tensor self, int[2] padding, *, Tensor(a!) out) -> Tensor(a!)
  python_module: nn
  dispatch:
    CPU: replication_pad1d_out_cpu
    CUDA: replication_pad1d_out_cuda

- func: replication_pad1d(Tensor self, int[2] padding) -> Tensor
  python_module: nn
  dispatch:
    CPU: replication_pad1d_cpu
    CUDA: replication_pad1d_cuda

- func: replication_pad1d_backward.grad_input(Tensor grad_output, Tensor self, int[2] padding, *, Tensor(a!) grad_input) -> Tensor(a!)
  python_module: nn
  dispatch:
    CPU: replication_pad1d_backward_out_cpu
    CUDA: replication_pad1d_backward_out_cuda

- func: replication_pad1d_backward(Tensor grad_output, Tensor self, int[2] padding) -> Tensor
  python_module: nn
  dispatch:
    CPU: replication_pad1d_backward_cpu
    CUDA: replication_pad1d_backward_cuda

- func: replication_pad2d.out(Tensor self, int[4] padding, *, Tensor(a!) out) -> Tensor(a!)
  python_module: nn
  dispatch:
    CPU: replication_pad2d_out_cpu
    CUDA: replication_pad2d_out_cuda

- func: replication_pad2d(Tensor self, int[4] padding) -> Tensor
  python_module: nn
  dispatch:
    CPU: replication_pad2d_cpu
    CUDA: replication_pad2d_cuda

- func: replication_pad2d_backward.grad_input(Tensor grad_output, Tensor self, int[4] padding, *, Tensor(a!) grad_input) -> Tensor(a!)
  python_module: nn
  dispatch:
    CPU: replication_pad2d_backward_out_cpu
    CUDA: replication_pad2d_backward_out_cuda

- func: replication_pad2d_backward(Tensor grad_output, Tensor self, int[4] padding) -> Tensor
  python_module: nn
  dispatch:
    CPU: replication_pad2d_backward_cpu
    CUDA: replication_pad2d_backward_cuda

- func: replication_pad3d.out(Tensor self, int[6] padding, *, Tensor(a!) out) -> Tensor(a!)
  python_module: nn
  dispatch:
    CPU: replication_pad3d_out_cpu
    CUDA: replication_pad3d_out_cuda

- func: replication_pad3d(Tensor self, int[6] padding) -> Tensor
  python_module: nn
  dispatch:
    CPU: replication_pad3d_cpu
    CUDA: replication_pad3d_cuda

- func: replication_pad3d_backward.grad_input(Tensor grad_output, Tensor self, int[6] padding, *, Tensor(a!) grad_input) -> Tensor(a!)
  python_module: nn
  dispatch:
    CPU: replication_pad3d_backward_out_cpu
    CUDA: replication_pad3d_backward_out_cuda

- func: replication_pad3d_backward(Tensor grad_output, Tensor self, int[6] padding) -> Tensor
  python_module: nn
  dispatch:
    CPU: replication_pad3d_backward_cpu
    CUDA: replication_pad3d_backward_cuda

- func: upsample_linear1d.out(Tensor self, int[1] output_size, bool align_corners, *, Tensor(a!) out) -> Tensor(a!)
  python_module: nn
  dispatch:
    CPU: upsample_linear1d_out_cpu
    CUDA: upsample_linear1d_out_cuda

- func: upsample_linear1d(Tensor self, int[1] output_size, bool align_corners) -> Tensor
  python_module: nn
  dispatch:
    CPU: upsample_linear1d_cpu
    CUDA: upsample_linear1d_cuda

- func: upsample_linear1d_backward.grad_input(Tensor grad_output, int[1] output_size, int[3] input_size, bool align_corners, *, Tensor(a!) grad_input) -> Tensor(a!)
  python_module: nn
  dispatch:
    CPU: upsample_linear1d_backward_out_cpu
    CUDA: upsample_linear1d_backward_out_cuda

- func: upsample_linear1d_backward(Tensor grad_output, int[1] output_size, int[3] input_size, bool align_corners) -> Tensor
  python_module: nn
  dispatch:
    CPU: upsample_linear1d_backward_cpu
    CUDA: upsample_linear1d_backward_cuda

- func: upsample_bilinear2d.out(Tensor self, int[2] output_size, bool align_corners, *, Tensor(a!) out) -> Tensor(a!)
  python_module: nn
  dispatch:
    CPU: upsample_bilinear2d_out_cpu
    CUDA: upsample_bilinear2d_out_cuda

- func: upsample_bilinear2d(Tensor self, int[2] output_size, bool align_corners) -> Tensor
  python_module: nn
  dispatch:
    CPU: upsample_bilinear2d_cpu
    CUDA: upsample_bilinear2d_cuda

- func: upsample_bilinear2d_backward.grad_input(Tensor grad_output, int[2] output_size, int[4] input_size, bool align_corners, *, Tensor(a!) grad_input) -> Tensor(a!)
  python_module: nn
  dispatch:
    CPU: upsample_bilinear2d_backward_out_cpu
    CUDA: upsample_bilinear2d_backward_out_cuda

- func: upsample_bilinear2d_backward(Tensor grad_output, int[2] output_size, int[4] input_size, bool align_corners) -> Tensor
  python_module: nn
  dispatch:
    CPU: upsample_bilinear2d_backward_cpu
    CUDA: upsample_bilinear2d_backward_cuda

- func: upsample_bicubic2d.out(Tensor self, int[2] output_size, bool align_corners, *, Tensor(a!) out) -> Tensor(a!)
  python_module: nn
  dispatch:
    CPU: upsample_bicubic2d_out_cpu
    CUDA: upsample_bicubic2d_out_cuda

- func: upsample_bicubic2d(Tensor self, int[2] output_size, bool align_corners) -> Tensor
  python_module: nn
  dispatch:
    CPU: upsample_bicubic2d_cpu
    CUDA: upsample_bicubic2d_cuda

- func: upsample_bicubic2d_backward.grad_input(Tensor grad_output, int[2] output_size, int[4] input_size, bool align_corners, *, Tensor(a!) grad_input) -> Tensor(a!)
  python_module: nn
  dispatch:
    CPU: upsample_bicubic2d_backward_out_cpu
    CUDA: upsample_bicubic2d_backward_out_cuda

- func: upsample_bicubic2d_backward(Tensor grad_output, int[2] output_size, int[4] input_size, bool align_corners) -> Tensor
  python_module: nn
  dispatch:
    CPU: upsample_bicubic2d_backward_cpu
    CUDA: upsample_bicubic2d_backward_cuda

- func: upsample_trilinear3d.out(Tensor self, int[3] output_size, bool align_corners, *, Tensor(a!) out) -> Tensor(a!)
  python_module: nn
  dispatch:
    CPU: upsample_trilinear3d_out_cpu
    CUDA: upsample_trilinear3d_out_cuda

- func: upsample_trilinear3d(Tensor self, int[3] output_size, bool align_corners) -> Tensor
  python_module: nn
  dispatch:
    CPU: upsample_trilinear3d_cpu
    CUDA: upsample_trilinear3d_cuda

- func: upsample_trilinear3d_backward.grad_input(Tensor grad_output, int[3] output_size, int[5] input_size, bool align_corners, *, Tensor(a!) grad_input) -> Tensor(a!)
  python_module: nn
  dispatch:
    CPU: upsample_trilinear3d_backward_out_cpu
    CUDA: upsample_trilinear3d_backward_out_cuda

- func: upsample_trilinear3d_backward(Tensor grad_output, int[3] output_size, int[5] input_size, bool align_corners) -> Tensor
  python_module: nn
  dispatch:
    CPU: upsample_trilinear3d_backward_cpu
    CUDA: upsample_trilinear3d_backward_cuda

- func: upsample_nearest1d.out(Tensor self, int[1] output_size, *, Tensor(a!) out) -> Tensor(a!)
  python_module: nn
  dispatch:
    CPU: upsample_nearest1d_out_cpu
    CUDA: upsample_nearest1d_out_cuda

- func: upsample_nearest1d(Tensor self, int[1] output_size) -> Tensor
  python_module: nn
  dispatch:
    CPU: upsample_nearest1d_cpu
    CUDA: upsample_nearest1d_cuda

- func: upsample_nearest1d_backward.grad_input(Tensor grad_output, int[1] output_size, int[3] input_size, *, Tensor(a!) grad_input) -> Tensor(a!)
  python_module: nn
  dispatch:
    CPU: upsample_nearest1d_backward_out_cpu
    CUDA: upsample_nearest1d_backward_out_cuda

- func: upsample_nearest1d_backward(Tensor grad_output, int[1] output_size, int[3] input_size) -> Tensor
  python_module: nn
  dispatch:
    CPU: upsample_nearest1d_backward_cpu
    CUDA: upsample_nearest1d_backward_cuda

- func: upsample_nearest2d.out(Tensor self, int[2] output_size, *, Tensor(a!) out) -> Tensor(a!)
  python_module: nn
  dispatch:
    CPU: upsample_nearest2d_out_cpu
    CUDA: upsample_nearest2d_out_cuda

- func: upsample_nearest2d(Tensor self, int[2] output_size) -> Tensor
  python_module: nn
  dispatch:
    CPU: upsample_nearest2d_cpu
    CUDA: upsample_nearest2d_cuda

- func: upsample_nearest2d_backward.grad_input(Tensor grad_output, int[2] output_size, int[4] input_size, *, Tensor(a!) grad_input) -> Tensor(a!)
  python_module: nn
  dispatch:
    CPU: upsample_nearest2d_backward_out_cpu
    CUDA: upsample_nearest2d_backward_out_cuda

- func: upsample_nearest2d_backward(Tensor grad_output, int[2] output_size, int[4] input_size) -> Tensor
  python_module: nn
  dispatch:
    CPU: upsample_nearest2d_backward_cpu
    CUDA: upsample_nearest2d_backward_cuda

- func: upsample_nearest3d.out(Tensor self, int[3] output_size, *, Tensor(a!) out) -> Tensor(a!)
  python_module: nn
  dispatch:
    CPU: upsample_nearest3d_out_cpu
    CUDA: upsample_nearest3d_out_cuda

- func: upsample_nearest3d(Tensor self, int[3] output_size) -> Tensor
  python_module: nn
  dispatch:
    CPU: upsample_nearest3d_cpu
    CUDA: upsample_nearest3d_cuda

- func: upsample_nearest3d_backward.grad_input(Tensor grad_output, int[3] output_size, int[5] input_size, *, Tensor(a!) grad_input) -> Tensor(a!)
  python_module: nn
  dispatch:
    CPU: upsample_nearest3d_backward_out_cpu
    CUDA: upsample_nearest3d_backward_out_cuda

- func: upsample_nearest3d_backward(Tensor grad_output, int[3] output_size, int[5] input_size) -> Tensor
  python_module: nn
  dispatch:
    CPU: upsample_nearest3d_backward_cpu
    CUDA: upsample_nearest3d_backward_cuda

- func: sigmoid_backward.grad_input(Tensor grad_output, Tensor output, *, Tensor(a!) grad_input) -> Tensor(a!)
  python_module: nn
  dispatch:
    CPU: legacy::cpu::_thnn_sigmoid_backward_out
    CUDA: legacy::cuda::_thnn_sigmoid_backward_out

- func: sigmoid_backward(Tensor grad_output, Tensor output) -> Tensor
  python_module: nn
  dispatch:
    CPU: legacy::cpu::_thnn_sigmoid_backward
    CUDA: legacy::cuda::_thnn_sigmoid_backward

- func: tanh_backward.grad_input(Tensor grad_output, Tensor output, *, Tensor(a!) grad_input) -> Tensor(a!)
  python_module: nn
  dispatch:
    CPU: legacy::cpu::_thnn_tanh_backward_out
    CUDA: legacy::cuda::_thnn_tanh_backward_out

- func: tanh_backward(Tensor grad_output, Tensor output) -> Tensor
  python_module: nn
  dispatch:
    CPU: legacy::cpu::_thnn_tanh_backward
    CUDA: legacy::cuda::_thnn_tanh_backward

- func: conv_transpose2d.out(Tensor self, Tensor weight, int[2] kernel_size, Tensor? bias=None, int[2] stride=1, int[2] padding=0, int[2] output_padding=0, int[2] dilation=1, *, Tensor(a!) out) -> Tensor(a!)
  python_module: nn
  dispatch:
    CPU: conv_transpose2d_out_cpu
    CUDA: conv_transpose2d_out_cuda

- func: conv_transpose2d.self(Tensor self, Tensor weight, int[2] kernel_size, Tensor? bias=None, int[2] stride=1, int[2] padding=0, int[2] output_padding=0, int[2] dilation=1) -> Tensor
  python_module: nn
  dispatch:
    CPU: conv_transpose2d_cpu
    CUDA: conv_transpose2d_cuda

- func: conv_transpose2d_backward.grad_input(Tensor grad_output, Tensor self, Tensor weight, int[2] kernel_size, int[2] stride, int[2] padding, int[2] output_padding, int[2] dilation, Tensor columns, Tensor ones, *, Tensor?(a!) grad_input, Tensor?(b!) grad_weight, Tensor?(c!) grad_bias) -> (Tensor(a!), Tensor(b!), Tensor(c!))
  python_module: nn
  dispatch:
    CPU: conv_transpose2d_backward_out_cpu
    CUDA: conv_transpose2d_backward_out_cuda

- func: conv_transpose2d_backward.output_mask(Tensor grad_output, Tensor self, Tensor weight, int[2] kernel_size, int[2] stride, int[2] padding, int[2] output_padding, int[2] dilation, Tensor columns, Tensor ones, bool[3] output_mask) -> (Tensor grad_input, Tensor grad_weight, Tensor grad_bias)
  python_module: nn
  dispatch:
    CPU: conv_transpose2d_backward_cpu
    CUDA: conv_transpose2d_backward_cuda

- func: conv_transpose3d.out(Tensor self, Tensor weight, int[3] kernel_size, Tensor? bias=None, int[3] stride=1, int[3] padding=0, int[3] output_padding=0, int[3] dilation=1, *, Tensor(a!) out) -> Tensor(a!)
  python_module: nn
  dispatch:
    CPU: conv_transpose3d_out_cpu
    CUDA: conv_transpose3d_out_cuda

- func: conv_transpose3d.self(Tensor self, Tensor weight, int[3] kernel_size, Tensor? bias=None, int[3] stride=1, int[3] padding=0, int[3] output_padding=0, int[3] dilation=1) -> Tensor
  python_module: nn
  dispatch:
    CPU: conv_transpose3d_cpu
    CUDA: conv_transpose3d_cuda

- func: conv_transpose3d_backward.grad_input(Tensor grad_output, Tensor self, Tensor weight, int[3] kernel_size, int[3] stride, int[3] padding, int[3] output_padding, int[3] dilation, Tensor finput, Tensor fgrad_input, *, Tensor?(a!) grad_input, Tensor?(b!) grad_weight, Tensor?(c!) grad_bias) -> (Tensor(a!), Tensor(b!), Tensor(c!))
  python_module: nn
  dispatch:
    CPU: conv_transpose3d_backward_out_cpu
    CUDA: conv_transpose3d_backward_out_cuda

- func: conv_transpose3d_backward.output_mask(Tensor grad_output, Tensor self, Tensor weight, int[3] kernel_size, int[3] stride, int[3] padding, int[3] output_padding, int[3] dilation, Tensor finput, Tensor fgrad_input, bool[3] output_mask) -> (Tensor grad_input, Tensor grad_weight, Tensor grad_bias)
  python_module: nn
  dispatch:
    CPU: conv_transpose3d_backward_cpu
    CUDA: conv_transpose3d_backward_cuda

- func: thnn_conv2d.out(Tensor self, Tensor weight, int[2] kernel_size, Tensor? bias=None, int[2] stride=1, int[2] padding=0, *, Tensor(a!) out) -> Tensor(a!)
  python_module: nn

- func: thnn_conv2d(Tensor self, Tensor weight, int[2] kernel_size, Tensor? bias=None, int[2] stride=1, int[2] padding=0) -> Tensor
  python_module: nn

- func: thnn_conv2d_forward.output(Tensor self, Tensor weight, int[2] kernel_size, Tensor? bias, int[2] stride, int[2] padding, *, Tensor(a!) output, Tensor(b!) finput, Tensor(c!) fgrad_input) -> (Tensor(a!), Tensor(b!), Tensor(c!))
  python_module: nn
  dispatch:
    CPU: legacy::cpu::_thnn_conv2d_forward_out
    CUDA: legacy::cuda::_thnn_conv2d_forward_out

- func: thnn_conv2d_forward(Tensor self, Tensor weight, int[2] kernel_size, Tensor? bias, int[2] stride, int[2] padding) -> (Tensor output, Tensor finput, Tensor fgrad_input)
  python_module: nn
  dispatch:
    CPU: legacy::cpu::_thnn_conv2d_forward
    CUDA: legacy::cuda::_thnn_conv2d_forward

- func: thnn_conv2d_backward.grad_input(Tensor grad_output, Tensor self, Tensor weight, int[2] kernel_size, int[2] stride, int[2] padding, Tensor finput, Tensor fgrad_input, *, Tensor?(a!) grad_input, Tensor?(b!) grad_weight, Tensor?(c!) grad_bias) -> (Tensor(a!), Tensor(b!), Tensor(c!))
  python_module: nn
  dispatch:
    CPU: legacy::cpu::_thnn_conv2d_backward_out
    CUDA: legacy::cuda::_thnn_conv2d_backward_out

- func: thnn_conv2d_backward.output_mask(Tensor grad_output, Tensor self, Tensor weight, int[2] kernel_size, int[2] stride, int[2] padding, Tensor finput, Tensor fgrad_input, bool[3] output_mask) -> (Tensor grad_input, Tensor grad_weight, Tensor grad_bias)
  python_module: nn
  dispatch:
    CPU: legacy::cpu::_thnn_conv2d_backward
    CUDA: legacy::cuda::_thnn_conv2d_backward

- func: thnn_conv_depthwise2d.out(Tensor self, Tensor weight, int[2] kernel_size, Tensor? bias=None, int[2] stride=1, int[2] padding=0, int[2] dilation=1, *, Tensor(a!) out) -> Tensor(a!)
  python_module: nn

- func: thnn_conv_depthwise2d(Tensor self, Tensor weight, int[2] kernel_size, Tensor? bias=None, int[2] stride=1, int[2] padding=0, int[2] dilation=1) -> Tensor
  python_module: nn

- func: thnn_conv_depthwise2d_forward.out(Tensor self, Tensor weight, int[2] kernel_size, Tensor? bias, int[2] stride, int[2] padding, int[2] dilation, *, Tensor(a!) out) -> Tensor(a!)
  python_module: nn
  dispatch:
    CUDA: legacy::cuda::_thnn_conv_depthwise2d_forward_out

- func: thnn_conv_depthwise2d_forward(Tensor self, Tensor weight, int[2] kernel_size, Tensor? bias, int[2] stride, int[2] padding, int[2] dilation) -> Tensor
  python_module: nn
  dispatch:
    CUDA: legacy::cuda::_thnn_conv_depthwise2d_forward

- func: thnn_conv_depthwise2d_backward.grad_input(Tensor grad_output, Tensor self, Tensor weight, int[2] kernel_size, int[2] stride, int[2] padding, int[2] dilation, *, Tensor?(a!) grad_input, Tensor?(b!) grad_weight) -> (Tensor(a!), Tensor(b!))
  python_module: nn
  dispatch:
    CUDA: legacy::cuda::_thnn_conv_depthwise2d_backward_out

- func: thnn_conv_depthwise2d_backward.output_mask(Tensor grad_output, Tensor self, Tensor weight, int[2] kernel_size, int[2] stride, int[2] padding, int[2] dilation, bool[2] output_mask) -> (Tensor grad_input, Tensor grad_weight)
  python_module: nn
  dispatch:
    CUDA: legacy::cuda::_thnn_conv_depthwise2d_backward

- func: thnn_conv3d.out(Tensor self, Tensor weight, int[3] kernel_size, Tensor? bias=None, int[3] stride=1, int[3] padding=0, *, Tensor(a!) out) -> Tensor(a!)
  python_module: nn

- func: thnn_conv3d(Tensor self, Tensor weight, int[3] kernel_size, Tensor? bias=None, int[3] stride=1, int[3] padding=0) -> Tensor
  python_module: nn

- func: thnn_conv3d_forward.output(Tensor self, Tensor weight, int[3] kernel_size, Tensor? bias, int[3] stride, int[3] padding, *, Tensor(a!) output, Tensor(b!) finput, Tensor(c!) fgrad_input) -> (Tensor(a!), Tensor(b!), Tensor(c!))
  python_module: nn
  dispatch:
    CPU: legacy::cpu::_thnn_conv3d_forward_out

- func: thnn_conv3d_forward(Tensor self, Tensor weight, int[3] kernel_size, Tensor? bias, int[3] stride, int[3] padding) -> (Tensor output, Tensor finput, Tensor fgrad_input)
  python_module: nn
  dispatch:
    CPU: legacy::cpu::_thnn_conv3d_forward

- func: thnn_conv3d_backward.grad_input(Tensor grad_output, Tensor self, Tensor weight, int[3] kernel_size, int[3] stride, int[3] padding, Tensor finput, Tensor fgrad_input, *, Tensor?(a!) grad_input, Tensor?(b!) grad_weight, Tensor?(c!) grad_bias) -> (Tensor(a!), Tensor(b!), Tensor(c!))
  python_module: nn
  dispatch:
    CPU: legacy::cpu::_thnn_conv3d_backward_out

- func: thnn_conv3d_backward.output_mask(Tensor grad_output, Tensor self, Tensor weight, int[3] kernel_size, int[3] stride, int[3] padding, Tensor finput, Tensor fgrad_input, bool[3] output_mask) -> (Tensor grad_input, Tensor grad_weight, Tensor grad_bias)
  python_module: nn
  dispatch:
    CPU: legacy::cpu::_thnn_conv3d_backward

- func: conv_dilated2d(Tensor self, Tensor weight, int[2] kernel_size, Tensor? bias=None, int[2] stride=1, int[2] padding=0, int[2] dilation=1) -> Tensor
  python_module: nn
  dispatch:
    CPU: conv_dilated2d_cpu
    CUDA: conv_dilated2d_cuda

- func: conv_dilated2d_backward(Tensor grad_output, Tensor self, Tensor weight, int[2] kernel_size, int[2] stride, int[2] padding, int[2] dilation, bool[3] output_mask) -> (Tensor grad_input, Tensor grad_weight, Tensor grad_bias)
  python_module: nn
  dispatch:
    CPU: conv_dilated2d_backward_cpu
    CUDA: conv_dilated2d_backward_cuda

- func: conv_dilated3d(Tensor self, Tensor weight, int[3] kernel_size, Tensor? bias=None, int[3] stride=1, int[3] padding=0, int[3] dilation=1) -> Tensor
  python_module: nn
  dispatch:
    CPU: conv_dilated3d_cpu
    CUDA: conv_dilated3d_cuda

- func: conv_dilated3d_backward(Tensor grad_output, Tensor self, Tensor weight, int[3] kernel_size, int[3] stride, int[3] padding, int[3] dilation, bool[3] output_mask) -> (Tensor grad_input, Tensor grad_weight, Tensor grad_bias)
  python_module: nn
  dispatch:
    CPU: conv_dilated3d_backward_cpu
    CUDA: conv_dilated3d_backward_cuda

- func: col2im.out(Tensor self, int[2] output_size, int[2] kernel_size, int[2] dilation, int[2] padding, int[2] stride, *, Tensor(a!) out) -> Tensor(a!)
  python_module: nn
  dispatch:
    CPU: col2im_out_cpu
    CUDA: col2im_out_cuda

- func: col2im(Tensor self, int[2] output_size, int[2] kernel_size, int[2] dilation, int[2] padding, int[2] stride) -> Tensor
  python_module: nn
  dispatch:
    CPU: col2im_cpu
    CUDA: col2im_cuda

- func: col2im_backward.grad_input(Tensor grad_output, int[2] kernel_size, int[2] dilation, int[2] padding, int[2] stride, *, Tensor(a!) grad_input) -> Tensor(a!)
  python_module: nn
  dispatch:
    CPU: col2im_backward_out_cpu
    CUDA: col2im_backward_out_cuda

- func: col2im_backward(Tensor grad_output, int[2] kernel_size, int[2] dilation, int[2] padding, int[2] stride) -> Tensor
  python_module: nn
  dispatch:
    CPU: col2im_backward_cpu
    CUDA: col2im_backward_cuda

- func: im2col.out(Tensor self, int[2] kernel_size, int[2] dilation, int[2] padding, int[2] stride, *, Tensor(a!) out) -> Tensor(a!)
  python_module: nn
  dispatch:
    CPU: im2col_out_cpu
    CUDA: im2col_out_cuda

- func: im2col(Tensor self, int[2] kernel_size, int[2] dilation, int[2] padding, int[2] stride) -> Tensor
  python_module: nn
  dispatch:
    CPU: im2col_cpu
    CUDA: im2col_cuda

- func: im2col_backward.grad_input(Tensor grad_output, int[2] input_size, int[2] kernel_size, int[2] dilation, int[2] padding, int[2] stride, *, Tensor(a!) grad_input) -> Tensor(a!)
  python_module: nn
  dispatch:
    CPU: im2col_backward_out_cpu
    CUDA: im2col_backward_out_cuda

- func: im2col_backward(Tensor grad_output, int[2] input_size, int[2] kernel_size, int[2] dilation, int[2] padding, int[2] stride) -> Tensor
  python_module: nn
  dispatch:
    CPU: im2col_backward_cpu
    CUDA: im2col_backward_cuda<|MERGE_RESOLUTION|>--- conflicted
+++ resolved
@@ -231,7 +231,7 @@
 
 - func: arange.out(Scalar end, *, Tensor(a!) out) -> Tensor(a!)
 
-- func: arange.out_start(Scalar start, Scalar end, Scalar step=1, *, Tensor(a!) out) -> Tensor(a!)
+- func: arange.start_out(Scalar start, Scalar end, Scalar step=1, *, Tensor(a!) out) -> Tensor(a!)
   dispatch:
     CPU: arange_cpu_out
     CUDA: arange_cuda_out
@@ -633,7 +633,7 @@
 
 - func: cumprod.out(Tensor self, int dim, *, ScalarType? dtype=None, Tensor(a!) out) -> Tensor(a!)
 
-- func: ctc_loss.intlist(Tensor log_probs, Tensor targets, int[] input_lengths, int[] target_lengths, int blank=0, int reduction=Mean, bool zero_infinity=False) -> Tensor
+- func: ctc_loss.IntList(Tensor log_probs, Tensor targets, int[] input_lengths, int[] target_lengths, int blank=0, int reduction=Mean, bool zero_infinity=False) -> Tensor
 
 # convenience function that converts to intlists for you
 - func: ctc_loss.Tensor(Tensor log_probs, Tensor targets, Tensor input_lengths, Tensor target_lengths, int blank=0, int reduction=Mean, bool zero_infinity=False) -> Tensor
@@ -671,12 +671,8 @@
   variants: method
   named_guard: False
 
-<<<<<<< HEAD
 - func: div.out(Tensor self, Tensor other, *, Tensor(a!) out) -> Tensor(a!)
-=======
-- func: div(Tensor self, Tensor other, *, Tensor(a!) out) -> Tensor(a!)
-  named_guard: False
->>>>>>> 9130ab38
+  named_guard: False
 
 # For C++ only, until we have conversion from C++ numbers to Tensor
 - func: div.Scalar(Tensor self, Scalar other) -> Tensor
@@ -863,7 +859,7 @@
     CPU: eye_out_cpu
     CUDA: eye_out_cuda
 
-- func: eye.out_m(int n, int m, *, Tensor(a!) out) -> Tensor(a!)
+- func: eye.m_out(int n, int m, *, Tensor(a!) out) -> Tensor(a!)
   dispatch:
     CPU: eye_out_cpu
     CUDA: eye_out_cuda
@@ -1579,7 +1575,7 @@
 
 - func: rand.out(int[] size, *, Tensor(a!) out) -> Tensor(a!)
 
-- func: rand.out_generator(int[] size, *, Generator? generator, Tensor(a!) out) -> Tensor(a!)
+- func: rand.generator_out(int[] size, *, Generator? generator, Tensor(a!) out) -> Tensor(a!)
 
 - func: rand_like(Tensor self) -> Tensor
 
@@ -1595,11 +1591,11 @@
 
 - func: randint.out(int high, int[] size, *, Tensor(a!) out) -> Tensor(a!)
 
-- func: randint.out_generator(int high, int[] size, *, Generator? generator, Tensor(a!) out) -> Tensor(a!)
-
-- func: randint.out_low(int low, int high, int[] size, *, Tensor(a!) out) -> Tensor(a!)
-
-- func: randint.out_low_generator(int low, int high, int[] size, *, Generator? generator, Tensor(a!) out) -> Tensor(a!)
+- func: randint.generator_out(int high, int[] size, *, Generator? generator, Tensor(a!) out) -> Tensor(a!)
+
+- func: randint.low_out(int low, int high, int[] size, *, Tensor(a!) out) -> Tensor(a!)
+
+- func: randint.low_generator_out(int low, int high, int[] size, *, Generator? generator, Tensor(a!) out) -> Tensor(a!)
 
 - func: randint_like(Tensor self, int high) -> Tensor
 
@@ -1615,7 +1611,7 @@
 
 - func: randn.out(int[] size, *, Tensor(a!) out) -> Tensor(a!)
 
-- func: randn.out_generator(int[] size, *, Generator? generator, Tensor(a!) out) -> Tensor(a!)
+- func: randn.generator_out(int[] size, *, Generator? generator, Tensor(a!) out) -> Tensor(a!)
 
 - func: randn_like(Tensor self) -> Tensor
 
@@ -1627,7 +1623,7 @@
 
 - func: randperm.out(int n, *, Tensor(a!) out) -> Tensor(a!)
 
-- func: randperm.out_generator(int n, *, Generator? generator, Tensor(a!) out) -> Tensor(a!)
+- func: randperm.generator_out(int n, *, Generator? generator, Tensor(a!) out) -> Tensor(a!)
   dispatch:
     CPU: randperm_out_cpu
     CUDA: randperm_out_cuda
@@ -2006,18 +2002,18 @@
   variants: function, method
   named_guard: False
 
-- func: sum.dim_intlist(Tensor self, int[1] dim, bool keepdim=False, *, ScalarType? dtype=None) -> Tensor
-  variants: function, method
-  named_guard: False
-
-- func: sum.dim_Dimnamelist(Tensor self, Dimname[1] dim, bool keepdim=False, *, ScalarType? dtype=None) -> Tensor
-  variants: function, method
-  named_guard: False
-
-- func: sum.out_intlist(Tensor self, int[1] dim, bool keepdim=False, *, ScalarType? dtype=None, Tensor(a!) out) -> Tensor(a!)
-  named_guard: False
-
-- func: sum.out_Dimnamelist(Tensor self, Dimname[1] dim, bool keepdim=False, *, ScalarType? dtype=None, Tensor(a!) out) -> Tensor(a!)
+- func: sum.dim_IntList(Tensor self, int[1] dim, bool keepdim=False, *, ScalarType? dtype=None) -> Tensor
+  variants: function, method
+  named_guard: False
+
+- func: sum.dim_DimnameList(Tensor self, Dimname[1] dim, bool keepdim=False, *, ScalarType? dtype=None) -> Tensor
+  variants: function, method
+  named_guard: False
+
+- func: sum.IntList_out(Tensor self, int[1] dim, bool keepdim=False, *, ScalarType? dtype=None, Tensor(a!) out) -> Tensor(a!)
+  named_guard: False
+
+- func: sum.DimnameList_out(Tensor self, Dimname[1] dim, bool keepdim=False, *, ScalarType? dtype=None, Tensor(a!) out) -> Tensor(a!)
   named_guard: False
 
 - func: sum_to_size(Tensor self, int[] size) -> Tensor
@@ -2063,14 +2059,14 @@
   variants: function, method
   named_guard: False
 
-- func: prod.out_int(Tensor self, int dim, bool keepdim=False, *, ScalarType? dtype=None, Tensor(a!) out) -> Tensor(a!)
+- func: prod.int_out(Tensor self, int dim, bool keepdim=False, *, ScalarType? dtype=None, Tensor(a!) out) -> Tensor(a!)
   named_guard: False
 
 - func: prod.dim_Dimname(Tensor self, Dimname dim, bool keepdim=False, *, ScalarType? dtype=None) -> Tensor
   variants: function, method
   named_guard: False
 
-- func: prod.out_Dimname(Tensor self, Dimname dim, bool keepdim=False, *, ScalarType? dtype=None, Tensor(a!) out) -> Tensor(a!)
+- func: prod.Dimname_out(Tensor self, Dimname dim, bool keepdim=False, *, ScalarType? dtype=None, Tensor(a!) out) -> Tensor(a!)
   named_guard: False
 
 
@@ -2358,19 +2354,19 @@
       SparseCPU: _sparse_sum_backward_cpu
       SparseCUDA: _sparse_sum_backward_cuda
 
-- func: norm.Scalaropt_dtype(Tensor self, Scalar? p, *, ScalarType dtype) -> Tensor
+- func: norm.ScalarOpt_dtype(Tensor self, Scalar? p, *, ScalarType dtype) -> Tensor
   variants: function, method
 
 - func: norm.Scalar(Tensor self, Scalar p=2) -> Tensor
   variants: function, method
 
-- func: norm.Scalaropt_dim_dtype(Tensor self, Scalar? p, int[1] dim, bool keepdim, *, ScalarType dtype) -> Tensor
-  variants: function, method
-
-- func: norm.Scalaropt_dim(Tensor self, Scalar? p, int[1] dim, bool keepdim=False) -> Tensor
-  variants: function, method
-
-- func: norm.out_dtype(Tensor self, Scalar? p, int[1] dim, bool keepdim, *, ScalarType dtype, Tensor(a!) out) -> Tensor(a!)
+- func: norm.ScalarOpt_dim_dtype(Tensor self, Scalar? p, int[1] dim, bool keepdim, *, ScalarType dtype) -> Tensor
+  variants: function, method
+
+- func: norm.ScalarOpt_dim(Tensor self, Scalar? p, int[1] dim, bool keepdim=False) -> Tensor
+  variants: function, method
+
+- func: norm.dtype_out(Tensor self, Scalar? p, int[1] dim, bool keepdim, *, ScalarType dtype, Tensor(a!) out) -> Tensor(a!)
 
 - func: norm.out(Tensor self, Scalar? p, int[1] dim, bool keepdim=False, *, Tensor(a!) out) -> Tensor(a!)
 
@@ -2392,7 +2388,7 @@
 - func: nuclear_norm.dim(Tensor self, int[2] dim, bool keepdim=False) -> Tensor
   variants: function
 
-- func: nuclear_norm.out_dim(Tensor self, int[2] dim, bool keepdim=False, *, Tensor(a!) out) -> Tensor(a!)
+- func: nuclear_norm.dim_out(Tensor self, int[2] dim, bool keepdim=False, *, Tensor(a!) out) -> Tensor(a!)
   variants: function
 
 - func: clone(Tensor self) -> Tensor
@@ -2414,7 +2410,7 @@
     SparseCPU: resize_as_sparse_
     SparseCUDA: resize_as_sparse_
 
-- func: pow.out_Tensor_Scalar(Tensor self, Scalar exponent, *, Tensor(a!) out) -> Tensor(a!)
+- func: pow.Tensor_Scalar_out(Tensor self, Scalar exponent, *, Tensor(a!) out) -> Tensor(a!)
   dispatch:
     CPU: legacy::cpu::_th_pow_out
     CUDA: legacy::cuda::_th_pow_out
@@ -2439,12 +2435,8 @@
     SparseCUDA: zero_sparse_
     MkldnnCPU: mkldnn_zero_
 
-<<<<<<< HEAD
 - func: sub.out(Tensor self, Tensor other, *, Scalar alpha=1, Tensor(a!) out) -> Tensor(a!)
-=======
-- func: sub(Tensor self, Tensor other, *, Scalar alpha=1, Tensor(a!) out) -> Tensor(a!)
-  named_guard: False
->>>>>>> 9130ab38
+  named_guard: False
 
 - func: sub.Tensor(Tensor self, Tensor other, *, Scalar alpha=1) -> Tensor
   variants: function, method
@@ -3569,7 +3561,7 @@
     CPU: legacy::cpu::_th_trace
     CUDA: legacy::cuda::_th_trace
 
-- func: ne.out_Scalar(Tensor self, Scalar other, *, Tensor(a!) out) -> Tensor(a!)
+- func: ne.Scalar_out(Tensor self, Scalar other, *, Tensor(a!) out) -> Tensor(a!)
   dispatch:
     CPU: legacy::cpu::_th_ne_out
     CUDA: legacy::cuda::_th_ne_out
@@ -3580,7 +3572,7 @@
     CPU: legacy::cpu::_th_ne
     CUDA: legacy::cuda::_th_ne
 
-- func: ne.out_Tensor(Tensor self, Tensor other, *, Tensor(a!) out) -> Tensor(a!)
+- func: ne.Tensor_out(Tensor self, Tensor other, *, Tensor(a!) out) -> Tensor(a!)
   dispatch:
     CPU: legacy::cpu::_th_ne_out
     CUDA: legacy::cuda::_th_ne_out
@@ -3591,7 +3583,7 @@
     CPU: legacy::cpu::_th_ne
     CUDA: legacy::cuda::_th_ne
 
-- func: eq.out_Scalar(Tensor self, Scalar other, *, Tensor(a!) out) -> Tensor(a!)
+- func: eq.Scalar_out(Tensor self, Scalar other, *, Tensor(a!) out) -> Tensor(a!)
   dispatch:
     CPU: legacy::cpu::_th_eq_out
     CUDA: legacy::cuda::_th_eq_out
@@ -3602,7 +3594,7 @@
     CPU: legacy::cpu::_th_eq
     CUDA: legacy::cuda::_th_eq
 
-- func: eq.out_Tensor(Tensor self, Tensor other, *, Tensor(a!) out) -> Tensor(a!)
+- func: eq.Tensor_out(Tensor self, Tensor other, *, Tensor(a!) out) -> Tensor(a!)
   dispatch:
     CPU: legacy::cpu::_th_eq_out
     CUDA: legacy::cuda::_th_eq_out
@@ -3613,7 +3605,7 @@
     CPU: legacy::cpu::_th_eq
     CUDA: legacy::cuda::_th_eq
 
-- func: ge.out_Scalar(Tensor self, Scalar other, *, Tensor(a!) out) -> Tensor(a!)
+- func: ge.Scalar_out(Tensor self, Scalar other, *, Tensor(a!) out) -> Tensor(a!)
   dispatch:
     CPU: legacy::cpu::_th_ge_out
     CUDA: legacy::cuda::_th_ge_out
@@ -3624,7 +3616,7 @@
     CPU: legacy::cpu::_th_ge
     CUDA: legacy::cuda::_th_ge
 
-- func: ge.out_Tensor(Tensor self, Tensor other, *, Tensor(a!) out) -> Tensor(a!)
+- func: ge.Tensor_out(Tensor self, Tensor other, *, Tensor(a!) out) -> Tensor(a!)
   dispatch:
     CPU: legacy::cpu::_th_ge_out
     CUDA: legacy::cuda::_th_ge_out
@@ -3635,7 +3627,7 @@
     CPU: legacy::cpu::_th_ge
     CUDA: legacy::cuda::_th_ge
 
-- func: le.out_Scalar(Tensor self, Scalar other, *, Tensor(a!) out) -> Tensor(a!)
+- func: le.Scalar_out(Tensor self, Scalar other, *, Tensor(a!) out) -> Tensor(a!)
   dispatch:
     CPU: legacy::cpu::_th_le_out
     CUDA: legacy::cuda::_th_le_out
@@ -3646,7 +3638,7 @@
     CPU: legacy::cpu::_th_le
     CUDA: legacy::cuda::_th_le
 
-- func: le.out_Tensor(Tensor self, Tensor other, *, Tensor(a!) out) -> Tensor(a!)
+- func: le.Tensor_out(Tensor self, Tensor other, *, Tensor(a!) out) -> Tensor(a!)
   dispatch:
     CPU: legacy::cpu::_th_le_out
     CUDA: legacy::cuda::_th_le_out
@@ -3657,7 +3649,7 @@
     CPU: legacy::cpu::_th_le
     CUDA: legacy::cuda::_th_le
 
-- func: gt.out_Scalar(Tensor self, Scalar other, *, Tensor(a!) out) -> Tensor(a!)
+- func: gt.Scalar_out(Tensor self, Scalar other, *, Tensor(a!) out) -> Tensor(a!)
   dispatch:
     CPU: legacy::cpu::_th_gt_out
     CUDA: legacy::cuda::_th_gt_out
@@ -3668,7 +3660,7 @@
     CPU: legacy::cpu::_th_gt
     CUDA: legacy::cuda::_th_gt
 
-- func: gt.out_Tensor(Tensor self, Tensor other, *, Tensor(a!) out) -> Tensor(a!)
+- func: gt.Tensor_out(Tensor self, Tensor other, *, Tensor(a!) out) -> Tensor(a!)
   dispatch:
     CPU: legacy::cpu::_th_gt_out
     CUDA: legacy::cuda::_th_gt_out
@@ -3679,7 +3671,7 @@
     CPU: legacy::cpu::_th_gt
     CUDA: legacy::cuda::_th_gt
 
-- func: lt.out_Scalar(Tensor self, Scalar other, *, Tensor(a!) out) -> Tensor(a!)
+- func: lt.Scalar_out(Tensor self, Scalar other, *, Tensor(a!) out) -> Tensor(a!)
   dispatch:
     CPU: legacy::cpu::_th_lt_out
     CUDA: legacy::cuda::_th_lt_out
@@ -3690,7 +3682,7 @@
     CPU: legacy::cpu::_th_lt
     CUDA: legacy::cuda::_th_lt
 
-- func: lt.out_Tensor(Tensor self, Tensor other, *, Tensor(a!) out) -> Tensor(a!)
+- func: lt.Tensor_out(Tensor self, Tensor other, *, Tensor(a!) out) -> Tensor(a!)
   dispatch:
     CPU: legacy::cpu::_th_lt_out
     CUDA: legacy::cuda::_th_lt_out
@@ -3783,11 +3775,7 @@
     CPU: legacy::cpu::_th_addcdiv
     CUDA: legacy::cuda::_th_addcdiv
 
-<<<<<<< HEAD
-- func: gels.X(Tensor self, Tensor A, *, Tensor(a!) X, Tensor(b!) qr) -> (Tensor(a!) solution, Tensor(b!) QR)
-=======
-- func: lstsq(Tensor self, Tensor A, *, Tensor(a!) X, Tensor(b!) qr) -> (Tensor(a!) solution, Tensor(b!) QR)
->>>>>>> 9130ab38
+- func: lstsq.X(Tensor self, Tensor A, *, Tensor(a!) X, Tensor(b!) qr) -> (Tensor(a!) solution, Tensor(b!) QR)
   dispatch:
     CPU: legacy::cpu::_th_gels_out
     CUDA: legacy::cuda::_th_gels_out
@@ -4035,12 +4023,12 @@
     CPU: legacy::cpu::_th_atan2
     CUDA: legacy::cuda::_th_atan2
 
-- func: lerp.out_Scalar(Tensor self, Tensor end, Scalar weight, *, Tensor(a!) out) -> Tensor(a!)
+- func: lerp.Scalar_out(Tensor self, Tensor end, Scalar weight, *, Tensor(a!) out) -> Tensor(a!)
   dispatch:
     CPU: lerp_cpu_scalar_out
     CUDA: lerp_cuda_scalar_out
 
-- func: lerp.out_Tensor(Tensor self, Tensor end, Tensor weight, *, Tensor(a!) out) -> Tensor(a!)
+- func: lerp.Tensor_out(Tensor self, Tensor end, Tensor weight, *, Tensor(a!) out) -> Tensor(a!)
   dispatch:
     CPU: lerp_cpu_tensor_out
     CUDA: lerp_cuda_tensor_out
@@ -4081,7 +4069,7 @@
     CUDA: legacy::cuda::_th_sign
   named_guard: False
 
-- func: fmod.out_Scalar(Tensor self, Scalar other, *, Tensor(a!) out) -> Tensor(a!)
+- func: fmod.Scalar_out(Tensor self, Scalar other, *, Tensor(a!) out) -> Tensor(a!)
   dispatch:
     CPU: legacy::cpu::_th_fmod_out
     CUDA: legacy::cuda::_th_fmod_out
@@ -4092,7 +4080,7 @@
     CPU: legacy::cpu::_th_fmod
     CUDA: legacy::cuda::_th_fmod
 
-- func: fmod.out_Tensor(Tensor self, Tensor other, *, Tensor(a!) out) -> Tensor(a!)
+- func: fmod.Tensor_out(Tensor self, Tensor other, *, Tensor(a!) out) -> Tensor(a!)
   dispatch:
     CPU: legacy::cpu::_th_fmod_out
     CUDA: legacy::cuda::_th_fmod_out
@@ -4103,7 +4091,7 @@
     CPU: legacy::cpu::_th_fmod
     CUDA: legacy::cuda::_th_fmod
 
-- func: remainder.out_Scalar(Tensor self, Scalar other, *, Tensor(a!) out) -> Tensor(a!)
+- func: remainder.Scalar_out(Tensor self, Scalar other, *, Tensor(a!) out) -> Tensor(a!)
   dispatch:
     CPU: legacy::cpu::_th_remainder_out
     CUDA: legacy::cuda::_th_remainder_out
@@ -4114,7 +4102,7 @@
     CPU: legacy::cpu::_th_remainder
     CUDA: legacy::cuda::_th_remainder
 
-- func: remainder.out_Tensor(Tensor self, Tensor other, *, Tensor(a!) out) -> Tensor(a!)
+- func: remainder.Tensor_out(Tensor self, Tensor other, *, Tensor(a!) out) -> Tensor(a!)
   dispatch:
     CPU: legacy::cpu::_th_remainder_out
     CUDA: legacy::cuda::_th_remainder_out
@@ -4219,7 +4207,7 @@
     CPU: legacy::cpu::_th_equal
     CUDA: legacy::cuda::_th_equal
 
-- func: pow.out_Tensor_Tensor(Tensor self, Tensor exponent, *, Tensor(a!) out) -> Tensor(a!)
+- func: pow.Tensor_Tensor_out(Tensor self, Tensor exponent, *, Tensor(a!) out) -> Tensor(a!)
   dispatch:
     CPU: legacy::cpu::_th_pow_out
     CUDA: legacy::cuda::_th_pow_out
@@ -4230,7 +4218,7 @@
     CPU: legacy::cpu::_th_pow
     CUDA: legacy::cuda::_th_pow
 
-- func: pow.out_Scalar(Scalar self, Tensor exponent, *, Tensor(a!) out) -> Tensor(a!)
+- func: pow.Scalar_out(Scalar self, Tensor exponent, *, Tensor(a!) out) -> Tensor(a!)
   dispatch:
     CPU: legacy::cpu::_th_pow_out
     CUDA: legacy::cuda::_th_pow_out
@@ -4240,7 +4228,7 @@
     CPU: legacy::cpu::_th_pow
     CUDA: legacy::cuda::_th_pow
 
-- func: normal.out_Tensor_float(Tensor mean, float std=1, *, Generator? generator=None, Tensor(a!) out) -> Tensor(a!)
+- func: normal.Tensor_float_out(Tensor mean, float std=1, *, Generator? generator=None, Tensor(a!) out) -> Tensor(a!)
   dispatch:
     CPU: legacy::cpu::_th_normal_out
     CUDA: normal_out_cuda
@@ -4250,7 +4238,7 @@
     CPU: legacy::cpu::_th_normal
     CUDA: normal_cuda
 
-- func: normal.out_float_Tensor(float mean, Tensor std, *, Generator? generator=None, Tensor(a!) out) -> Tensor(a!)
+- func: normal.float_Tensor_out(float mean, Tensor std, *, Generator? generator=None, Tensor(a!) out) -> Tensor(a!)
   dispatch:
     CPU: legacy::cpu::_th_normal_out
     CUDA: normal_out_cuda
@@ -4260,7 +4248,7 @@
     CPU: legacy::cpu::_th_normal
     CUDA: normal_cuda
 
-- func: normal.out_Tensor_Tensor(Tensor mean, Tensor std, *, Generator? generator=None, Tensor(a!) out) -> Tensor(a!)
+- func: normal.Tensor_Tensor_out(Tensor mean, Tensor std, *, Generator? generator=None, Tensor(a!) out) -> Tensor(a!)
   dispatch:
     CPU: legacy::cpu::_th_normal_out
     CUDA: normal_out_cuda
@@ -4272,7 +4260,7 @@
 
 - func: normal.float_float(float mean, float std, int[] size, *, Generator? generator=None, ScalarType? dtype=None, Layout? layout=None, Device? device=None, bool? pin_memory=None) -> Tensor
 
-- func: normal.out_float_float(float mean, float std, int[] size, *, Generator? generator=None, Tensor(a!) out) -> Tensor(a!)
+- func: normal.float_float_out(float mean, float std, int[] size, *, Generator? generator=None, Tensor(a!) out) -> Tensor(a!)
 
 - func: alias(Tensor(a) self) -> Tensor(a)
   variants: method, function
@@ -5464,13 +5452,13 @@
     CPU: conv_transpose2d_out_cpu
     CUDA: conv_transpose2d_out_cuda
 
-- func: conv_transpose2d.self(Tensor self, Tensor weight, int[2] kernel_size, Tensor? bias=None, int[2] stride=1, int[2] padding=0, int[2] output_padding=0, int[2] dilation=1) -> Tensor
+- func: conv_transpose2d(Tensor self, Tensor weight, int[2] kernel_size, Tensor? bias=None, int[2] stride=1, int[2] padding=0, int[2] output_padding=0, int[2] dilation=1) -> Tensor
   python_module: nn
   dispatch:
     CPU: conv_transpose2d_cpu
     CUDA: conv_transpose2d_cuda
 
-- func: conv_transpose2d_backward.grad_input(Tensor grad_output, Tensor self, Tensor weight, int[2] kernel_size, int[2] stride, int[2] padding, int[2] output_padding, int[2] dilation, Tensor columns, Tensor ones, *, Tensor?(a!) grad_input, Tensor?(b!) grad_weight, Tensor?(c!) grad_bias) -> (Tensor(a!), Tensor(b!), Tensor(c!))
+- func: conv_transpose2d_backward.grad_output(Tensor grad_output, Tensor self, Tensor weight, int[2] kernel_size, int[2] stride, int[2] padding, int[2] output_padding, int[2] dilation, Tensor columns, Tensor ones, *, Tensor?(a!) grad_input, Tensor?(b!) grad_weight, Tensor?(c!) grad_bias) -> (Tensor(a!), Tensor(b!), Tensor(c!))
   python_module: nn
   dispatch:
     CPU: conv_transpose2d_backward_out_cpu
@@ -5488,13 +5476,13 @@
     CPU: conv_transpose3d_out_cpu
     CUDA: conv_transpose3d_out_cuda
 
-- func: conv_transpose3d.self(Tensor self, Tensor weight, int[3] kernel_size, Tensor? bias=None, int[3] stride=1, int[3] padding=0, int[3] output_padding=0, int[3] dilation=1) -> Tensor
+- func: conv_transpose3d(Tensor self, Tensor weight, int[3] kernel_size, Tensor? bias=None, int[3] stride=1, int[3] padding=0, int[3] output_padding=0, int[3] dilation=1) -> Tensor
   python_module: nn
   dispatch:
     CPU: conv_transpose3d_cpu
     CUDA: conv_transpose3d_cuda
 
-- func: conv_transpose3d_backward.grad_input(Tensor grad_output, Tensor self, Tensor weight, int[3] kernel_size, int[3] stride, int[3] padding, int[3] output_padding, int[3] dilation, Tensor finput, Tensor fgrad_input, *, Tensor?(a!) grad_input, Tensor?(b!) grad_weight, Tensor?(c!) grad_bias) -> (Tensor(a!), Tensor(b!), Tensor(c!))
+- func: conv_transpose3d_backward.grad_output(Tensor grad_output, Tensor self, Tensor weight, int[3] kernel_size, int[3] stride, int[3] padding, int[3] output_padding, int[3] dilation, Tensor finput, Tensor fgrad_input, *, Tensor?(a!) grad_input, Tensor?(b!) grad_weight, Tensor?(c!) grad_bias) -> (Tensor(a!), Tensor(b!), Tensor(c!))
   python_module: nn
   dispatch:
     CPU: conv_transpose3d_backward_out_cpu
