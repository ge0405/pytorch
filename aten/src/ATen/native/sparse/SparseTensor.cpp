// Basic functions on sparse tensors
#define TORCH_ASSERT_ONLY_METHOD_OPERATORS

#include <ATen/core/Tensor.h>
#include <ATen/Dispatch.h>
#include <ATen/InitialTensorOptions.h>
#include <ATen/Layout.h>
#include <ATen/Parallel.h>
#include <ATen/SparseTensorImpl.h>
#include <ATen/native/SparseTensorUtils.h>
#include <ATen/native/sparse/SparseStubs.h>
#include <ATen/native/IndexingUtils.h>
#include <ATen/native/NonSymbolicBC.h>
#include <ATen/NamedTensorUtils.h>

#include <ATen/native/Copy.h>
#include <ATen/native/CPUBlas.h>
#include <c10/util/irange.h>

#ifndef AT_PER_OPERATOR_HEADERS
#include <ATen/Functions.h>
#include <ATen/NativeFunctions.h>
#else
#include <ATen/ops/_coalesce.h>
#include <ATen/ops/_coalesce_native.h>
#include <ATen/ops/_coalesced_native.h>
#include <ATen/ops/_convert_indices_from_csr_to_coo.h>
#include <ATen/ops/_dimI_native.h>
#include <ATen/ops/_dimV_native.h>
#include <ATen/ops/_indices_native.h>
#include <ATen/ops/_nnz_native.h>
#include <ATen/ops/sparse_coo_tensor.h>
#include <ATen/ops/_sparse_coo_tensor_unsafe_native.h>
#include <ATen/ops/_sparse_coo_tensor_with_dims.h>
#include <ATen/ops/_sparse_coo_tensor_with_dims_and_tensors.h>
#include <ATen/ops/_sparse_coo_tensor_with_dims_and_tensors_native.h>
#include <ATen/ops/_sparse_coo_tensor_with_dims_native.h>
#include <ATen/ops/_validate_sparse_coo_tensor_args_native.h>
#include <ATen/ops/_values_native.h>
#include <ATen/ops/clone_native.h>
#include <ATen/ops/coalesce_native.h>
#include <ATen/ops/copy_native.h>
#include <ATen/ops/copy_sparse_to_sparse.h>
#include <ATen/ops/copy_sparse_to_sparse_native.h>
#include <ATen/ops/dense_dim_native.h>
#include <ATen/ops/empty.h>
#include <ATen/ops/empty_like_native.h>
#include <ATen/ops/empty_native.h>
#include <ATen/ops/zeros_like.h>
#include <ATen/ops/index_select.h>
#include <ATen/ops/indices_native.h>
#include <ATen/ops/is_coalesced_native.h>
#include <ATen/ops/resize_as_sparse.h>
#include <ATen/ops/resize_as_sparse_native.h>
#include <ATen/ops/sparse_coo_tensor.h>
#include <ATen/ops/sparse_coo_tensor_native.h>
#include <ATen/ops/sparse_dim_native.h>
#include <ATen/ops/sparse_mask_native.h>
#include <ATen/ops/_sparse_mask_projection_native.h>
#include <ATen/ops/sparse_resize_and_clear_native.h>
#include <ATen/ops/sparse_resize_native.h>
#include <ATen/ops/to_dense_native.h>
#include <ATen/ops/to_sparse_native.h>
#include <ATen/ops/unique_dim.h>
#include <ATen/ops/values_native.h>
#include <ATen/ops/zeros.h>
#include <ATen/ops/ones.h>
#endif

namespace at::native {

using namespace at::sparse;

/******************************************************************************
 * access methods
 ******************************************************************************/

int64_t sparse_dim_sparse(const SparseTensor& self) {
  return get_sparse_impl(self)->sparse_dim();
}

int64_t dense_dim_sparse(const SparseTensor& self) {
  return get_sparse_impl(self)->dense_dim();
}

bool is_coalesced_sparse(const SparseTensor& self) {
  return get_sparse_impl(self)->coalesced();
}

bool is_coalesced_default(const Tensor& self) {
  TORCH_CHECK(false, "is_coalesced expected sparse coordinate tensor layout but got ", self.layout());
  return false;
}

int64_t _nnz_sparse(const SparseTensor& self) {
  return get_sparse_impl(self)->nnz();
}

// Why are there so many methods to get indices and value?
// See Note [ Sparse: different methods to get indices and values ] in
// native_functions.yaml

Tensor _indices_sparse(const SparseTensor& self) {
  return get_sparse_impl(self)->indices();
}

Tensor _values_sparse(const SparseTensor& self) {
  return get_sparse_impl(self)->values();
}

Tensor& _coalesced_sparse_(SparseTensor& self, bool coalesced) {
  get_sparse_impl(self)->set_coalesced(coalesced);
  return self;
}

Tensor indices_sparse(const Tensor& self) {
  TORCH_CHECK(
      self.is_coalesced(),
      "Cannot get indices on an uncoalesced tensor, please call .coalesce() first");
  return get_sparse_impl(self)->indices().alias();
}

Tensor indices_default(const Tensor& self) {
  TORCH_CHECK(false, "indices expected sparse coordinate tensor layout but got ", self.layout());
}

Tensor values_sparse(const Tensor& self) {
  TORCH_CHECK(
      self.is_coalesced(),
      "Cannot get values on an uncoalesced tensor, please call .coalesce() first");
  return get_sparse_impl(self)->values().alias();
}

Tensor values_default(const Tensor& self) {
  TORCH_CHECK(false, "values expected sparse tensor layout but got ", self.layout());
}

/******************************************************************************
 * creation methods
 * See NOTE [ Sparse: autograd and API ] for details
 ******************************************************************************/

/*** Helper methods ***/

static SparseTensor new_sparse(
    c10::optional<ScalarType> dtype,
    c10::optional<Layout> layout,
    c10::optional<Device> device,
    c10::optional<bool> pin_memory) {
  AT_ASSERT(layout.has_value() && *layout == kSparse);
  DispatchKey dispatch_key;
  switch (device_or_default(device).type()) {
#define DO_CASE(device, _) \
    case DeviceType::device: \
      dispatch_key = DispatchKey::Sparse##device; \
      break;
    C10_FORALL_BACKEND_DEVICE_TYPES(DO_CASE, unused)
#undef DO_CASE
    default:
      TORCH_CHECK(false, "device type not supported for sparse ", device_or_default(device))
  }
  return detail::make_tensor<SparseTensorImpl>(
      DispatchKeySet(dispatch_key),
      scalarTypeToTypeMeta(dtype_or_default(dtype)));
}

/** Actual dispatched creation methods ***/

SparseTensor new_with_dims_sparse(
    int64_t sparse_dim,
    int64_t dense_dim,
    ArrayRef<int64_t> size,
    c10::optional<ScalarType> dtype,
    c10::optional<Layout> layout,
    c10::optional<Device> device,
    c10::optional<bool> pin_memory) {
  SparseTensor self = new_sparse(dtype, layout, device, pin_memory);
  get_sparse_impl(self)->resize_and_clear_(sparse_dim, dense_dim, size);
  return self;
}

SparseTensor new_with_dims_and_tensor_sparse_symint(
    int64_t sparse_dim,
    int64_t dense_dim,
    c10::SymIntArrayRef size,
    const Tensor& indices,
    const Tensor& values,
    c10::optional<ScalarType> dtype,
    c10::optional<Layout> layout,
    c10::optional<Device> device,
    c10::optional<bool> pin_memory) {
  SparseTensor self = new_sparse(dtype, layout, device, pin_memory);
  get_sparse_impl(self)->resize_(sparse_dim, dense_dim, size);
  // NOTE: There is no guarantee that `indices` and `values` don't contain
  // AutogradMeta. However, we want to maintain the invariant that `indices_`
  // and `values_` of a sparse tensor don't contain AutogradMeta, and to achieve
  // that we shallow-copy `indices` and `values` here.
  auto indices_shallow_copy =
      Tensor(indices.unsafeGetTensorImpl()->shallow_copy_and_detach(
          /*version_counter=*/indices.unsafeGetTensorImpl()->version_counter(),
          /*allow_tensor_metadata_change=*/true));
  auto values_shallow_copy =
      Tensor(values.unsafeGetTensorImpl()->shallow_copy_and_detach(
          /*version_counter=*/values.unsafeGetTensorImpl()->version_counter(),
          /*allow_tensor_metadata_change=*/true));
  alias_into_sparse(self, indices_shallow_copy, values_shallow_copy);
  return self;
}

/** Public creation API that dispatch to methods above **/

/** Empty init **/
Tensor empty_sparse(
    IntArrayRef size,
    c10::optional<ScalarType> dtype,
    c10::optional<Layout> layout,
    c10::optional<Device> device,
    c10::optional<bool> pin_memory,
    c10::optional<MemoryFormat> optional_memory_format) {
  TORCH_CHECK(
      !pin_memory.has_value() || !*pin_memory,
      "Only dense CPU tensors can be pinned");
  return new_with_dims_sparse(
      size.size(), 0, size, dtype, layout, device, pin_memory);
}

/* Shape init */
Tensor sparse_coo_tensor(IntArrayRef size,
    c10::optional<ScalarType> dtype,
    c10::optional<Layout> layout,
    c10::optional<Device> device,
    c10::optional<bool> pin_memory) {
  // See [Note: hacky wrapper removal for TensorOptions]
  TensorOptions options = TensorOptions().dtype(dtype).layout(layout).device(device).pinned_memory(pin_memory);

  return at::_sparse_coo_tensor_with_dims(size.size(), 0, size, options.layout(at::kSparse));
}

/* Pointer-copy init */

// helper
namespace {
static inline Tensor expand_values_if_needed(const Tensor& values) {
  // expand
  if (values.dim() == 0) {
    // Mimic Numpy behavior here and treat it as a 1D tensor
    return values.expand({1});
  } else {
    return values;
  }
}
} // namespace

Tensor sparse_coo_tensor(const Tensor& indices, const Tensor& values_,
    c10::optional<ScalarType> dtype,
    c10::optional<Layout> layout,
    c10::optional<Device> device,
    c10::optional<bool> pin_memory) {
  // See [Note: hacky wrapper removal for TensorOptions]
  TensorOptions options = TensorOptions().dtype(dtype).layout(layout).device(device).pinned_memory(pin_memory);

  Tensor values = expand_values_if_needed(values_);

  // arg checking
  TORCH_CHECK(
      !options.has_layout() || options.layout() == kSparse,
      "expected sparse layout, but got layout ",
      options.layout());
  // the following checks are redundant because they are also checked in
  // SparseTensorImpl::set_indices_and_values_unsafe but we need to ensure them
  // in order to infer the shape.
  TORCH_CHECK(
      indices.dim() == 2,
      "indices must be sparse_dim x nnz, but got: ",
      indices.sizes())
  TORCH_CHECK(
      !indices.is_sparse(),
      "expected indices to be a dense tensor, but got indices of layout ",
      indices.layout());

  // If sizes are not given, it is inferred as max index of each dim.
  int64_t sparse_dim = indices.size(0);
  int64_t dense_dim = values.dim() - 1;

  std::vector<int64_t> computed_sizes(sparse_dim + dense_dim);
  if (indices.numel() > 0) {
    // If the indices has elements in it, we infer the minimum sparse dimension
    // sizes as the max value of each dim in indices. NB: It used to keepdim. I
    // think that was wrong.
    Tensor min_indices =
        std::get</* values */ 0>(indices.min(/* dim */ 1, /* keepdim */ false));
    Tensor computed_indices_sizes =
        std::get</* values */ 0>(indices.max(/* dim */ 1, /* keepdim */ false));
    computed_indices_sizes.add_(1); // len = max_index + 1
    Tensor cpu_min_indices = min_indices.to(at::DeviceType::CPU);
    Tensor cpu_computed_indices_sizes =
        computed_indices_sizes.to(at::DeviceType::CPU);
    auto cpu_min_indices_accessor = cpu_min_indices.accessor<int64_t, 1>();
    auto cpu_computed_indices_sizes_accessor =
        cpu_computed_indices_sizes.accessor<int64_t, 1>();
    for (const auto d : c10::irange(sparse_dim)) {
      int64_t min_index_in_dim = cpu_min_indices_accessor[d];
      TORCH_CHECK(
          min_index_in_dim >= 0,
          "found negative index ",
          min_index_in_dim,
          " for dim ",
          d);
      computed_sizes[static_cast<size_t>(d)] =
          cpu_computed_indices_sizes_accessor[d];
    }
  } else {
    // If the indices doesn't have elements in it, there is not enough
    // information to know what the minimum sparse dimension sizes should be,
    // and in this case we set them to 0
    for (const auto d : c10::irange(sparse_dim)) {
      computed_sizes[static_cast<size_t>(d)] = 0;
    }
  }
  for (const auto d : c10::irange(dense_dim)) {
    computed_sizes[static_cast<size_t>(sparse_dim + d)] = values.size(d + 1);
  }

  return at::_sparse_coo_tensor_with_dims_and_tensors(
      sparse_dim,
      dense_dim,
      computed_sizes,
      indices,
      values,
      values.options().layout(kSparse));
}

void _validate_sparse_coo_tensor_args(
    const Tensor& indices,
    const Tensor& values_,
    ArrayRef<int64_t> size) {
  Tensor values = expand_values_if_needed(values_);

  // the following checks are redundant because they are also checked in
  // SparseTensorImpl::set_indices_and_values_unsafe but we need to ensure them
  // in order to infer the shape.
  TORCH_CHECK(
      indices.dim() == 2,
      "indices must be sparse_dim x nnz, but got: ",
      indices.sizes())
  TORCH_CHECK(
      !indices.is_sparse(),
      "expected indices to be a dense tensor, but got indices of layout ",
      indices.layout());
  int64_t sparse_dim = indices.size(0);
  int64_t dense_dim = values.dim() - 1;
  TORCH_CHECK(
      static_cast<int64_t>(size.size()) == sparse_dim + dense_dim,
      "number of dimensions must be sparse_dim (",
      sparse_dim,
      ") + dense_dim (",
      dense_dim,
      "), but got ",
      size.size());

  // Check to make sure all indices are within the boundaries of `size`
  if (indices.numel() > 0) {
    Tensor min_indices =
        std::get</* values */ 0>(indices.min(/* dim */ 1, /* keepdim */ false));
    Tensor max_indices =
        std::get</* values */ 0>(indices.max(/* dim */ 1, /* keepdim */ false));
    Tensor cpu_min_indices, cpu_max_indices;
    if (!indices.is_cpu()) {
      cpu_min_indices = min_indices.to(at::DeviceType::CPU);
      cpu_max_indices = max_indices.to(at::DeviceType::CPU);
    } else {
      cpu_min_indices = min_indices;
      cpu_max_indices = max_indices;
    }
    auto cpu_min_indices_accessor = cpu_min_indices.accessor<int64_t, 1>();
    auto cpu_max_indices_accessor = cpu_max_indices.accessor<int64_t, 1>();
    for (const auto d : c10::irange(sparse_dim)) {
      // NB: This used to sync ndim times to access each entry; now we copy
      // everything to CPU first and then access it.
      int64_t min_index_in_dim = cpu_min_indices_accessor[d];
      TORCH_CHECK(
          min_index_in_dim >= 0,
          "found negative index ",
          min_index_in_dim,
          " for dim ",
          d);
      int64_t max_index_in_dim = cpu_max_indices_accessor[d];
      int64_t dim_size = size[static_cast<size_t>(d)];
      TORCH_CHECK(
          max_index_in_dim < dim_size,
          "size is inconsistent with indices: for dim ",
          d,
          ", size is ",
          dim_size,
          " but found index ",
          max_index_in_dim);
    }
  }
}

// NB: Got rid of the sizes == NULL case

Tensor sparse_coo_tensor(const Tensor& indices, const Tensor& values, IntArrayRef size,
    c10::optional<ScalarType> dtype,
    c10::optional<Layout> layout,
    c10::optional<Device> device,
    c10::optional<bool> pin_memory) {
  // See [Note: hacky wrapper removal for TensorOptions]
  TensorOptions options = TensorOptions().dtype(dtype).layout(layout).device(device).pinned_memory(pin_memory);
  // arg checking
  TORCH_CHECK(
      !options.has_layout() || options.layout() == kSparse,
      "expected sparse layout, but got layout ",
      options.layout());
  return at::native::_sparse_coo_tensor_unsafe(
      indices,
      values,
      size,
      optTypeMetaToScalarType(options.dtype_opt()),
      options.layout_opt(),
      options.device_opt(),
      options.pinned_memory_opt());
}

Tensor _sparse_coo_tensor_unsafe(const Tensor& indices, const Tensor& values_, at::IntArrayRef size,
    c10::optional<ScalarType> dtype,
    c10::optional<Layout> layout,
    c10::optional<Device> device,
    c10::optional<bool> pin_memory) {
  if (at::globalContext().checkSparseTensorInvariants()) {
    at::native::_validate_sparse_coo_tensor_args(indices, values_, size);
  }
  return at::native::_sparse_coo_tensor_unsafe_symint(indices, values_, c10::fromIntArrayRefSlow(size), dtype, layout, device, pin_memory);
}

// NOTE: _sparse_coo_tensor_unsafe() differs from sparse_coo_tensor()
// in that we don't check whether any indices are out of boundaries of `size`, thus avoiding a
// copy from CUDA to CPU. However, this function should ONLY be used where we know that the indices
// are guaranteed to be within bounds or if the caller is going to call
// _validate_sparse_coo_tensor_args before using the tensor.
// NB: Got rid of the size == NULL case
Tensor _sparse_coo_tensor_unsafe_symint(const Tensor& indices, const Tensor& values_, c10::SymIntArrayRef size,
    c10::optional<ScalarType> dtype,
    c10::optional<Layout> layout,
    c10::optional<Device> device,
    c10::optional<bool> pin_memory) {
  // See [Note: hacky wrapper removal for TensorOptions]

  Tensor values = expand_values_if_needed(values_);

  // This guard is intentional: we don't support dynamic shapes along the
  // indices dimension because that implies variable dimensionality
  auto sparse_dim = indices.sym_size(0).guard_int(__FILE__, __LINE__);
  auto dense_dim = values.dim() - 1;

  return at::_sparse_coo_tensor_with_dims_and_tensors_symint(
      sparse_dim,
      dense_dim,
      size,
      indices,
      values,
      values.options().layout(kSparse));
}

// NB: Deleted newWithSizeNd variants

SparseTensor clone_sparse(
    const SparseTensor& self,
    c10::optional<c10::MemoryFormat> optional_memory_format) {
  TORCH_CHECK(
      !optional_memory_format.has_value(),
      "unsupported memory format option ",
      optional_memory_format.value());
  SparseTensor other = new_with_dims_sparse(
      self.sparse_dim(),
      self.dense_dim(),
      self.sizes(),
      optTypeMetaToScalarType(self.options().dtype_opt()),
      self.options().layout_opt(),
      self.options().device_opt(),
      self.options().pinned_memory_opt());
  copy_into_sparse(other, self._indices(), self._values(), true);
  return other._coalesced_(self.is_coalesced());
}

/******************************************************************************
 * reshaping methods
 ******************************************************************************/

const SparseTensor& sparse_resize_(
    const SparseTensor& self,
    ArrayRef<int64_t> size,
    int64_t sparse_dim,
    int64_t dense_dim) {
  get_sparse_impl(self)->resize_(sparse_dim, dense_dim, size);
  return self;
}

const SparseTensor& sparse_resize_and_clear_(
    const SparseTensor& self,
    ArrayRef<int64_t> size,
    int64_t sparse_dim,
    int64_t dense_dim) {
  get_sparse_impl(self)->resize_and_clear_(sparse_dim, dense_dim, size);
  return self;
}

namespace {
bool _is_same_size_as_sparse(
    const SparseTensor& self,
    const SparseTensor& src) {
  return self.sparse_dim() == src.sparse_dim() &&
      self.dense_dim() == src.dense_dim() && self.sizes().equals(src.sizes());
}
} // namespace

// Invoked from native/Resize.cpp (no dynamic dispatch necessary)
const SparseTensor& resize_as_sparse_(const SparseTensor& self, const SparseTensor& src) {
  if (!_is_same_size_as_sparse(self, src)) {
    sparse_resize_(self, src.sizes(), src.sparse_dim(), src.dense_dim());
  }
  return self;
}

SparseTensor dense_to_sparse(const Tensor& self, c10::optional<c10::Layout> layout, OptionalIntArrayRef blocksize, c10::optional<int64_t> dense_dim_opt) {
  if (layout.has_value()) {
    if (blocksize.has_value() && !(*layout == kSparseBsr || *layout == kSparseBsc)) {
      AT_ERROR("to_sparse for ", self.layout(), " to ", *layout,
               " conversion does not use the specified blocksize ", blocksize.value(), ".");
    }
    if (self.layout() == *layout) {
      return self;
    }
    switch (*layout) {
    case kStrided:
      return self;
    case kSparse:
      return dense_to_sparse(self, self.dim() - dense_dim_opt.value_or(0));
    case kSparseCsr:
      return self.to_sparse_csr(dense_dim_opt);
    case kSparseCsc:
      return self.to_sparse_csc(dense_dim_opt);
    case kSparseBsr:
      if (blocksize.has_value()) {
        return self.to_sparse_bsr(*blocksize, dense_dim_opt);
      }
      AT_ERROR("to_sparse for ", self.layout(), " to ", *layout, " conversion requires blocksize");
      break;
    case kSparseBsc:
      if (blocksize.has_value()) {
        return self.to_sparse_bsc(*blocksize, dense_dim_opt);
      }
      break;
      AT_ERROR("to_sparse for ", self.layout(), " to ", *layout, " conversion requires blocksize");
    default:
      break;
    }
    AT_ERROR("to_sparse not implemented for ", self.layout(), " to ", *layout, " conversion");
  }
  return dense_to_sparse(self, self.dim() - dense_dim_opt.value_or(0));
}

SparseTensor dense_to_sparse(const Tensor& self, int64_t sparse_dim) {
  int64_t dims = self.dim();
  // TODO: it seems like sparse_dim == 0 could be supported even if self.dim() >
  // 0, but this would take some work and doesn't seem particularly useful.
  TORCH_CHECK(
      sparse_dim > 0 || self.dim() == 0,
      "sparse_dim must be >0 if dimensionality > 0");
  TORCH_CHECK(
      sparse_dim <= dims,
      "sparse_dim must be less than or equal to self.dim()");
  at::TensorOptions sparse_options = self.options().layout(kSparse);
  std::vector<int64_t> sizes = self.sizes().vec();

  Tensor nz = self.nonzero().transpose(0, 1);
  if (nz.size(1) == 0) {
    auto sparse = new_with_dims_sparse(
        sparse_dim,
        dims - sparse_dim,
        sizes,
        optTypeMetaToScalarType(sparse_options.dtype_opt()),
        sparse_options.layout_opt(),
        sparse_options.device_opt(),
        sparse_options.pinned_memory_opt());
    return sparse._coalesced_(true);
  }
  Tensor indices;
  if (sparse_dim == dims) {
    indices = nz.clone();
  } else {
    Tensor i = nz.narrow(0, 0, sparse_dim);
    std::tie(indices, std::ignore, std::ignore) = unique_dim(i, 1);
    indices = indices.contiguous(); // many sparse CUDA kernels require
                                    // contiguity, see issue #12633
  }

  Tensor values;
  if (self.dim() > 0) {
    auto ix = toListOfOptionalTensors(indices.chunk(indices.size(0), 0));
    values = self.index(ix).squeeze(0).clone(at::MemoryFormat::Preserve);
  } else {
    AT_ASSERT(nz.sizes().equals({0, 1}));
    // In this cases, indices is a clone of nz, which is a tensor of shape (0,
    // 1). Given sparse tensor invariants, values should be shape (1,)
    values = self.unsqueeze(0).clone(at::MemoryFormat::Preserve);
  }

  Tensor sparse = at::sparse_coo_tensor(indices, values, sizes, sparse_options);
  return sparse._coalesced_(true);
}

// NB: Dropped the resizeNd variants

SparseTensor& copy_sparse_wrapper_(
    Tensor& self,
    const Tensor& src,
    bool non_blocking) {
  // TODO: Once copy_ is fully migrated to use dispatcher, handle named
  // inference using dispatcher instead of doing it everywhere
  auto maybe_outnames = namedinference::compute_broadcast_outnames(self, src);
  {
    NoNamesGuard guard;
    if (!self.is_sparse() || !src.is_sparse()) {
      AT_ERROR(
          "copy_() between dense and sparse Tensors is not implemented! Found self type = ",
          self.toString(),
          " and src type = ",
          src.toString());
    }
    at::copy_sparse_to_sparse_(self, src, non_blocking);
  }
  namedinference::propagate_names_if_nonempty(self, maybe_outnames);
  return self;
}

SparseTensor& copy_sparse_(
    SparseTensor& self,
    const SparseTensor& src,
    bool non_blocking) {
  if (is_same_tensor(self, src))
    return self;
  get_sparse_impl(self)->resize_(
      src.sparse_dim(), src.dense_dim(), src.sizes());
  copy_into_sparse(self, src._indices(), src._values(), non_blocking);
  return self._coalesced_(src.is_coalesced());
}

SparseTensor coalesce(const SparseTensor& self) {
  TORCH_CHECK(self.layout() == kSparse, "coalesce expected sparse coordinate tensor layout but got ", self.layout());
  // See NOTE: [ coalesce autograd ]
  if (self.is_coalesced()) {
    return self;
  }
  return at::_coalesce(self);
}

SparseTensor _coalesce_sparse_cpu(const SparseTensor& self) {
  AT_ASSERT(self.defined());
  TORCH_INTERNAL_ASSERT(at::impl::variable_excluded_from_dispatch());
  AT_ASSERT(self.is_sparse());
  TORCH_INTERNAL_ASSERT(!self.is_coalesced());

  // NOTE: Since `coalesce` is not an in-place operation when `is_coalesced` is false,
  // we should keep the original tensor intact and do coalesce on a copy of the tensor
  if (self._nnz() < 2) {
    SparseTensor dst = self.clone();
    dst._coalesced_(true);
    return dst;
  }

  Tensor indices = self._indices();
  Tensor values = self._values().contiguous();
  int64_t sparse_dim = self.sparse_dim();
  int64_t dense_dim = self.dense_dim();
  int64_t nnz = self._nnz();

  Tensor indices_scalar = flatten_indices(indices, self.sizes());

  SparseTensor dst = new_sparse(
      optTypeMetaToScalarType(self.options().dtype_opt()),
      self.options().layout_opt(),
      self.options().device_opt(),
      self.options().pinned_memory_opt());
  get_sparse_impl(dst)->resize_(sparse_dim, dense_dim, self.sizes());
  // TODO: is there a more idiomatic way to do this?
  Tensor newIndices = at::empty(indices.sizes(), indices.options());
  Tensor newValues = at::empty(values.sizes(), values.options());
  alias_into_sparse(dst, newIndices, newValues);

  Tensor indicesBuffer;
  Tensor indicesPermutation;
  std::tie(indicesBuffer, indicesPermutation) = indices_scalar.sort(0);
  // NB: The accessor accesses here rely on self._nnz() > 0 (tested earlier in
  // this function)
  auto newIndicesAccessor = newIndices.accessor<int64_t, 2>();
  auto indicesAccessor = indices.accessor<int64_t, 2>();
  auto indicesPermutationAccessor = indicesPermutation.accessor<int64_t, 1>();
  auto indicesBufferAccessor = indicesBuffer.accessor<int64_t, 1>();

  int64_t i = -1;
  AT_DISPATCH_ALL_TYPES_AND_COMPLEX_AND4(
      at::ScalarType::ComplexHalf, at::ScalarType::BFloat16, at::ScalarType::Half, at::ScalarType::Bool,
      values.scalar_type(), "coalesce", [&] {
    int64_t prev = -1;
    int64_t blockSize = values.stride(0);
    scalar_t* values_ptr = values.data_ptr<scalar_t>();
    scalar_t* newValues_ptr = newValues.data_ptr<scalar_t>();
    for (const auto j : c10::irange(nnz)) {
      int64_t pos = indicesPermutationAccessor[j];
      int64_t curr = indicesBufferAccessor[j];
      if (curr == prev) {
        if (values.numel() >
            0) { // if values is an empty tensor, there are no elements to copy
          at::native::cpublas::axpy<scalar_t>(
              blockSize,
              static_cast<scalar_t>(1),
              values_ptr + pos * blockSize,
              1,
              newValues_ptr + i * blockSize,
              1);
        }
      } else {
        ++i;
        for (const auto d : c10::irange(sparse_dim)) {
          newIndicesAccessor[d][i] = indicesAccessor[d][pos];
        }
        if (values.numel() >
            0) { // if values is an empty tensor, there are no elements to copy
          at::native::cpublas::copy<scalar_t>(
              blockSize,
              values_ptr + pos * blockSize,
              1,
              newValues_ptr + i * blockSize,
              1);
        }
      }
      prev = curr;
    }
  });

  dst._coalesced_(true);
  get_sparse_impl(dst)->set_nnz_and_narrow(i + 1);

  return dst;
}

DEFINE_DISPATCH(sparse_mask_intersection_out_stub);
DEFINE_DISPATCH(sparse_mask_projection_out_stub);

using OptTensor = c10::optional<Tensor>;

std::tuple<Tensor, Tensor, OptTensor> sparse_mask_like_prepare_sparse_inputs(
    const std::string& method_name,
    const Tensor& t,
    const Tensor& mask) {
  // This is a helper function for operations that implement "sparse_mask"-like
  // functionality, namely, projection of values of one tensor onto the other.
  // These operations mostly rely on COO intersection primitives that heavily
  // exploit coalesced inputs to avoid any syncs and calls to sort. The problem
  // is that these primitives might project first argument onto second one or
  // the other way around depending on which arguments are coalesced and which are
  // larger. This function prepares inputs for `sparse_mask` such that `t` is
  // projected onto `mask` by sorting `t` if uncoalesced and artifically marking it
  // as coalesced all while `mask` is set to uncoalesced.
  // The result of this projectionk is going to be uncoalesced, so it is up to the
  // user to set the corresponding flag correctly with respect to the operations'
  // semantics.

  // We already assume that t.sizes() == mask.sizes()
  TORCH_CHECK(t.sparse_dim() == mask.sparse_dim(),
              method_name, "(): the number of sparse dimensions in `self` ",
              "should match that of the `mask`. ",
              "Got `self.sparse_dim() == ", t.sparse_dim(), "` != ",
              "`mask.sparse_dim() == ", mask.sparse_dim(), "`.");

  const auto wrapped_tensor = [](const Tensor& t,
                                 const OptTensor& indices = c10::nullopt,
                                 const OptTensor& values = c10::nullopt) -> Tensor {
    auto res = at::empty({0}, t.options());
    auto* res_sparse_impl = get_sparse_impl(res);
    res_sparse_impl->raw_resize_(t.sparse_dim(), t.dense_dim(), t.sizes());
    const auto res_indices = indices.has_value() ? *indices : t._indices();
    const auto res_values = values.has_value() ? *values : t._values();
    res_sparse_impl->set_indices_and_values_unsafe(res_indices, res_values);
    res_sparse_impl->set_nnz_and_narrow(t._nnz());
    res._coalesced_(false);
    return res;
  };

  Tensor lhs;
  OptTensor lhs_hash_opt;

  std::tie(lhs, lhs_hash_opt) = [&]() -> auto {
    if (t.is_coalesced()) {
<<<<<<< HEAD
      return std::make_tuple(std::move(t), static_cast<OptTensor>(c10::nullopt));
=======
      return std::make_tuple(t, static_cast<OptTensor>(c10::nullopt));
>>>>>>> 9832cfbb
    } else {
      const auto indices_hash = at::sparse::flatten_indices(t._indices(), t.sizes());
      const auto argsort_indices_hash = std::get<1>(indices_hash.sort(0));
      // Probably worth having a dedicated kernel for.
      const auto res_indices = t._indices().index_select(1, argsort_indices_hash);
      const auto res_values = t._values().index_select(0, argsort_indices_hash);
      const auto indices_hash_sorted = indices_hash.index_select(0, argsort_indices_hash);
      // NOTE: res is not necessariy coalesced, but it is sorted.
      // We mark it as "coalesced" to skip sorting in the intersection kernel.
      auto res = wrapped_tensor(t, res_indices, res_values)._coalesced_(true);
<<<<<<< HEAD
      return std::make_tuple(std::move(res), static_cast<OptTensor>(indices_hash_sorted));
=======
      return std::make_tuple(res, static_cast<OptTensor>(indices_hash_sorted));
>>>>>>> 9832cfbb
    }
  }();

  const auto rhs = mask.is_coalesced() ? wrapped_tensor(mask) : mask;

<<<<<<< HEAD
  return std::make_tuple(std::move(lhs), std::move(rhs), lhs_hash_opt);
=======
  return std::make_tuple(lhs, rhs, lhs_hash_opt);
>>>>>>> 9832cfbb
}

SparseTensor sparse_mask(const Tensor& t, const SparseTensor& mask) {
  TORCH_CHECK(
      mask.sizes().equals(t.sizes()),
      "sparse_mask(): operands have incompatible sizes; self has size ",
      t.sizes(),
      " but mask has size ",
      mask.sizes());

  if (t.is_same(mask)) {
    return t;
  }

  if (!mask.numel() || !mask._nnz()) {
    return mask.clone().to(t.device(), t.scalar_type());
  }

  if (t.layout() == at::kSparse) {
    if (!t._nnz()) {
      auto res = mask.clone().to(t.device(), t.scalar_type());
      res._values().zero_();
      return res;
    }

    auto res = at::empty({0}, t.options());
    Tensor lhs, rhs;
    OptTensor lhs_hash_opt;
    std::tie(lhs, rhs, lhs_hash_opt) = sparse_mask_like_prepare_sparse_inputs("sparse_mask", t, mask);
    sparse_mask_intersection_out_stub(res.device().type(), res, lhs, rhs, lhs_hash_opt);
    return res._coalesced_(mask.is_coalesced());
  }

  const auto mask_values = mask._values();
  auto mask_template = at::sparse_coo_tensor(
      mask._indices(),
      at::ones({1}, mask_values.options()).expand_as(mask_values),
      mask.sizes())._coalesced_(mask.is_coalesced());
  return t.mul(mask_template).to(t.scalar_type());
}

<<<<<<< HEAD
Tensor sparse_mask_projection(const Tensor& t, const Tensor& mask, bool accumulate_matches) {
=======
Tensor sparse_mask_projection(const Tensor& t, const Tensor& mask) {
>>>>>>> 9832cfbb
  TORCH_INTERNAL_ASSERT(t.is_sparse());
  TORCH_INTERNAL_ASSERT(mask.is_sparse());

  TORCH_CHECK(
      mask.sizes().equals(t.sizes()),
      "_sparse_mask_projection(): operands have incompatible sizes; self has size ",
      t.sizes(),
      " but mask has size ",
      mask.sizes());

  if (!t.numel() || !t._nnz() || !mask._nnz()) {
    auto res = t.clone();
    res._values().zero_();
    return res;
  }

  auto res = at::empty({0}, t.options());
  Tensor lhs, rhs;
  OptTensor lhs_hash_opt;
  std::tie(lhs, rhs, lhs_hash_opt) = sparse_mask_like_prepare_sparse_inputs("_sparse_mask_projection", mask, t);
<<<<<<< HEAD
  sparse_mask_projection_out_stub(res.device().type(), res, lhs, rhs, lhs_hash_opt, accumulate_matches);
=======
  sparse_mask_projection_out_stub(res.device().type(), res, lhs, rhs, lhs_hash_opt);
>>>>>>> 9832cfbb
  return res._coalesced_(t.is_coalesced());
}

Tensor empty_like_sparse_coo(
    const Tensor& self,
    c10::optional<ScalarType> dtype,
    c10::optional<Layout> layout,
    c10::optional<Device> device,
    c10::optional<bool> pin_memory,
    c10::optional<c10::MemoryFormat> optional_memory_format) {
  TensorOptions options_ = TensorOptions().dtype(dtype).layout(layout).device(device).pinned_memory(pin_memory);

  TORCH_CHECK(
    !(options_.has_memory_format() && optional_memory_format.has_value()),
    "Cannot set memory_format both in TensorOptions and explicit argument; please delete "
    "the redundant setter.");

  TensorOptions options =
      self.options()
          .merge_in(options_)
          .merge_memory_format(optional_memory_format);

  TORCH_CHECK(
      !(options.layout() != kStrided &&
          optional_memory_format.has_value()),
      "memory format option is only supported by strided tensors");

  if (options.layout() == kSparse) {
    auto result = at::empty({0}, options);
    result.sparse_resize_and_clear_(
        self.sizes(), self.sparse_dim(), self.dense_dim());
    return result;
  } else {
    return at::native::empty_like(self, dtype, layout, device, pin_memory, optional_memory_format);
  }
}

} // namespace at::native<|MERGE_RESOLUTION|>--- conflicted
+++ resolved
@@ -793,11 +793,7 @@
 
   std::tie(lhs, lhs_hash_opt) = [&]() -> auto {
     if (t.is_coalesced()) {
-<<<<<<< HEAD
       return std::make_tuple(std::move(t), static_cast<OptTensor>(c10::nullopt));
-=======
-      return std::make_tuple(t, static_cast<OptTensor>(c10::nullopt));
->>>>>>> 9832cfbb
     } else {
       const auto indices_hash = at::sparse::flatten_indices(t._indices(), t.sizes());
       const auto argsort_indices_hash = std::get<1>(indices_hash.sort(0));
@@ -808,21 +804,13 @@
       // NOTE: res is not necessariy coalesced, but it is sorted.
       // We mark it as "coalesced" to skip sorting in the intersection kernel.
       auto res = wrapped_tensor(t, res_indices, res_values)._coalesced_(true);
-<<<<<<< HEAD
       return std::make_tuple(std::move(res), static_cast<OptTensor>(indices_hash_sorted));
-=======
-      return std::make_tuple(res, static_cast<OptTensor>(indices_hash_sorted));
->>>>>>> 9832cfbb
     }
   }();
 
   const auto rhs = mask.is_coalesced() ? wrapped_tensor(mask) : mask;
 
-<<<<<<< HEAD
   return std::make_tuple(std::move(lhs), std::move(rhs), lhs_hash_opt);
-=======
-  return std::make_tuple(lhs, rhs, lhs_hash_opt);
->>>>>>> 9832cfbb
 }
 
 SparseTensor sparse_mask(const Tensor& t, const SparseTensor& mask) {
@@ -864,11 +852,7 @@
   return t.mul(mask_template).to(t.scalar_type());
 }
 
-<<<<<<< HEAD
 Tensor sparse_mask_projection(const Tensor& t, const Tensor& mask, bool accumulate_matches) {
-=======
-Tensor sparse_mask_projection(const Tensor& t, const Tensor& mask) {
->>>>>>> 9832cfbb
   TORCH_INTERNAL_ASSERT(t.is_sparse());
   TORCH_INTERNAL_ASSERT(mask.is_sparse());
 
@@ -889,11 +873,7 @@
   Tensor lhs, rhs;
   OptTensor lhs_hash_opt;
   std::tie(lhs, rhs, lhs_hash_opt) = sparse_mask_like_prepare_sparse_inputs("_sparse_mask_projection", mask, t);
-<<<<<<< HEAD
   sparse_mask_projection_out_stub(res.device().type(), res, lhs, rhs, lhs_hash_opt, accumulate_matches);
-=======
-  sparse_mask_projection_out_stub(res.device().type(), res, lhs, rhs, lhs_hash_opt);
->>>>>>> 9832cfbb
   return res._coalesced_(t.is_coalesced());
 }
 
