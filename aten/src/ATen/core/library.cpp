#include <torch/library.h>

#include <ATen/core/dispatch/Dispatcher.h>

namespace torch {

namespace {
  // TODO: Consider representing debug info as a struct instead so you
  // don't have to allocate strings all the time
  std::string debugString(const char* file, uint32_t line) {
#ifdef STRIP_ERROR_MESSAGES
    return std::string();
#else
    return c10::str("registered at ", file, ":", line);
#endif
  }

  std::string debugString(std::string debug, const char* file, uint32_t line) {
#ifdef STRIP_ERROR_MESSAGES
    return std::string();
#else
    if (debug.empty()) {
      return debugString(file, line);
    } else {
      return debug;
    }
#endif
  }

  const char* toString(Library::Kind kind) {
    switch (kind) {
      case Library::DEF:
        return "TORCH_LIBRARY";
      case Library::IMPL:
        return "TORCH_LIBRARY_IMPL";
      case Library::FRAGMENT:
        return "TORCH_LIBRARY_FRAGMENT";
    }
    return "(unknown)";
  }

  constexpr auto CatchAll = c10::DispatchKey::CatchAll;
} // anonymous namespace

CppFunction::CppFunction(c10::KernelFunction func, c10::optional<c10::impl::CppSignature> cpp_signature, std::unique_ptr<c10::FunctionSchema> schema)
  : func_(std::move(func))
  , cpp_signature_(std::move(cpp_signature))
  , schema_(std::move(schema))
  , debug_()
  {}

CppFunction::~CppFunction() = default;

#define ERROR_CONTEXT "(Error occurred while processing ", toString(kind_), " block at ", file_, ":", line_, ")"

Library::Library(Kind kind, std::string ns, c10::optional<c10::DispatchKey> k, const char* file, uint32_t line)
  : kind_(kind)
  , ns_(ns == "_" ? c10::nullopt : c10::make_optional(std::move(ns)))
<<<<<<< HEAD
  , dispatch_key_((!k.has_value() || *k == c10::DispatchKey::CatchAll) ? c10::optional<c10::DispatchKey>() : k)
=======
  , dispatch_key_(k.value_or(CatchAll) == CatchAll ? c10::nullopt : k)
>>>>>>> 35866a0a
  , file_(file)
  , line_(line)
  {
    switch (kind_) {
      case DEF:
        // Only DEFs require library uniqueness; fragments
        // don't register a library
        registrars_.emplace_back(
          c10::Dispatcher::singleton().registerLibrary(
            *ns_, debugString(file_, line_)
          )
        );
        [[fallthrough]];
      case FRAGMENT:
        TORCH_CHECK(
          ns_.has_value(),
          toString(kind_), ": cannot define ", toString(kind_), " with the wildcard namespace _ "
          "(every ", toString(kind_), " defines operators for a distinct namespace!) "
          "Did you mean to use TORCH_LIBRARY_IMPL instead?  "
          ERROR_CONTEXT
        );
        TORCH_INTERNAL_ASSERT(!dispatch_key_.has_value(), ERROR_CONTEXT);
        break;
      case IMPL:
        // Nothing to do, everything is OK
        break;
    }
  }

// TODO: Error if an operator is def'ed multiple times.  Right now we just
// merge everything

#define DEF_PRELUDE "def(\"", schema.operator_name(), "\"): "
Library& Library::_def(c10::FunctionSchema&& schema, c10::OperatorName* out_name, const std::vector<at::Tag>& tags, _RegisterOrVerify rv) & {
  TORCH_CHECK(kind_ == DEF || kind_ == FRAGMENT,
    DEF_PRELUDE,
    "Cannot define an operator inside of a ", toString(kind_), " block.  "
    "All def()s should be placed in the (unique) TORCH_LIBRARY block for their namespace.  ",
    ERROR_CONTEXT
  );
  TORCH_INTERNAL_ASSERT(ns_.has_value(), ERROR_CONTEXT);
  TORCH_INTERNAL_ASSERT(!dispatch_key_.has_value(), ERROR_CONTEXT);
  auto ns_opt = schema.getNamespace();
  if (ns_opt.has_value()) {
    // Note [Redundancy in registration code is OK]
    // ~~~~~~~~~~~~~~~~~~~~~~~~~~~~~~~~~~~~~~~~~~~~
    // In an earlier version of this code, I made it an error to explicitly
    // specify the namespace, even when the namespaces match.  I've decided
    // to relax this constraint because sometimes we code generate registrations
    // and you cannot conveniently tell what the enclosing context will be;
    // in these cases, it is simpler (and less error prone) to place all
    // of the information in the registration site, which will be cross-checked
    // in the end in any case (and if it turns out you DON'T have the right
    // information at the site, as is the case with backend specific
    // per-op registrations, you will get the right behavior!)
    TORCH_CHECK(*ns_opt == *ns_,
      "Explicitly provided namespace (", *ns_opt, ") in schema string "
      "does not match namespace of enclosing ", toString(kind_), " block (", *ns_, ").  "
      "Move this definition to the (unique) TORCH_LIBRARY block corresponding to this namespace "
      "(and consider deleting the namespace from your schema string.)  ",
      ERROR_CONTEXT
    );
  } else {
    bool b = schema.setNamespaceIfNotSet(ns_->c_str());
    TORCH_INTERNAL_ASSERT(b, ERROR_CONTEXT);
  }
  if (out_name) {
    *out_name = schema.operator_name(); // copy!
  }
  switch (rv) {
    case _RegisterOrVerify::REGISTER:
      registrars_.emplace_back(
        c10::Dispatcher::singleton().registerDef(
          std::move(schema),
          debugString(file_, line_),
          tags
        )
      );
      break;
    case _RegisterOrVerify::VERIFY:
      c10::Dispatcher::singleton().waitForDef(schema);
      break;
  }
  return *this;
}
#undef DEF_PRELUDE

Library& Library::_def(c10::either<c10::OperatorName, c10::FunctionSchema>&& name_or_schema, CppFunction&& f) & {
  c10::FunctionSchema schema = [&] {
    if (name_or_schema.is_right()) {
      return std::move(name_or_schema).right();
    } else {
      // it's a name; use the inferred schema
      c10::OperatorName name = std::move(name_or_schema).left();
      TORCH_CHECK(f.schema_,
        "def(\"", name, "\"): "
        "Full schema string was not specified, and we couldn't infer schema either.  ",
        "Please explicitly provide a schema string.  ",
        ERROR_CONTEXT
      );
      c10::FunctionSchema s = f.schema_->cloneWithName(std::move(name.name), std::move(name.overload_name));
      s.setAliasAnalysis(c10::AliasAnalysisKind::CONSERVATIVE);
      return s;
    }
  }();
  c10::OperatorName name("", "");  // Get the namespaced name for the impl call
  // First define the schema...
  _def(std::move(schema), &name);
  // Then register the implementation...
  auto dispatch_key = f.dispatch_key_.has_value() ? f.dispatch_key_ : dispatch_key_;
  registrars_.emplace_back(
    c10::Dispatcher::singleton().registerImpl(
      std::move(name),
      dispatch_key,
      std::move(f.func_),
      std::move(f.cpp_signature_),
      std::move(f.schema_),
      debugString(std::move(f.debug_), file_, line_)
    )
  );
  return *this;
}

#define IMPL_PRELUDE "impl(\"", name_str, "\", ...): "
at::OperatorName Library::_parseNameForLib(const char* name_str) const {
  auto name = torch::jit::parseName(name_str);
  auto ns_opt = name.getNamespace();
  // This is a copy paste of Library::_impl
  if (ns_opt.has_value()) {
    // See Note [Redundancy in registration code is OK]
    TORCH_CHECK(*ns_opt == *ns_,
      IMPL_PRELUDE,
      "Explicitly provided namespace (", *ns_opt, ") in operator name "
      "does not match namespace of enclosing ", toString(kind_), " block (", *ns_, ").  "
      "Move this definition to the ", toString(kind_), " block corresponding to this namespace "
      "(and consider deleting the namespace from your schema string.)  ",
      ERROR_CONTEXT
    );
  } else {
    bool b = name.setNamespaceIfNotSet(ns_->c_str());
    TORCH_INTERNAL_ASSERT(b, ERROR_CONTEXT);
  }
  return name;
}

Library& Library::_impl(const char* name_str, CppFunction&& f, _RegisterOrVerify rv) & {
  at::OperatorName name = _parseNameForLib(name_str);
  // See Note [Redundancy in registration code is OK]
  TORCH_CHECK(!(f.dispatch_key_.has_value() &&
                dispatch_key_.has_value() &&
                *f.dispatch_key_ != *dispatch_key_),
    IMPL_PRELUDE,
    "Explicitly provided dispatch key (", *f.dispatch_key_, ") is inconsistent "
    "with the dispatch key of the enclosing ", toString(kind_), " block (", *dispatch_key_, ").  "
    "Please declare a separate ", toString(kind_), " block for this dispatch key and "
    "move your impl() there.  "
    ERROR_CONTEXT
  );
  auto dispatch_key = f.dispatch_key_.has_value() ? f.dispatch_key_ : dispatch_key_;
  switch (rv) {
    case _RegisterOrVerify::REGISTER:
      registrars_.emplace_back(
        c10::Dispatcher::singleton().registerImpl(
          std::move(name),
          dispatch_key,
          std::move(f.func_),
          std::move(f.cpp_signature_),
          std::move(f.schema_),
          debugString(std::move(f.debug_), file_, line_)
        )
      );
      break;
    case _RegisterOrVerify::VERIFY:
      c10::Dispatcher::singleton().waitForImpl(name, dispatch_key);
      break;
  }
  return *this;
}

c10::OperatorName Library::_resolve(const char* name_str) const {
  return _parseNameForLib(name_str);
}
#undef IMPL_PRELUDE

Library& Library::_fallback(CppFunction&& f) & {
  TORCH_CHECK(kind_ == IMPL,
    "fallback(...): Cannot define an operator inside of a ", toString(kind_), " block.  "
    "Did you mean to call this function inside a TORCH_LIBRARY_IMPL block?  ",
    ERROR_CONTEXT);
  auto dispatch_key = f.dispatch_key_.has_value() ? f.dispatch_key_ : dispatch_key_;
  TORCH_INTERNAL_ASSERT(dispatch_key.has_value(), ERROR_CONTEXT);
  TORCH_CHECK(!ns_.has_value(),
    "fallback(...): Fallback functions which apply to only a single namespace ",
    "(you specified ", *ns_, ") are not supported.  If you intended to apply ",
    "this fallback function globally, please define a separate block:\n\n",
    "    TORCH_LIBRARY_IMPL(_, ", *dispatch_key, ", m) { m.fallback(...); }\n\n",
    ERROR_CONTEXT);
  // Note if dispatch_key is DispatchKey::Undefined, it'll be ignored here since Undefined
  // isn't a runtime key, you shouldn't register anything to it at all.
  for (auto k : c10::getRuntimeDispatchKeySet(*dispatch_key)) {
    // mobile doesn't use all dispatch keys, so skip any fallback registrations for the unused keys.
    auto idx = getDispatchTableIndexForDispatchKey(k);
    if (idx < 0) continue;
    registrars_.emplace_back(
      c10::Dispatcher::singleton().registerFallback(
        k,
        std::move(f.func_),
        debugString(std::move(f.debug_), file_, line_)
      )
    );
  }
  return *this;
}


} // namespace torch<|MERGE_RESOLUTION|>--- conflicted
+++ resolved
@@ -56,11 +56,7 @@
 Library::Library(Kind kind, std::string ns, c10::optional<c10::DispatchKey> k, const char* file, uint32_t line)
   : kind_(kind)
   , ns_(ns == "_" ? c10::nullopt : c10::make_optional(std::move(ns)))
-<<<<<<< HEAD
-  , dispatch_key_((!k.has_value() || *k == c10::DispatchKey::CatchAll) ? c10::optional<c10::DispatchKey>() : k)
-=======
-  , dispatch_key_(k.value_or(CatchAll) == CatchAll ? c10::nullopt : k)
->>>>>>> 35866a0a
+  , dispatch_key_(k.value_or(CatchAll) == CatchAll ? c10::optional<c10::DispatchKey>() : k)
   , file_(file)
   , line_(line)
   {
