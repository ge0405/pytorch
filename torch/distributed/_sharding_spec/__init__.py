# Keep old package for BC purposes, this file should be removed once
# everything moves to the `torch.distributed._shard` package.
import sys
import torch
import warnings

from torch.distributed._shard.sharding_spec import *  # noqa: F403
warnings.warn(
    "torch.distributed._sharding_spec will be deprecated, use torch.distributed._shard.sharding_spec instead",
<<<<<<< HEAD
    DeprecationWarning, stacklevel=2
=======
    DeprecationWarning, stacklevel=TO_BE_DETERMINED
>>>>>>> fff02e67
)

import torch.distributed._shard.sharding_spec as _sharding_spec
sys.modules['torch.distributed._sharding_spec'] = _sharding_spec<|MERGE_RESOLUTION|>--- conflicted
+++ resolved
@@ -7,11 +7,7 @@
 from torch.distributed._shard.sharding_spec import *  # noqa: F403
 warnings.warn(
     "torch.distributed._sharding_spec will be deprecated, use torch.distributed._shard.sharding_spec instead",
-<<<<<<< HEAD
-    DeprecationWarning, stacklevel=2
-=======
     DeprecationWarning, stacklevel=TO_BE_DETERMINED
->>>>>>> fff02e67
 )
 
 import torch.distributed._shard.sharding_spec as _sharding_spec
