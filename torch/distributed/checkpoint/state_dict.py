--- conflicted
+++ resolved
@@ -580,13 +580,9 @@
         )
 
     for optim in optimizers:
-<<<<<<< HEAD
         optim_state_dict = _split_optim_state_dict(
             model, optim, unflattened_state_dict, info
         )
-=======
-        optim_state_dict = _split_optim_state_dict(model, optim, state_dict, info)
->>>>>>> 2a9c8be1
         if info.fsdp_modules:
             with info.fsdp_context():
                 optim_state_dict = FSDP.optim_state_dict_to_load(
