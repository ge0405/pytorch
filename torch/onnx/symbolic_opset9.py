--- conflicted
+++ resolved
@@ -1033,11 +1033,7 @@
             "Warning: ONNX export of embedding with padding_idx >= 0 "
             "for training mode. "
             "ONNX does not support not updating the embedding vector at padding_idx during training.",
-<<<<<<< HEAD
-            stacklevel=2,
-=======
             stacklevel=TO_BE_DETERMINED,
->>>>>>> fff02e67
         )
 
     return g.op("Gather", weight, indices)
@@ -1281,11 +1277,7 @@
                 + str(squeeze_dim + rank)
                 + " based on input shape at export time. "
                 + "Passing an tensor of different rank in execution will be incorrect.",
-<<<<<<< HEAD
-                stacklevel=2,
-=======
                 stacklevel=TO_BE_DETERMINED,
->>>>>>> fff02e67
             )
             squeeze_dim += rank
         else:
@@ -1305,11 +1297,7 @@
             + "is not 1, the ONNX model will return an error. Opset version 11 supports squeezing on "
             + "non-singleton dimensions, it is recommended to export this model using opset "
             + "version 11 or higher.",
-<<<<<<< HEAD
-            stacklevel=2,
-=======
             stacklevel=TO_BE_DETERMINED,
->>>>>>> fff02e67
         )
         return symbolic_helper._squeeze_helper(g, self, axes_i=[squeeze_dim])
     if dim_size > 1:
@@ -1323,11 +1311,7 @@
             + "be exported without the squeeze node. If the model is intended to be used with dynamic "
             + "input shapes, please use opset version 11 to "
             + "export the model.",
-<<<<<<< HEAD
-            stacklevel=2,
-=======
             stacklevel=TO_BE_DETERMINED,
->>>>>>> fff02e67
         )
         return self
 
@@ -1336,11 +1320,7 @@
         + str(squeeze_dim)
         + ". If the model is "
         + "intended to be used with dynamic input shapes, please use opset version 11 to export the model.",
-<<<<<<< HEAD
-        stacklevel=2,
-=======
         stacklevel=TO_BE_DETERMINED,
->>>>>>> fff02e67
     )
     return symbolic_helper._squeeze_helper(g, self, axes_i=[squeeze_dim])
 
@@ -4271,11 +4251,7 @@
                 + str(dim + rank + 1)
                 + " based on input shape at export time. "
                 + "Passing an tensor of different rank in execution will be incorrect.",
-<<<<<<< HEAD
-                stacklevel=2,
-=======
                 stacklevel=TO_BE_DETERMINED,
->>>>>>> fff02e67
             )
             dim = dim + rank + 1
         else:
@@ -4696,11 +4672,7 @@
         + "when running the ONNX model with a different batch size. "
         + "Make sure to save the model with a batch size of 1, "
         + "or define the initial states (h0/c0) as inputs of the model. ",
-<<<<<<< HEAD
-        stacklevel=2,
-=======
         stacklevel=TO_BE_DETERMINED,
->>>>>>> fff02e67
     )
 
     onnxActivations = [
@@ -5838,11 +5810,7 @@
                 "Exporting aten::index operator with indices of type Byte. "
                 "Only 1-D indices are supported. In any other case, "
                 "this will produce an incorrect ONNX graph.",
-<<<<<<< HEAD
-                stacklevel=2,
-=======
                 stacklevel=TO_BE_DETERMINED,
->>>>>>> fff02e67
             )
             index = symbolic_helper._squeeze_helper(g, nonzero(g, index), [1])
         return index
@@ -5899,11 +5867,7 @@
                 " is achieved by combination of multiple ONNX operators, "
                 "including Reshape, Transpose, Concat, and Gather. "
                 "If indices include negative values, the exported graph will produce incorrect results.",
-<<<<<<< HEAD
-                stacklevel=2,
-=======
                 stacklevel=TO_BE_DETERMINED,
->>>>>>> fff02e67
             )
             adv_idx_count = len(adv_idx_indices)
             shape_tensor = _shape_as_tensor(g, self)
@@ -6662,11 +6626,7 @@
     warnings.warn(
         "Warning: ONNX export does not support duplicated values in 'index' field, "
         + "this will cause the ONNX model to be incorrect.",
-<<<<<<< HEAD
-        stacklevel=2,
-=======
         stacklevel=TO_BE_DETERMINED,
->>>>>>> fff02e67
     )
 
     # ONNX does not support "alpha" argument, unlike aten index_add
