--- conflicted
+++ resolved
@@ -37,10 +37,7 @@
 #include <unordered_set>
 #include <utility>
 
-<<<<<<< HEAD
-=======
 using torch::impl::py_context_manager;
->>>>>>> e930c0fc
 using torch::impl::py_context_manager_DEPRECATED;
 
 namespace {
@@ -389,11 +386,7 @@
 
   py_context_manager_DEPRECATED<c10::InferenceMode, bool>(
       _C_m, "_InferenceMode");
-<<<<<<< HEAD
-  py_context_manager_DEPRECATED<at::impl::RestorePythonTLSSnapshot>(
-=======
   py_context_manager<at::impl::RestorePythonTLSSnapshot>(
->>>>>>> e930c0fc
       _C_m, "_RestorePythonTLSSnapshot");
 
   py_context_manager_DEPRECATED<torch::DisableTorchDispatch>(
@@ -402,23 +395,13 @@
       _C_m, "_EnableTorchFunction");
   py_context_manager_DEPRECATED<EnablePythonDispatcher>(
       _C_m, "_EnablePythonDispatcher");
-<<<<<<< HEAD
-  py_context_manager_DEPRECATED<c10::impl::DisablePythonDispatcher>(
-=======
   py_context_manager<c10::impl::DisablePythonDispatcher>(
->>>>>>> e930c0fc
       _C_m, "_DisablePythonDispatcher");
   py_context_manager_DEPRECATED<DisableFuncTorch>(_C_m, "_DisableFuncTorch");
   py_context_manager_DEPRECATED<MultithreadingEnabled, bool>(
       _C_m, "_MultithreadingEnabled");
-<<<<<<< HEAD
-  py_context_manager_DEPRECATED<DisableAutocast>(_C_m, "_DisableAutocast");
-  py_context_manager_DEPRECATED<ViewReplayEnabled, bool>(
-      _C_m, "_ViewReplayEnabled");
-=======
   py_context_manager<DisableAutocast>(_C_m, "_DisableAutocast");
   py_context_manager<ViewReplayEnabled, bool>(_C_m, "_ViewReplayEnabled");
->>>>>>> e930c0fc
   py::class_<torch::autograd::SavedVariable>(std::move(m), "SavedTensor")
       .def(py::init([]() -> torch::autograd::SavedVariable {
         TORCH_CHECK(
