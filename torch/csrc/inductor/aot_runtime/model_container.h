--- conflicted
+++ resolved
@@ -138,7 +138,7 @@
       }
 
       AtenTensorHandle tensor_handle;
-      AOTI_TORCH_ERROR_CODE_CHECK(aoti_torch_tensor_from_blob(
+      AOTI_TORCH_ERROR_CODE_CHECK(aoti_torch_create_tensor_from_blob(
           &tensor_handle,
           internal_ptr,
           ndim,
@@ -163,11 +163,6 @@
       AOTIProxyExecutorHandle proxy_executor) {
     auto* model = get_available_model();
     try {
-<<<<<<< HEAD
-=======
-      AOTI_VECTOR_SIZE_CHECK(inputs, num_inputs());
-      AOTI_VECTOR_SIZE_CHECK(outputs, num_outputs());
->>>>>>> 49d9078b
       model->run(inputs, outputs, stream, proxy_executor);
     } catch (...) {
       std::lock_guard lk(models_mutex_);
