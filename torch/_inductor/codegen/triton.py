--- conflicted
+++ resolved
@@ -1676,59 +1676,6 @@
             DeferredLine(name, f"tl.store({var} + ({index}), {value}, {mask})")
         )
 
-<<<<<<< HEAD
-    def scan(self, dtype, scan_op, value):
-        assert self.inside_reduction
-        default = triton_constant(ir.Reduction.default_value(scan_op, dtype))
-        masks = {f"{tree.prefix}mask" for tree in self.range_trees}
-        self.filter_masks(masks)
-        masks = sorted(masks)
-        if self._load_mask:
-            masks.append(self._load_mask)
-        reduction_range_prefix = self.range_trees[-1].prefix
-
-        value = self.cse.generate(
-            self.compute, f"tl.broadcast_to({value}, {self.dense_size_str()})"
-        )
-
-        dim = len(self.range_trees) - 1 - int(bool(self.no_x_dim))
-        acc_type = triton_acc_type(dtype)
-        cond = " & ".join(masks)
-
-        if self.persistent_reduction:
-            masked_value = self.cse.generate(
-                self.compute, f"tl.where({cond}, {value}, {default})"
-            )
-            result_var = self.cse.generate(
-                self.compute, f"tl.cum{scan_op}({masked_value}, {dim})"
-            )
-        else:
-            accumulator = self.cse.newvar()
-            self.body.writeline(
-                f"{accumulator} = tl.full({self.dense_size_str()}, {default}, {acc_type})"
-            )
-
-            masked_value = self.cse.generate(
-                self.compute, f"tl.where({cond}, {value}, {default})"
-            )
-            combine_fn = ir.get_reduction_combine_fn(scan_op, dtype)
-            partial_reduce = self.cse.generate(
-                self.compute, self.reduction_resize(f"tl.{scan_op}({value}, {dim})")
-            )
-            acc_next = combine_fn(accumulator, partial_reduce)
-            partial_scan = self.cse.generate(
-                self.compute, f"tl.cum{scan_op}({masked_value}, {dim})"
-            )
-            result_var = self.cse.generate(
-                self.compute, combine_fn(accumulator, partial_scan)
-            )
-            self.compute.writeline(f"{accumulator} = {acc_next}")
-
-        result_var.mask_vars = masks  # type: ignore[attr-defined]
-        return result_var
-
-=======
->>>>>>> 3f11d4a3
     def codegen_body(self):
         """
         Concat output code from index_code, loads, compute, stores,
@@ -2249,8 +2196,8 @@
     can_fuse_horizontal = can_fuse
 
     def generate_node_schedule(self, nodes, numel, rnumel):
-        node_schedule = []
-        current_loop_writes = set()
+        node_schedule: List[Any] = []
+        current_loop_writes: Set[str] = set()
         is_current_reductions = set()
         done = set()
 
@@ -2264,23 +2211,6 @@
             _, (node_numel, node_rnumel) = n.group
             return node_numel == numel and node_rnumel == 1 and rnumel != 1
 
-<<<<<<< HEAD
-        def schedule_node_in_loop(n):
-            nonlocal current_loop_has_writes
-            done.add(n)
-            node_schedule.append(n)
-            current_loop_has_writes = True
-            # A scan is modelled as a reduction in the scheduler but has a
-            # full sized output that can be used inside the loop body
-            if (
-                n.is_reduction()
-                and isinstance(n, scheduler.SchedulerNode)
-                and not isinstance(n.node.data, ir.Scan)  # type: ignore[attr-defined]
-            ):
-                current_loop_reduced_writes.add(n.get_name())
-
-=======
->>>>>>> 3f11d4a3
         @contextlib.contextmanager
         def end_current_reduction_loop():
             if current_loop_writes:
@@ -2290,8 +2220,7 @@
                         node not in done
                         and fits_in_main_body(other_node)
                         and not (
-                            current_loop_reduced_writes
-                            & other_node.recursive_predecessors
+                            current_loop_writes & other_node.recursive_predecessors
                         )
                     ):
                         done.add(node)
