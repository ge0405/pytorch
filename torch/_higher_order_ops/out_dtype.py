--- conflicted
+++ resolved
@@ -7,19 +7,7 @@
     track_tensor_tree,
     maybe_handle_decomp,
 )
-<<<<<<< HEAD
-from torch.utils._python_dispatch import (
-    _get_current_dispatch_mode,
-    _pop_mode_temporarily,
-)
 from torch._C import DispatchKey
-=======
-from torch._C import DispatchKey, _ExcludeDispatchKeyGuard, DispatchKeySet
-from torch._functorch.eager_transforms import (
-    _unwrap_all_tensors_from_functional,
-    _wrap_all_tensors_to_functional,
-)
->>>>>>> 75b954b7
 from torch._ops import HigherOrderOperator
 from torch._subclasses.fake_tensor import FakeTensorMode
 from torch._prims_common import elementwise_dtypes, ELEMENTWISE_TYPE_PROMOTION_KIND
