import atexit
import collections
import contextlib
import copy
import cProfile
import dataclasses
import datetime
import dis
import enum
import functools
import gc
import inspect
import itertools
import logging
import math
import operator
import os
import pstats
import sys
import textwrap
import time
import types
import typing
import weakref
from contextlib import contextmanager
from functools import lru_cache, wraps
from typing import Any, Dict, Tuple, Union

import torch._logging
from torch._guards import detect_fake_mode  # noqa: F401
from . import config

try:
    import numpy as np

    HAS_NUMPY = True
except ModuleNotFoundError:
    np = None  # type: ignore[assignment]
    HAS_NUMPY = False

try:
    import torch_np

    HAS_NUMPY_TORCH_INTEROP = True
except ModuleNotFoundError:
    torch_np = None
    HAS_NUMPY_TORCH_INTEROP = False

import importlib

import torch
import torch._functorch.config
import torch.fx.experimental.symbolic_shapes
from torch import fx
from torch._dispatch.python import enable_python_dispatcher
from torch._subclasses.fake_tensor import FakeTensor, is_fake_tensor
from torch.nn.modules.lazy import LazyModuleMixin
from torch.utils._pytree import tree_map


counters = collections.defaultdict(collections.Counter)
troubleshooting_url = "https://pytorch.org/docs/master/compile/troubleshooting.html"
nnmodule_doc_url = "https://pytorch.org/docs/master/compile/nn-module.html"
nnmodule_doc_url_msg = f"See {nnmodule_doc_url} for more information and limitations."
log = logging.getLogger(__name__)

# profiling compilation time
compilation_metrics = collections.OrderedDict()

timer_counter = itertools.count()


def tabulate(rows, headers):
    try:
        import tabulate

        return tabulate.tabulate(rows, headers=headers)
    except ImportError:
        return "\n".join(
            ", ".join(map(str, row)) for row in itertools.chain([headers], rows)
        )


def dynamo_profiled(func):
    @wraps(func)
    def profile_wrapper(*args, **kwargs):
        global timer_counter
        datafn = (
            func.__name__ + f"{next(timer_counter)}.profile"
        )  # Name the data file sensibly
        prof = cProfile.Profile()
        prof.enable()
        retval = prof.runcall(func, *args, **kwargs)
        prof.disable()
        print(f"### Cprofile for {func.__name__} iter {next(timer_counter)} ###")
        ps = pstats.Stats(prof)
        ps.sort_stats(pstats.SortKey.TIME).print_stats(20)
        ps.sort_stats(pstats.SortKey.CUMULATIVE).print_stats(20)
        prof.dump_stats(datafn)
        return retval

    return profile_wrapper


frame_phase_timing = collections.OrderedDict()

curr_frame = 0


# Note: Called for you by dynamo - you almost never ever want to invoke this yourself.
def increment_frame():
    global curr_frame
    curr_frame = curr_frame + 1


# Note: Called for you by dynamo - you almost never ever want to invoke this yourself.
def reset_frame_count():
    global curr_frame
    frame_phase_timing.clear()
    curr_frame = 0


op_count = 0


def increment_op_count(cnt):
    global op_count
    op_count += cnt


# Print a report of time spent so far
# Ex:
# TIMING:
# entire_frame_compile:8.574629999999999
# backend_compile:5.26806
def print_time_report():
    total = 0
    total_by_key = {}
    for frame, timings in frame_phase_timing.items():
        for key, timing in timings.items():
            total += timing
            if key not in total_by_key:
                total_by_key[key] = timing
            else:
                total_by_key[key] += timing

    out = "TIMING:"
    for key, value in total_by_key.items():
        out = f"{out} {key}:{round(value, 5)}"

    print(out)


# dynamo_timed API works as a function decorator
# By wrapping a function in dynamo_timed, we can store a record in compilation_metrics
# where the key is the functions name.
# For example:
#
#  @dynamo_timed
#  def _foo(...):
#
# Would show up as an entry in our timing dict:
# OrderedDict([('bar.<locals>._foo', [0.083690, 0.23949, 3.1425e-05])])
# This is extremely useful for granular debugging.
#
# For a higher-level mode, pass a phase_name into dynamo_timed
# phase_names record an extra record into a separate compilation timing structure,
# one keyed on frame+name rather than function.
# The frame is incremented outside of this function, in def increment_frame() above.
def dynamo_timed(original_function=None, phase_name=None):
    def dynamo_timed_inner(func):
        @wraps(func)
        def time_wrapper(*args, **kwargs):
            key = func.__qualname__
            if key not in compilation_metrics:
                compilation_metrics[key] = []
            with torch.profiler.record_function(f"{key} (dynamo_timed)"):
                t0 = time.time()
                r = func(*args, **kwargs)
                time_spent = time.time() - t0
            # print(f"Dynamo timer: key={key}, latency={latency:.2f} sec")
            compilation_metrics[key].append(time_spent)
            if phase_name:
                frame_key = str(curr_frame)
                if frame_key not in frame_phase_timing:
                    frame_phase_timing[frame_key] = {}
                assert (
                    phase_name not in frame_phase_timing[frame_key]
                ), f"Duplicate phase name {phase_name} for frame {frame_key}"
                frame_phase_timing[frame_key][phase_name] = time_spent
            return r

        return time_wrapper

    if original_function:
        return dynamo_timed_inner(original_function)
    return dynamo_timed_inner


def compile_times(repr="str", aggregate=False):
    """
    Get metrics about torchdynamo frontend/backend compilation times.

    Accumulates information from functions tagged with `@dynamo_timed`.

    repr='str' returns a printable string for user interaction, and 'csv'
    returns headers, rows which can be logged for output

    aggregate causes values from multiple compilations (e.g. split graphs)
    to be accumulated into one value.  If false, expect more than one value
    per metric.
    """

    def fmt_fn(values, item_fn=lambda x: x):
        if aggregate:
            return item_fn(sum(values))
        return ", ".join(map(item_fn, values))

    if repr == "str":
        rows = [
            (k, fmt_fn(compilation_metrics[k], item_fn=lambda x: f"{x:.4f}"))
            for k in compilation_metrics
        ]
        out = "TorchDynamo compilation metrics:\n"
        out += tabulate(rows, headers=("Function", "Runtimes (s)"))
        return out
    elif repr == "csv":
        values = [
            fmt_fn(v, item_fn=lambda x: f"{x:.6f}")
            for v in compilation_metrics.values()
        ]
        headers = list(compilation_metrics.keys())
        return headers, values


@atexit.register
def dump_compile_times():
    log.info(compile_times(repr="str", aggregate=True))


tensortype_to_dtype = {
    torch.FloatTensor: (torch.float32, torch.float),
    torch.DoubleTensor: (torch.float64, torch.double),
    torch.HalfTensor: (torch.float16, torch.half),
    torch.BFloat16Tensor: (torch.bfloat16,),
    torch.ByteTensor: (torch.uint8,),
    torch.CharTensor: (torch.int8,),
    torch.LongTensor: (torch.int64, torch.long),
    torch.IntTensor: (torch.int32, torch.int),
    torch.ShortTensor: (torch.int16, torch.short),
    torch.BoolTensor: (torch.bool,),
}


class DuplicateWarningChecker:
    def __init__(self, maxsize=4096):
        self.maxsize = maxsize
        self.reset()

    def reset(self):
        self.set = collections.OrderedDict()

    def add(self, key):
        if key in self.set:
            self.set.move_to_end(key, last=True)
            if not config.verbose:
                return False
        else:
            self.set[key] = None
            while len(self.set) > self.maxsize:
                self.set.popitem(last=False)
        return True


graph_break_dup_warning_checker = DuplicateWarningChecker()


def setup_compile_debug():
    compile_debug = os.environ.get("TORCH_COMPILE_DEBUG", "0") == "1"

    if compile_debug:
        torch._logging.set_logs(
            dynamo=logging.DEBUG,
            aot=logging.DEBUG,
            inductor=logging.DEBUG,
            output_code=True,  # this is off by default
        )
        return add_file_handler()

    return contextlib.ExitStack()


def reset_graph_break_dup_checker():
    graph_break_dup_warning_checker.reset()


def add_file_handler():
    log_path = os.path.join(get_debug_dir(), "torchdynamo")
    if not os.path.exists(log_path):
        os.makedirs(log_path)

    log_file_handler = logging.FileHandler(os.path.join(log_path, "debug.log"))
    logger = logging.getLogger("torch._dynamo")
    logger.addHandler(log_file_handler)

    exitstack = contextlib.ExitStack()
    exitstack.callback(lambda: logger.removeHandler(log_file_handler))
    return exitstack


def setup_log_file():
    exitstack = contextlib.ExitStack()
    if config.log_file_name is not None:
        log_file_handler = logging.FileHandler(config.log_file_name)
        for logger in logging.get_loggers():
            logger.addHandler(log_file_handler)
            exitstack.callback(lambda: logger.removeHandler(log_file_handler))
        return exitstack

    return exitstack


def gen_record_file_name(exc, code):
    return f"{get_debug_dir()}/error_recordings/\
{code.co_name}_{type(exc).__name__}_{code.co_firstlineno}.rec"


def write_record_to_file(filename, exec_record):
    try:
        if os.path.exists(filename):
            log.warning(
                "Unable to write execution record %s; file already exists.", filename
            )
        else:
            os.makedirs(os.path.dirname(filename), exist_ok=True)
            with open(filename, "wb") as f:
                exec_record.dump(f)
    except Exception:
        log.error("Unable to write execution record %s", filename, exc_info=1)


def count_calls(g: fx.Graph):
    c = 0
    for n in g.nodes:
        if "call" in n.op:
            c += 1
    return c


def identity(x):
    return x


def nothing(*args, **kwargs):
    pass


class ExactWeakKeyDictionary:
    """Similar to weakref.WeakKeyDictionary, but use `is`/`id` rather than `==` to compare equality"""

    def __init__(self):
        self.values = dict()
        self.refs = dict()

    def __getitem__(self, key):
        return self.values[id(key)]

    def get(self, key, default=None):
        return self.values.get(id(key), default)

    def __contains__(self, key):
        return id(key) in self.values

    def __setitem__(self, key, value):
        idx = id(key)
        if idx not in self.refs:
            self.refs[idx] = weakref.ref(key, lambda ref: self._remove_id(idx))
        self.values[idx] = value

    def _remove_id(self, idx):
        if idx in self.values:
            del self.values[idx]
        if idx in self.refs:
            del self.refs[idx]

    def clear(self):
        self.refs.clear()
        self.values.clear()


def istype(obj, allowed_types):
    """isinstance() without subclasses"""
    if isinstance(allowed_types, (tuple, list, set)):
        return type(obj) in allowed_types
    return type(obj) is allowed_types


def is_typing(value):
    if sys.version_info < (3, 9):
        return isinstance(value, typing._GenericAlias)
    else:
        return isinstance(
            value, (typing._SpecialGenericAlias, typing._UnionGenericAlias)
        )


def is_numpy_int_type(value):
    if HAS_NUMPY:
        return istype(
            value,
            (
                np.int8,
                np.int16,
                np.int32,
                np.int64,
                np.uint8,
                np.uint16,
                np.uint32,
                np.uint64,
            ),
        )
    else:
        return False


def is_numpy_float_type(value):
    if HAS_NUMPY:
        return istype(
            value,
            (
                np.float16,
                np.float32,
                np.float64,
            ),
        )
    else:
        return False


def is_numpy_ndarray(value):
    if HAS_NUMPY:
        return istype(value, np.ndarray)
    else:
        return False


def istensor(obj):
    """Check of obj is a tensor"""
    tensor_list = (
        torch.Tensor,
        torch.nn.Parameter,
        *config.traceable_tensor_subclasses,
    )
    tensor_list = tensor_list + (torch._subclasses.FakeTensor,)
    return istype(obj, tensor_list)


def is_lazy_module(mod):
    return isinstance(mod, LazyModuleMixin)


@functools.lru_cache(4096)
def print_once(*args):
    print(*args)


def make_cell(val=None):
    """Some black magic to create a cell object that usually only exists in a closure"""
    x = val

    def f():
        return x

    assert len(f.__closure__) == 1
    return f.__closure__[0]


def proxy_args_kwargs(args, kwargs):
    try:
        proxy_args = tuple(arg.as_proxy() for arg in args)
        proxy_kwargs = {key: arg.as_proxy() for key, arg in kwargs.items()}
        return proxy_args, proxy_kwargs
    except NotImplementedError as e:
        from .exc import unimplemented
        from .variables.base import typestr

        raise unimplemented(
            f"call_function args: {typestr(*args)} {typestr(*list(kwargs.values()))}"
        ) from e


@dataclasses.dataclass
class CleanupHook:
    """Remove a global variable when hook is called"""

    scope: Dict[str, Any]
    name: str

    def __call__(self, *args):
        CleanupManager.count -= 1
        del self.scope[self.name]

    @staticmethod
    def create(scope, name, val):
        assert name not in scope
        CleanupManager.count += 1
        scope[name] = val
        return CleanupHook(scope, name)


class CleanupManager(ExactWeakKeyDictionary):
    count = 0

    def _remove_id(self, idx):
        for hook in self.values[idx]:
            hook()
        super()._remove_id(idx)


CleanupManager.instance = CleanupManager()


def clone_tensor(x):
    """Clone the tensor and its gradient"""
    y = x.clone().requires_grad_(x.requires_grad)
    if x.is_leaf and x.grad is not None:
        y.grad = x.grad.clone()
    return y


def clone_input(x, *, dtype=None):
    """copy while preserving strides"""
    # TODO: this is questionable
    if isinstance(x, torch._subclasses.FakeTensor):
        # this func fails on fake tensors in __torch_dispatch__
        return x

    def torch_clone(x):
        y = torch.clone(x)
        if x.is_leaf:
            y.requires_grad_(x.requires_grad)
        if x.is_leaf and x.grad is not None:
            y.grad = clone_input(x.grad, dtype=dtype)
        if hasattr(x, "_dynamo_dynamic_indices"):
            y._dynamo_dynamic_indices = x._dynamo_dynamic_indices.copy()
        return y

    with torch.no_grad():
        if x.device.type == "xla":
            # Access data_ptr() for a xla tensor will cause crash
            return torch_clone(x)

        needed_size = sum(
            (shape - 1) * stride for shape, stride in zip(x.size(), x.stride())
        )
        if x.is_quantized:
            result = torch.empty_quantized((needed_size + 32,), x)
        else:
            result = torch.empty(
                needed_size + 32, dtype=dtype or x.dtype, device=x.device
            )
        cache_line_offset = (
            (x.data_ptr() - result.data_ptr()) % 32
        ) // x.element_size()
        result.as_strided_(x.size(), x.stride(), cache_line_offset)
        try:
            result.copy_(x.clone())
            if x.is_leaf:
                result.requires_grad_(x.requires_grad)
            if x.is_leaf and x.grad is not None:
                result.grad = clone_input(x.grad, dtype=dtype)
        except RuntimeError:
            # RuntimeError: unsupported operation: more than one element of the written-to
            # tensor refers to a single memory location. Please clone() the tensor before
            # performing the operation.
            return torch_clone(x)
        if hasattr(x, "_dynamo_dynamic_indices"):
            result._dynamo_dynamic_indices = x._dynamo_dynamic_indices.copy()
        return result


def clone_inputs(example_inputs):
    if type(example_inputs) is dict:
        res = dict(example_inputs)
        for key, value in res.items():
            if isinstance(value, tuple):
                res[key] = clone_inputs(value)
            else:
                assert isinstance(value, torch.Tensor), type(value)
                res[key] = clone_input(value)
        return res

    res = list(example_inputs)
    for i in range(len(res)):
        if isinstance(res[i], torch.Tensor):
            res[i] = clone_input(res[i])
    return res


@contextmanager
def preserve_rng_state():
    with torch.utils._python_dispatch._disable_current_modes():
        rng_state = torch.clone(torch.random.get_rng_state())
        if torch.cuda.is_available():
            cuda_rng_state = torch.clone(torch.cuda.get_rng_state())
    try:
        yield
    finally:
        with torch.utils._python_dispatch._disable_current_modes():
            torch.random.set_rng_state(rng_state)
            if torch.cuda.is_available():
                torch.cuda.set_rng_state(cuda_rng_state)


def is_jit_model(model0):
    return isinstance(
        model0,
        (
            torch.jit._trace.TopLevelTracedModule,
            torch.jit._script.RecursiveScriptModule,
            torch.jit.ScriptFunction,
            torch.jit.ScriptModule,
        ),
    )


def torchscript(model, example_inputs, verbose=False):
    if is_jit_model(model):
        # already done?
        return model

    try:
        return torch.jit.trace(model, example_inputs)
    except Exception:
        try:
            return torch.jit.script(model)
        except Exception:
            if verbose:
                log.exception("jit error")
            else:
                log.error("Both torch.jit.trace and torch.jit.script failed")
    return None


def getfile(obj):
    try:
        return inspect.getfile(obj)
    except TypeError:
        return None


def is_namedtuple(obj):
    """Test if an object is a namedtuple or a torch.return_types.* quasi-namedtuple"""
    return is_namedtuple_cls(type(obj))


def is_namedtuple_cls(cls):
    """Test if an object is a namedtuple or a torch.return_types.* quasi-namedtuple"""
    try:
        if issubclass(cls, tuple):
            bases = getattr(cls, "__bases__", []) or [None]
            module = getattr(cls, "__module__", None)
            return module == "torch.return_types" or (
                bases[0] is tuple and hasattr(cls, "_make") and hasattr(cls, "_fields")
            )
    except TypeError:
        pass
    return False


@functools.lru_cache(1)
def namedtuple_fields(cls):
    """Get the fields of a namedtuple or a torch.return_types.* quasi-namedtuple"""
    if cls is slice:
        return ["start", "stop", "step"]

    assert issubclass(cls, tuple)
    if hasattr(cls, "_fields"):
        # normal namedtuples
        return cls._fields

    @dataclasses.dataclass
    class Marker:
        index: int

    # frustrating ones e.g. torch.return_types.max
    assert cls.__module__ == "torch.return_types"
    obj = cls(map(Marker, range(cls.n_fields)))
    fields = [None] * cls.n_fields
    for name in dir(obj):
        if name[0] != "_" and isinstance(getattr(obj, name), Marker):
            fields[getattr(obj, name).index] = name
    return fields


def checkpoint_params(gm):
    with torch.no_grad():
        rng_state = torch.clone(torch.random.get_rng_state())
        if torch.cuda.is_available():
            cuda_rng_state = torch.clone(torch.cuda.get_rng_state())
        saved_state = []
        for param in itertools.chain(gm.parameters(), gm.buffers()):
            saved_state.append((param, param._version, torch.clone(param)))

    def restore():
        with torch.no_grad():
            torch.random.set_rng_state(rng_state)
            if torch.cuda.is_available():
                torch.cuda.set_rng_state(cuda_rng_state)
            for param, version, original_value in saved_state:
                if param._version != version:
                    param.copy_(original_value)

    return restore


def timed(model, example_inputs, times=1):
    if torch.cuda.is_available():
        synchronize = torch.cuda.synchronize
    else:
        synchronize = nothing

    synchronize()
    gc.collect()
    torch.manual_seed(1337)
    t0 = time.perf_counter()
    for _ in range(times):
        result = model(*example_inputs)
        synchronize()
    t1 = time.perf_counter()
    return result, t1 - t0


def check_is_cuda(gm, example_inputs):
    return all(x.is_cuda for x in itertools.chain(example_inputs, gm.parameters(True)))


@lru_cache(32)
def rot_n_helper(n):
    assert n > 1
    vars = [f"v{i}" for i in range(n)]
    rotated = reversed(vars[-1:] + vars[:-1])
    fn = eval(f"lambda {','.join(vars)}: ({','.join(rotated)})")
    fn.__name__ = f"rot_{n}_helper"
    return fn


def is_safe_constant(v):
    if istype(v, (tuple, frozenset)):
        return all(map(is_safe_constant, v))
    return isinstance(v, (enum.Enum, type)) or istype(
        v,
        (
            types.CodeType,
            int,
            float,
            bool,
            str,
            bytes,
            type(None),
            slice,
            type(type),
            torch.device,
            torch.dtype,
        ),
    )


def guard_if_dyn(arg):
    from .variables import ConstantVariable, SymNodeVariable

    if isinstance(arg, SymNodeVariable):
        # This is because SymNodeVariable intentionally doesn't define
        # as_python_constant to avoid shunting down some codepaths
        # that expect consts.   In this case, we know we definitely
        # want to specialize though.
        return arg.evaluate_expr()
    elif isinstance(arg, ConstantVariable):
        return arg.as_python_constant()

    return arg


def check_constant_args(args, kwargs):
    return all(x.is_python_constant() for x in itertools.chain(args, kwargs.values()))


def check_unspec_python_args(args, kwargs):
    from .variables.constant import ConstantVariable
    from .variables.tensor import UnspecializedPythonVariable

    unspec_count = 0
    for x in itertools.chain(args, kwargs.values()):
        if isinstance(x, UnspecializedPythonVariable):
            unspec_count += 1
        elif not isinstance(x, (UnspecializedPythonVariable, ConstantVariable)):
            return False
        else:
            pass

    return unspec_count > 0


def check_numpy_ndarray_args(args, kwargs):
    from .variables.tensor import NumpyNdarrayVariable

    return any(
        isinstance(x, NumpyNdarrayVariable)
        for x in itertools.chain(args, kwargs.values())
    )


def specialize_args_kwargs(tx, args, kwargs):
    specialized_args = []
    specialized_kwargs = {}
    for x in args:
        specialized_args.append(x.as_specialized(tx))
    for k, v in kwargs.items():
        specialized_kwargs.update({k: v.as_specialized(tx)})
    return specialized_args, specialized_kwargs


dict_values = type(dict().values())
odict_values = type(collections.OrderedDict().values())
tuple_iterator = type(iter(tuple()))
tuple_iterator_len = tuple_iterator.__length_hint__
object_new = object.__new__


def nn_module_new(cls):
    obj = object_new(cls)
    torch.nn.Module.__init__(obj)
    return obj


def product(it):
    return functools.reduce(operator.mul, it, 1)


def tuple_iterator_getitem(it, index):
    _, (obj,), start = it.__reduce__()
    return obj[start + index]


def enum_repr(value, local):
    enum_name = str(value)

    name, val = enum_name.split(".")
    scope = "L" if local else "G"
    local_name = f'{scope}["{name}"].{val}'
    return local_name


def dict_param_key_ids(value):
    return {
        id(k) for k in value.keys() if isinstance(k, (torch.nn.Parameter, torch.Tensor))
    }


def dict_const_keys(value):
    return {
        k for k in value.keys() if not isinstance(k, (torch.nn.Parameter, torch.Tensor))
    }


def dict_const_keys_repr(const_keys, *, local):
    if any(isinstance(k, enum.Enum) for k in const_keys):
        # To workaround repr(Enum) returning invalid global reference before python 3.11
        # by calling enum_repr and removing quotes to render enum in guard code.
        const_keys_str = f"{ {enum_repr(k, local=local) if isinstance(k, enum.Enum) else repr(k) for k in const_keys} }".replace(
            "'", ""
        )
    else:
        const_keys_str = f"{const_keys!r}"
    return const_keys_str


def global_key_name(key):
    return f"__dict_key_{id(key)}"


from torch._subclasses import (  # noqa: F401
    FakeTensorMode,
    UnsupportedFakeTensorException,
)


def wrap_fake_exception(fn):
    try:
        return fn()
    except UnsupportedFakeTensorException as e:
        from .exc import unimplemented

        msg = f"Unsupported: {e.reason} with fake tensor propagation."
        log.warning(msg)
        raise unimplemented(msg) from e


def deepcopy_to_fake_tensor(obj, fake_mode):
    with torch._subclasses.fake_tensor.FakeCopyMode(fake_mode):
        return wrap_fake_exception(lambda: copy.deepcopy(obj))


def rmse(ref, res):
    """
    Calculate root mean squared error
    """
    return torch.sqrt(torch.mean(torch.square(ref - res)))


def same(
    ref,
    res,
    fp64_ref=None,
    cos_similarity=False,
    tol=1e-4,
    equal_nan=False,
    exact_dtype=True,
    relax_numpy_equality=False,
    ignore_non_fp=False,
    log_error=log.error,
):
    """Check correctness to see if ref and res match"""
    if fp64_ref is None:
        fp64_ref = ref
    if isinstance(ref, (list, tuple, torch.nn.ParameterList, torch.Size)):
        assert isinstance(res, (list, tuple)), f"type mismatch {type(ref)} {type(res)}"
        if len(ref) != len(res):
            log_error("Length mismatch")
            return False
        return len(ref) == len(res) and all(
            same(
                ai,
                bi,
                fp64_refi,
                cos_similarity,
                tol,
                equal_nan,
                exact_dtype,
                relax_numpy_equality,
                ignore_non_fp,
                log_error=log_error,
            )
            for ai, bi, fp64_refi in zip(ref, res, fp64_ref)
        )
    elif isinstance(ref, dict):
        assert isinstance(res, dict)
        assert set(ref.keys()) == set(
            res.keys()
        ), f"keys mismatch {set(ref.keys())} == {set(res.keys())}"
        for k in sorted(ref.keys()):
            if not (
                same(
                    ref[k],
                    res[k],
                    fp64_ref[k],
                    cos_similarity=cos_similarity,
                    tol=tol,
                    equal_nan=equal_nan,
                    exact_dtype=exact_dtype,
                    relax_numpy_equality=relax_numpy_equality,
                    ignore_non_fp=ignore_non_fp,
                    log_error=log_error,
                )
            ):
                log_error("Accuracy failed for key name %s", k)
                return False
        return True
    elif isinstance(ref, torch.Tensor):
        assert not isinstance(ref, torch._subclasses.FakeTensor)
        assert not isinstance(res, torch._subclasses.FakeTensor)

        if ref.is_sparse:
            assert res.is_sparse
            ref = ref.to_dense()
            res = res.to_dense()
        assert isinstance(res, torch.Tensor), f"type mismatch {type(ref)} {type(res)}"
        if exact_dtype:
            if ref.dtype != res.dtype:
                log_error("dtype mismatch %s, %s", ref.dtype, res.dtype)
                return False
            if ref.dtype == torch.bool:
                if ignore_non_fp:
                    return True
                # triton stores bool as int8, so add this for more accurate checking
                r = torch.allclose(
                    ref.to(dtype=torch.uint8),
                    res.to(dtype=torch.uint8),
                    atol=tol,
                    rtol=tol,
                    equal_nan=equal_nan,
                )
                if not r:
                    log_error("Accuracy failed: uint8 tensor did not match")
                return r

        if cos_similarity:
            ref = ref.flatten().to(torch.float32)
            res = res.flatten().to(torch.float32)
            if torch.allclose(ref, res, atol=tol, rtol=tol, equal_nan=True):
                # early exit that handles zero/nan better
                # cosine_similarity(zeros(10), zeros(10), dim=0) is 0
                return True
            score = torch.nn.functional.cosine_similarity(ref, res, dim=0, eps=1e-6)
            if score < 0.99:
                log.warning("Similarity score=%s", score.cpu().detach().item())
            return score >= 0.99
        else:
            if not exact_dtype:
                ref = ref.to(res.dtype)

            # First try usual allclose
            if torch.allclose(ref, res, atol=tol, rtol=tol, equal_nan=equal_nan):
                return True

            # Check error from fp64 version
            if fp64_ref.dtype == torch.float64:
                ref_error = rmse(fp64_ref, ref).item()
                res_error = rmse(fp64_ref, res).item()
                multiplier = 2.0

                if (
                    fp64_ref.numel() < 1000
                    or (ref.ndim == 4 and ref.shape[-1] == ref.shape[-2] == 1)
                    # large tol means a benchmark has been specified as REQUIRE_HIGHER_TOLERANCE
                    or tol >= 2 * 1e-2
                ):
                    # In the presence of noise, noise might dominate our error
                    # metric for smaller tensors.
                    # Similary, for 1x1 kernels, there seems to be high noise with amp.
                    multiplier = 3.0

                passes_test = res_error <= (multiplier * ref_error + tol / 10.0)
                if not passes_test:
                    log_error(
                        "RMSE (res-fp64): %.5f, (ref-fp64): %.5f and shape=%s",
                        res_error,
                        ref_error,
                        res.size(),
                    )
                    # import pdb; pdb.set_trace()
                return passes_test

            if ignore_non_fp:
                return True

            log_error("Accuracy failed: allclose not within tol=%s", tol)
            return False
    elif isinstance(ref, (str, int, type(None), bool, torch.device)):
        if ignore_non_fp:
            return True
        r = ref == res
        if not r:
            log_error("Accuracy failed (%s): %s != %s", type(ref), ref, res)
        return r
    elif isinstance(ref, float):
        r = math.isclose(ref, res, rel_tol=tol, abs_tol=tol)
        if not r:
            log_error(
                "Accuracy failed (float): %s != %s (within tol=%s)", ref, res, tol
            )
        return r
    elif is_numpy_int_type(ref) or is_numpy_float_type(ref):
        if relax_numpy_equality and not (
            is_numpy_int_type(res) or is_numpy_float_type(res)
        ):
            ref = ref.item()
        r = (type(ref) is type(res)) and (ref == res)
        if not r:
            log_error("Accuracy failed (numpy): %s != %s", ref, res)
        return r
    elif is_numpy_ndarray(ref):
        return (type(ref) is type(res)) and (ref == res).all()
    elif type(ref).__name__ in (
        "MaskedLMOutput",
        "Seq2SeqLMOutput",
        "CausalLMOutputWithCrossAttentions",
        "LongformerMaskedLMOutput",
        "Instances",
        "SquashedNormal",
        "Boxes",
        "Normal",
        "TanhTransform",
        "Foo",
        "Variable",
    ):
        assert type(ref) is type(res)
        return all(
            same(
                getattr(ref, key),
                getattr(res, key),
                getattr(fp64_ref, key),
                cos_similarity=cos_similarity,
                tol=tol,
                equal_nan=equal_nan,
                exact_dtype=exact_dtype,
                relax_numpy_equality=relax_numpy_equality,
                ignore_non_fp=ignore_non_fp,
                log_error=log_error,
            )
            for key in ref.__dict__.keys()
        )
    else:
        raise RuntimeError(f"unsupported type: {type(ref).__name__}")


def format_func_info(code):
    short_filename = code.co_filename.split("/")[-1]
    return f"'{code.co_name}' ({short_filename}:{code.co_firstlineno})"


@contextlib.contextmanager
def disable_cache_limit():
    prior = config.cache_size_limit
    config.cache_size_limit = sys.maxsize

    try:
        yield
    finally:
        config.cache_size_limit = prior


# map from transformed code back to original user code
orig_code_map = ExactWeakKeyDictionary()

# keep a record of code_obj -> list of guard failure reasons for logging
guard_failures = collections.defaultdict(list)

# Keep a record of graph break reasons for logging
graph_break_reasons = list()

# keep record of compiled code, if we are in "error if recompile"
# to track code that dynamo has compiled previously
seen_code_map = ExactWeakKeyDictionary()


class CompileProfiler:
    """Utility for profiling how and what dynamo would compile.

    Can be used for
     * diagnosing recompilation issues
     * determining an appropriate compile cache limit
     * (TODO)confirming which functions got compiled/skipped
    """

    def __init__(self):
        self.frame_count = 0
        self.op_count = 0
        self.backend_ctx_ctor = lambda: disable_cache_limit()

    def __call__(self, gm: torch.fx.GraphModule, example_inputs):
        self.frame_count += 1
        for node in gm.graph.nodes:
            if "call" in node.op:
                self.op_count += 1
        return gm.forward

    def __enter__(self):
        self.old_report_guard_failure = config.report_guard_failures
        config.report_guard_failures = True
        return self

    def __exit__(self, typ, val, traceback):
        config.report_guard_failures = self.old_report_guard_failure

    def get_metrics(self):
        return {"guard_failures": guard_failures}

    def report(self):
        metrics = self.get_metrics()
        gf = metrics["guard_failures"]

        def num_recompiles(code):
            return len(gf[code])

        def recompile_reasons(code):
            return "\n".join([str(x) for x in gf[code]])

        summarized_gf = [
            [format_func_info(code), num_recompiles(code), recompile_reasons(code)]
            for code in gf
        ]

        def graph_break_report():
            if "graph_break" in counters:
                graph_breaks = counters["graph_break"]
                return tabulate(
                    [[msg, graph_breaks[msg]] for msg in graph_breaks],
                    headers=["Graph Break Reason", "Count"],
                )

        def recompilation_report():
            if len(gf):
                max_recompiles = max([num_recompiles(code) for code in gf])
                recomp_table = tabulate(
                    summarized_gf,
                    headers=["Function", "Recompiles", "Recompile Reasons"],
                )
                return recomp_table + textwrap.dedent(
                    f"""

                    Set torch._dynamo.config.cache_size_limit to {max_recompiles} to avoid being cache limited.
                """
                )

        report = textwrap.dedent(
            """
            Torchdynamo Profiler Report
            ===========================

            Graph Breaks
            ------------
            Graph breaks happen when torchdynamo encounters code it can't safely trace.
            If you want to find out why breaks are happening, check below for each break reason
            You may gain additional insight by passing `fullgraph=True` to torch.compile,
            to stop at the first break.

        """
        )
        report += graph_break_report() or "No graph breaks detected."
        report += textwrap.dedent(
            """

            Recompilation
            -------------
            These subgraphs were recompiled more than once due to guard failures
            Guard failures indicate some condition assumed to be static by the tracer changed,
            making it unsafe to reuse the compiled program.

        """
        )
        report += recompilation_report() or "No recompilation detected.\n"
        return report


# return same dir unless user changes config between calls
@functools.lru_cache(None)
def _get_debug_dir(root_dir):
    dir_name = (
        "run_"
        + datetime.datetime.now().strftime("%Y_%m_%d_%H_%M_%S_%f")
        # use pid to avoid conflicts among ranks
        + "-pid_"
        + str(os.getpid())
    )
    return os.path.join(root_dir, dir_name)


def get_debug_dir():
    debug_root = config.debug_dir_root
    return _get_debug_dir(debug_root)


def get_fake_value(node, tx):
    """
    Run the computation represented by `node` using fake tensors and return the result.
    """
    from .exc import (
        TorchRuntimeError,
        unimplemented,
        Unsupported,
        UserError,
        UserErrorType,
    )

    op = node.op

    def fake_wrapper(e):
        if isinstance(e, torch.Tensor):
            assert is_fake_tensor(e)
        return e

    def visit(n: torch.fx.Node):
        return n.meta["example_value"]

    args, kwargs = torch.fx.node.map_arg((node.args, node.kwargs), visit)
    args = tree_map(fake_wrapper, args)
    kwargs = tree_map(fake_wrapper, kwargs)

    nnmodule = None
    if op == "call_method" and len(args) > 0 and isinstance(args[0], torch.nn.Module):
        # If the first argument is nn.Module, should copy to fake mode.
        args = (deepcopy_to_fake_tensor(args[0], tx.fake_mode),) + tuple(args[1:])

    if op == "call_module":
        nnmodule = tx.output.nn_modules[node.target]

        if is_lazy_module(nnmodule) and hasattr(nnmodule, "_initialize_hook"):
            # In the case of a lazy module, we want to run
            # the pre-hooks which initialize it.
            # Afterwards, lazy module deletes its pre-hooks
            # to avoid treating it as lazy on subsequent recompile.
            nnmodule._infer_parameters(nnmodule, args)

        # no matter it's lazy module or not, we should copy to fake mode.
        nnmodule = deepcopy_to_fake_tensor(nnmodule, tx.fake_mode)

    try:
        with tx.fake_mode, enable_python_dispatcher():
            return wrap_fake_exception(
                lambda: run_node(tx.output, node, args, kwargs, nnmodule)
            )
    except Unsupported:
        raise
    except RuntimeError as e:
        cause = e
        if e.__cause__ is not None:
            cause = e.__cause__

        if isinstance(
            cause, torch._subclasses.fake_tensor.DataDependentOutputException
        ):
            unimplemented(f"data dependent operator: {cause.func}")
        elif isinstance(
            cause, torch._subclasses.fake_tensor.DynamicOutputShapeException
        ):
            unimplemented(f"dynamic shape operator: {cause.func}")
        elif isinstance(
            cause, torch._subclasses.fake_tensor.UnsupportedOperatorException
        ):
            unimplemented(
                f"unsupported operator: {cause.func} (see "
                "https://docs.google.com/document/d/1GgvOe7C8_NVOMLOCwDaYV1mXXyHMXY7ExoewHqooxrs/edit#heading=h.64r4npvq0w0"
                " for how to fix)"
            )
        elif isinstance(
            cause, torch.fx.experimental.symbolic_shapes.GuardOnDataDependentSymNode
        ):
            unimplemented("guard on data-dependent symbolic int/float")
        elif isinstance(cause, torch.utils._sympy.value_ranges.ValueRangeError):
            raise UserError(UserErrorType.CONSTRAIN_VIOLATION, e.args[0]) from e
        raise TorchRuntimeError(str(e)).with_traceback(e.__traceback__) from None


def run_node(tracer, node, args, kwargs, nnmodule):
    """
    Runs a given node, with the given args and kwargs.

    Behavior is dicatated by a node's op.

    run_node is useful for extracting real values out of nodes.
    See get_real_value for more info on common usage.

    Note: The tracer arg is only used for 'get_attr' ops
    Note: The nnmodule arg is only used for 'call_module' ops

    Nodes that are not call_function, call_method, call_module, or get_attr will
    raise an AssertionError.
    """
    op = node.op
    try:
        if op == "call_function":
            return node.target(*args, **kwargs)
        elif op == "call_method":
            return getattr(args[0], node.target)(*args[1:], **kwargs)
        elif op == "call_module":
            assert nnmodule is not None
            return nnmodule(*args, **kwargs)
        elif op == "get_attr":
            return tracer.get_submodule(node.target)
        elif op == "placeholder":
            assert "example_value" in node.meta
            return node.meta["example_value"]
    except Exception as e:
        fn_str = f"Failed running {op} {node.target}(*{args}, **{kwargs}):\n"
        raise RuntimeError(fn_str + str(e)).with_traceback(e.__traceback__) from e

    raise AssertionError(op)


def get_real_value(node, tracer):
    """
    Run the actual computation represented by `node` and return the result.
    This will execute any dependent nodes in the graph as well.
    """
    from .exc import TorchRuntimeError

    cache = tracer.real_value_cache
    if node in cache:
        return cache[node]

    op = node.op
    args, kwargs = torch.fx.node.map_arg(
        (node.args, node.kwargs),
        lambda n: get_real_value(n, tracer),
    )

    if op == "call_module":
        nn_module = tracer.output_graph.nn_modules[node.target]
        if not is_lazy_module(nn_module):
            nn_module = copy.deepcopy(nn_module)
        else:
            # In the case of a lazy module, we want to run
            # the pre-hooks which initialize it
            nn_module(*args, **kwargs)
    else:
        nn_module = None

    try:
        real_value = run_node(tracer, node, args, kwargs, nn_module)
        cache[node] = real_value
    except RuntimeError as e:
        raise TorchRuntimeError(str(e)).with_traceback(e.__traceback__) from None
    return real_value


def assert_no_fake_params_or_buffers(gm):
    from torch._subclasses.fake_tensor import FakeTensorConfig

    def stack_or_hint(t):
        if FakeTensorConfig.debug:
            import traceback

            return f"FAKE TENSOR CREATION TRACEBACK: \n {traceback.format_list(t._debug_trace)}"
        else:
            return "Enable TORCH_FAKE_TENSOR_DEBUG=1 to get creation stack traces on fake tensors."

    for name, buffer in gm.named_buffers():
        assert not isinstance(
            buffer, torch._subclasses.FakeTensor
        ), f"Unexpected fake buffer {name} {stack_or_hint(buffer)}"
    for name, param in gm.named_parameters():
        assert not isinstance(
            param, torch._subclasses.FakeTensor
        ), f"Unexpected fake param {name} {stack_or_hint(param)}"


def fqn(obj: Any):
    """
    Returns the fully qualified name of the object.
    """
    return f"{obj.__module__}.{obj.__qualname__}"


def ifdynstaticdefault(count1, count2):
    if torch._dynamo.config.assume_static_by_default:
        return count1
    else:
        return count2


def import_submodule(mod: types.ModuleType):
    """
    Ensure all the files in a given submodule are imported
    """
    for filename in sorted(os.listdir(os.path.dirname(mod.__file__))):
        if filename.endswith(".py") and filename[0] != "_":
            importlib.import_module(f"{mod.__name__}.{filename[:-3]}")


def object_has_getattribute(value: Any):
    try:
        if isinstance(
            inspect.getattr_static(type(value), "__getattribute__"),
            types.FunctionType,
        ):
            return True
    except AttributeError:
        pass
    return False


def get_custom_getattr(value: Any):
    try:
        getattr_fn = inspect.getattr_static(type(value), "__getattr__")
    except AttributeError:
        getattr_fn = None
    if getattr_fn is torch.nn.Module.__getattr__:
        # ignore this case of getattr
        getattr_fn = None
    return getattr_fn


class TensorStaticReason(enum.Enum):
    PARAMETER = 2
    NOT_TENSOR = 4
    NN_MODULE_PROPERTY = 5


def tensor_static_reason_to_message(reason: TensorStaticReason):
    if reason == TensorStaticReason.PARAMETER:
        return "mark_dynamic on parameter, parameters are always static today."
    if reason == TensorStaticReason.NOT_TENSOR:
        return "mark_dynamic on a non tensor, how did this happen?"
    if reason == TensorStaticReason.NN_MODULE_PROPERTY:
        return "tensor is static because it is nn module associated."
    raise AssertionError(f"Illegal reason {reason}")


def tensor_always_has_static_shape(
    tensor: Union[torch.Tensor, Any], is_tensor: bool, guard_source: "GuardSource"
) -> Tuple[bool, TensorStaticReason]:
    """
    Given a tensor, source, and is_tensor flag, determine if a shape should be static.

    Args:
    tensor - the real tensor to evaluate, parameters force a static shape.
    is_tensor - internal dynamo check, esentially "is_tensor": target_cls is TensorVariable,
    tensors not in a TensorVariable for whatever reason are forced static.

    Returns a tuple, where the first element is the bool of whether or not this tensor should have a static shape.
    The second element is a TensorStaticReason, useful for passing to tensor_static_reason_to_message if needed.
    """
    if type(tensor) is torch.nn.Parameter:
        return True, TensorStaticReason.PARAMETER
    if not is_tensor:
        return True, TensorStaticReason.NOT_TENSOR
    if guard_source.is_nn_module():
        return True, TensorStaticReason.NN_MODULE_PROPERTY
    return False, None


class LazyString:
    def __init__(self, func, *args, **kwargs):
        self.func = func
        self.args = args
        self.kwargs = kwargs

    def __str__(self):
        return self.func(*self.args, **self.kwargs)


def lazy_format_graph_code(name, gm, maybe_id=None):
    def format_name():
        if maybe_id is not None:
            return f"{name} {maybe_id}"
        else:
            return name

    return LazyString(
        lambda: _format_graph_code(
            f"===== {format_name()} =====\n",
            gm.forward.__code__.co_filename,
            gm.print_readable(print_output=False),
        )
    )


def _format_graph_code(name, filename, graph_str):
    return f"TRACED GRAPH\n {name} {filename} {graph_str}\n"


def lazy_format_graph_tabular(fn_name, gm):
    def inner():
        try:
            from tabulate import tabulate  # TODO: Check that this is installed
        except ImportError:
            return (
                "Tabulate module missing, please install tabulate to log the graph in tabular format, logging code instead:\n"
                + str(lazy_format_graph_code(fn_name, gm))
            )

        node_specs = [
            [n.op, n.name, n.target, n.args, n.kwargs] for n in gm.graph.nodes
        ]
        graph_str = tabulate(
            node_specs, headers=["opcode", "name", "target", "args", "kwargs"]
        )
        return _format_graph_code(fn_name, gm.forward.__code__.co_filename, graph_str)

    return LazyString(inner)


def format_bytecode(prefix, name, filename, line_no, code):
    return f"{prefix} {name} {filename} line {line_no} \n{dis.Bytecode(code).dis()}\n"


forward_hook_names = ["_forward_pre_hooks", "_forward_hooks"]
backward_hook_names = ["_backward_pre_hooks", "_backward_hooks"]
state_dict_hook_names = [
    "_state_dict_pre_hooks",
    "_state_dict_hooks",
    "_load_state_dict_pre_hooks",
    "_load_state_dict_post_hooks",
]
all_hook_names = forward_hook_names + backward_hook_names + state_dict_hook_names


def nnmodule_has_hooks(
    mod,
    check_forward_hooks=False,
    check_backward_hooks=False,
    check_state_dict_hooks=False,
):
    """
    Sometimes its useful to differentiate between types of hooks such as forward/backward/pre
    hooks executed during module.__call__, and state_dict hooks which are executed separately.
    """
    hook_dicts_to_check = []
    check_all_hooks = (
        not check_forward_hooks
        and not check_backward_hooks
        and not check_state_dict_hooks
    )
    if check_forward_hooks or check_all_hooks:
        hook_dicts_to_check.extend(forward_hook_names)
    if check_backward_hooks or check_all_hooks:
        hook_dicts_to_check.extend(backward_hook_names)
    if check_state_dict_hooks:
        hook_dicts_to_check.extend(state_dict_hook_names)
    return any(len(getattr(mod, x)) > 0 for x in hook_dicts_to_check if hasattr(mod, x))


def to_numpy_helper(value):
    """Convert tensor and torch_np.ndarray to numpy.ndarray."""
    if isinstance(value, torch_np.ndarray):
        return to_numpy_helper(value.tensor)
    elif isinstance(value, torch.Tensor):
        return value.cpu().numpy()
    elif isinstance(value, (tuple, list)):
        return type(value)(to_numpy_helper(obj) for obj in value)
    else:
        return value


def numpy_to_tensor(value):
    """Convert torch_np.ndarray to tensor, leave other types intact. If a list/tuple, loop through it to convert."""
    if isinstance(value, torch_np.ndarray):
        return value.tensor
    elif isinstance(value, (tuple, list)):
        return type(value)(numpy_to_tensor(obj) for obj in value)
    else:
        return value


class numpy_to_tensor_wrapper:
    def __init__(self, f):
        self.f = f
        self.__name__ = "wrapped_" + self.f.__name__

    def __repr__(self):
        return f"<Wrapped function <original {self.f.__name__}>>"

    def __call__(self, *args, **kwargs):
        out = self.f(*args, **kwargs)
        return numpy_to_tensor(out)


def numpy_attr_wrapper(obj, name):
    if isinstance(obj, torch_np.ndarray):
        out = getattr(obj, name)
        return numpy_to_tensor(out)
    elif isinstance(obj, torch.Tensor):
        out = getattr(torch_np.ndarray(obj), name)
        return numpy_to_tensor(out)


class numpy_method_wrapper:
    """Convert obj from torch.Tensor to torch_np.ndarray and call method. Then convert result back to torch.Tensor."""

    def __init__(self, method: str):
        self.method = method
        self.__name__ = "wrapped_" + self.method

    def __repr__(self):
        return f"<Wrapped method <original {self.method}>>"

    def __call__(self, *args, **kwargs):
        obj = args[0]
        if isinstance(obj, torch.Tensor):
            obj = torch_np.ndarray(obj)
        method_callable = getattr(obj, self.method)
        out = method_callable(*args[1:], **kwargs)
        return numpy_to_tensor(out)


def defake(x):
    if not isinstance(x, FakeTensor):
        return x
    if x._has_symbolic_sizes_strides:
        size = [
            s.node.shape_env.size_hint(s.node.expr)
            if isinstance(s, torch.SymInt)
            else s
            for s in x.size()
        ]
        stride = [
            s.node.shape_env.size_hint(s.node.expr)
            if isinstance(s, torch.SymInt)
            else s
            for s in x.stride()
        ]
    else:
        size = x.size()
        stride = x.stride()
    y = torch.empty_strided(
        size,
        stride,
        dtype=x.dtype,
        device=x.device,
        requires_grad=x.requires_grad,
    )
    y.zero_()
    return y


def is_utils_checkpoint(obj):
    # Lazy import to avoid circular dependenices
    import torch.utils.checkpoint

    return obj is torch.utils.checkpoint.checkpoint


def build_checkpoint_variable(**options):
    import torch._higher_order_ops.wrap as higher_order_ops
    from .variables.higher_order_ops import TorchHigherOrderOperatorVariable

    # TODO - This is a temporary sitaution where we have two versions of
    # checkpointing implemetation. We will converge on one and remove the other.
    activation_checkpoint_op = higher_order_ops.tag_activation_checkpoint
    if torch._functorch.config.functionalize_rng_ops:
        activation_checkpoint_op = higher_order_ops.wrap_activation_checkpoint

    return TorchHigherOrderOperatorVariable.make(
        activation_checkpoint_op,
        **options,
<<<<<<< HEAD
    )
=======
    )


def is_compile_supported(device_type):
    from .eval_frame import is_dynamo_supported

    compile_supported = is_dynamo_supported()
    if device_type == "cpu":
        pass
    elif device_type == "cuda" and compile_supported:
        from torch._inductor.utils import has_triton

        compile_supported = has_triton()
    else:
        compile_supported = False
    return compile_supported


# The following 3.11 source code functions are adapted from
# https://github.com/python/cpython/blob/v3.11.4/Lib/traceback.py
# in order to output source code corresponding to bytecode in 3.11+.
# We need our own versions since we want to support multiline expressions.
def _fix_offset(str: str, offset: int) -> int:
    """
    Convert byte offset `offset` of `str` into character offset.
    Byte offset is used for 3.11+ instruction column data.
    Takes things like unicode characters into consideration.

    Unchanged from CPython implementation.
    """
    as_utf8 = str.encode("utf-8")
    return len(as_utf8[:offset].decode("utf-8", errors="replace"))


@dataclasses.dataclass
class _Anchors:
    # inclusive
    left_end_lineno: int
    left_end_offset: int
    right_start_lineno: int
    # exclusive
    right_start_offset: int


def _extract_anchors_from_expr(segment: str) -> Optional[_Anchors]:
    """
    Given source code `segment` corresponding to a bytecode
    instruction, determine:
        - for binary ops, the location of the binary op
        - for indexing, the location of the brackets.
    `segment` is expected to be a valid Python expression
    """
    assert sys.version_info >= (3, 11)

    import ast

    try:
        # Without brackets, `segment` is parsed as a statement.
        # We expect an expression, so wrap `segment` in
        # brackets to handle multi-line expressions.
        tree = ast.parse("(\n" + segment + "\n)")
    except SyntaxError:
        return None

    if len(tree.body) != 1:
        return None

    lines = segment.split("\n")

    # get character index given byte offset
    def normalize(lineno, offset):
        return _fix_offset(lines[lineno], offset)

    # Gets the next valid character index in `lines`, if
    # the current location is not valid. Handles empty lines.
    def next_valid_char(lineno, col):
        while lineno < len(lines) and col >= len(lines[lineno]):
            col = 0
            lineno += 1
        assert lineno < len(lines) and col < len(lines[lineno])
        return lineno, col

    # Get the next valid character index in `lines`.
    def increment(lineno, col):
        col += 1
        lineno, col = next_valid_char(lineno, col)
        assert lineno < len(lines) and col < len(lines[lineno])
        return lineno, col

    # Get the next valid character at least on the next line
    def nextline(lineno, col):
        col = 0
        lineno += 1
        lineno, col = next_valid_char(lineno, col)
        assert lineno < len(lines) and col < len(lines[lineno])
        return lineno, col

    statement = tree.body[0]
    if isinstance(statement, ast.Expr):
        expr = statement.value
        if isinstance(expr, ast.BinOp):
            # ast gives locations for BinOp subexpressions, e.g.
            # ( left_expr ) + ( right_expr )
            #   left^^^^^       right^^^^^
            # -2 since end_lineno is 1-indexed and because we added an extra
            # bracket to `segment` when calling ast.parse
            cur_lineno = expr.left.end_lineno - 2
            cur_col = normalize(cur_lineno, expr.left.end_col_offset)
            cur_lineno, cur_col = next_valid_char(cur_lineno, cur_col)

            # Heuristic to find the operator character.
            # The original CPython implementation did not look for ), \, or #,
            # leading to incorrect anchor location, e.g.
            # (x) + (y)
            # ~~^~~~~~~
            while (ch := lines[cur_lineno][cur_col]).isspace() or ch in ")\\#":
                if ch in "\\#":
                    cur_lineno, cur_col = nextline(cur_lineno, cur_col)
                else:
                    cur_lineno, cur_col = increment(cur_lineno, cur_col)

            # binary op is 1 or 2 characters long, on the same line
            right_col = cur_col + 1
            if (
                right_col < len(lines[cur_lineno])
                and not (ch := lines[cur_lineno][right_col]).isspace()
                and ch not in "\\#"
            ):
                right_col += 1
            # right_col can be invalid since it is exclusive

            return _Anchors(cur_lineno, cur_col, cur_lineno, right_col)
        elif isinstance(expr, ast.Subscript):
            # ast gives locations for value and slice subexpressions, e.g.
            # ( value_expr ) [ slice_expr ]
            #   value^^^^^     slice^^^^^
            # subscript^^^^^^^^^^^^^^^^^^^^
            # find left bracket (first '[' after value)
            left_lineno = expr.value.end_lineno - 2
            left_col = normalize(left_lineno, expr.value.end_col_offset)
            left_lineno, left_col = next_valid_char(left_lineno, left_col)
            while lines[left_lineno][left_col] != "[":
                left_lineno, left_col = increment(left_lineno, left_col)
            # find right bracket (final character of expression)
            right_lineno = expr.end_lineno - 2
            right_col = normalize(right_lineno, expr.end_col_offset)
            return _Anchors(left_lineno, left_col, right_lineno, right_col)
        elif isinstance(expr, ast.Call):
            # ( func_expr ) (args, kwargs)
            #   func^^^^^
            # call^^^^^^^^^^^^^^^^^^^^^^^^
            # find left bracket (first '(' after func)
            left_lineno = expr.func.end_lineno - 2
            left_col = normalize(left_lineno, expr.func.end_col_offset)
            left_lineno, left_col = next_valid_char(left_lineno, left_col)
            while lines[left_lineno][left_col] != "(":
                left_lineno, left_col = increment(left_lineno, left_col)
            # find right bracket (final character of expression)
            right_lineno = expr.end_lineno - 2
            right_col = normalize(right_lineno, expr.end_col_offset)
            return _Anchors(left_lineno, left_col, right_lineno, right_col)

    return None


def get_instruction_source_311(code: types.CodeType, inst: dis.Instruction) -> str:
    """
    Python 3.11+ only. Returns lines of source code (from code object `code`)
    corresponding to `inst`'s location data, and underlines relevant code to `inst`.

    Example: CALL on `g`:
    f(g(
      ^^
        h(x)))
        ^^^^^

    We need our own implementation since `format_frame_summary` in
    Python's `traceback` module doesn't handle multi-line expressions
    (and their anchor extraction code is not completely correct).
    """
    if inst.positions.lineno is None:
        return ""
    # The rstrip + "\n" pattern is used throughout this function to handle
    # linecache.getline errors. Error lines are treated as empty strings "", but we want
    # to treat them as blank lines "\n".
    first_line = linecache.getline(code.co_filename, inst.positions.lineno).rstrip()
    if inst.positions.end_lineno is None:
        return first_line
    if inst.positions.col_offset is None or inst.positions.end_col_offset is None:
        return first_line

    # character index of the start of the instruction
    start_offset = _fix_offset(first_line, inst.positions.col_offset)
    # character index of the end of the instruction
    # compute later since end may be a different line
    end_offset = None
    # expression corresponding to the instruction so we can get anchors
    segment = ""
    # underline markers to be printed - start with `~` marker and replace with `^` later
    markers = []

    # Compute segment and initial markers
    if inst.positions.end_lineno == inst.positions.lineno:
        end_offset = _fix_offset(first_line, inst.positions.end_col_offset)
        segment = first_line[start_offset:end_offset]
        markers.append(" " * start_offset + "~" * (end_offset - start_offset))
    else:
        segment = first_line[start_offset:] + "\n"
        markers.append(" " * start_offset + "~" * (len(first_line) - start_offset))
        last_line = linecache.getline(
            code.co_filename, inst.positions.end_lineno
        ).rstrip()
        end_offset = _fix_offset(last_line, inst.positions.end_col_offset)
        for lineno in range(inst.positions.lineno + 1, inst.positions.end_lineno):
            line = linecache.getline(code.co_filename, lineno).rstrip()
            segment += line + "\n"
            # don't underline leading spaces
            num_spaces = len(line) - len(line.lstrip())
            markers.append(" " * num_spaces + "~" * (len(line) - num_spaces))
        segment += last_line[:end_offset]
        num_spaces = len(last_line) - len(last_line.lstrip())
        markers.append(" " * num_spaces + "~" * (end_offset - num_spaces))

    anchors: Optional[_Anchors] = None
    try:
        anchors = _extract_anchors_from_expr(segment)
    except AssertionError:
        pass

    # replace `~` markers with `^` where necessary
    if anchors is None:
        markers = [marker.replace("~", "^") for marker in markers]
    else:
        # make markers mutable
        markers = [list(marker) for marker in markers]

        # anchor positions do not take start_offset into account
        if anchors.left_end_lineno == 0:
            anchors.left_end_offset += start_offset
        if anchors.right_start_lineno == 0:
            anchors.right_start_offset += start_offset

        # Turn `~`` markers between anchors to `^`
        for line in range(len(markers)):
            for col in range(len(markers[line])):
                if line < anchors.left_end_lineno:
                    continue
                if line == anchors.left_end_lineno and col < anchors.left_end_offset:
                    continue
                if (
                    line == anchors.right_start_lineno
                    and col >= anchors.right_start_offset
                ):
                    continue
                if line > anchors.right_start_lineno:
                    continue
                if markers[line][col] == "~":
                    markers[line][col] = "^"

        # make markers into strings again
        markers = ["".join(marker) for marker in markers]

    result = ""
    for i in range(len(markers)):
        result += (
            linecache.getline(code.co_filename, inst.positions.lineno + i).rstrip()
            + "\n"
        )
        result += markers[i] + "\n"
    return result


def is_guard_failure_reporting_enabled():
    return (
        config.report_guard_failures
        or torch._logging._internal.log_state.is_artifact_enabled("recompiles")
    )


def get_static_address_type(t):
    if isinstance(t, torch.Tensor):
        return getattr(t, "_dynamo_static_input_type", None)

    return None
>>>>>>> 3577ae3e
<|MERGE_RESOLUTION|>--- conflicted
+++ resolved
@@ -11,6 +11,7 @@
 import gc
 import inspect
 import itertools
+import linecache
 import logging
 import math
 import operator
@@ -24,27 +25,25 @@
 import weakref
 from contextlib import contextmanager
 from functools import lru_cache, wraps
-from typing import Any, Dict, Tuple, Union
+from typing import Any, Dict, Optional, Tuple, Union
+
+import numpy as np
 
 import torch._logging
+import torch._numpy as tnp
 from torch._guards import detect_fake_mode  # noqa: F401
 from . import config
 
-try:
-    import numpy as np
-
-    HAS_NUMPY = True
-except ModuleNotFoundError:
-    np = None  # type: ignore[assignment]
-    HAS_NUMPY = False
-
-try:
-    import torch_np
-
-    HAS_NUMPY_TORCH_INTEROP = True
-except ModuleNotFoundError:
-    torch_np = None
-    HAS_NUMPY_TORCH_INTEROP = False
+
+# NOTE: Make sure `NP_SUPPORTED_MODULES` and `NP_TO_TNP_MODULE` are in sync.
+NP_SUPPORTED_MODULES = (np, np.fft, np.linalg, np.random)
+
+NP_TO_TNP_MODULE = {
+    np: tnp,
+    np.fft: tnp.fft,
+    np.linalg: tnp.linalg,
+    np.random: tnp.random,
+}
 
 import importlib
 
@@ -53,7 +52,7 @@
 import torch.fx.experimental.symbolic_shapes
 from torch import fx
 from torch._dispatch.python import enable_python_dispatcher
-from torch._subclasses.fake_tensor import FakeTensor, is_fake_tensor
+from torch._subclasses.fake_tensor import FakeTensor, is_fake
 from torch.nn.modules.lazy import LazyModuleMixin
 from torch.utils._pytree import tree_map
 
@@ -64,8 +63,11 @@
 nnmodule_doc_url_msg = f"See {nnmodule_doc_url} for more information and limitations."
 log = logging.getLogger(__name__)
 
-# profiling compilation time
-compilation_metrics = collections.OrderedDict()
+# profiling compilation time by function
+compilation_time_metrics = collections.OrderedDict()
+
+# profiling compilation time by frame phase
+frame_phase_timing = collections.OrderedDict()
 
 timer_counter = itertools.count()
 
@@ -102,8 +104,6 @@
     return profile_wrapper
 
 
-frame_phase_timing = collections.OrderedDict()
-
 curr_frame = 0
 
 
@@ -117,6 +117,7 @@
 def reset_frame_count():
     global curr_frame
     frame_phase_timing.clear()
+    compilation_time_metrics.clear()
     curr_frame = 0
 
 
@@ -136,7 +137,7 @@
 def print_time_report():
     total = 0
     total_by_key = {}
-    for frame, timings in frame_phase_timing.items():
+    for timings in frame_phase_timing.values():
         for key, timing in timings.items():
             total += timing
             if key not in total_by_key:
@@ -152,7 +153,7 @@
 
 
 # dynamo_timed API works as a function decorator
-# By wrapping a function in dynamo_timed, we can store a record in compilation_metrics
+# By wrapping a function in dynamo_timed, we can store a record in compilation_time_metrics
 # where the key is the functions name.
 # For example:
 #
@@ -172,14 +173,13 @@
         @wraps(func)
         def time_wrapper(*args, **kwargs):
             key = func.__qualname__
-            if key not in compilation_metrics:
-                compilation_metrics[key] = []
+            if key not in compilation_time_metrics:
+                compilation_time_metrics[key] = []
             with torch.profiler.record_function(f"{key} (dynamo_timed)"):
                 t0 = time.time()
                 r = func(*args, **kwargs)
                 time_spent = time.time() - t0
-            # print(f"Dynamo timer: key={key}, latency={latency:.2f} sec")
-            compilation_metrics[key].append(time_spent)
+            compilation_time_metrics[key].append(time_spent)
             if phase_name:
                 frame_key = str(curr_frame)
                 if frame_key not in frame_phase_timing:
@@ -218,8 +218,8 @@
 
     if repr == "str":
         rows = [
-            (k, fmt_fn(compilation_metrics[k], item_fn=lambda x: f"{x:.4f}"))
-            for k in compilation_metrics
+            (k, fmt_fn(compilation_time_metrics[k], item_fn=lambda x: f"{x:.4f}"))
+            for k in compilation_time_metrics
         ]
         out = "TorchDynamo compilation metrics:\n"
         out += tabulate(rows, headers=("Function", "Runtimes (s)"))
@@ -227,9 +227,9 @@
     elif repr == "csv":
         values = [
             fmt_fn(v, item_fn=lambda x: f"{x:.6f}")
-            for v in compilation_metrics.values()
+            for v in compilation_time_metrics.values()
         ]
-        headers = list(compilation_metrics.keys())
+        headers = list(compilation_time_metrics.keys())
         return headers, values
 
 
@@ -405,43 +405,34 @@
 
 
 def is_numpy_int_type(value):
-    if HAS_NUMPY:
-        return istype(
-            value,
-            (
-                np.int8,
-                np.int16,
-                np.int32,
-                np.int64,
-                np.uint8,
-                np.uint16,
-                np.uint32,
-                np.uint64,
-            ),
-        )
-    else:
-        return False
+    return istype(
+        value,
+        (
+            np.int8,
+            np.int16,
+            np.int32,
+            np.int64,
+            np.uint8,
+            np.uint16,
+            np.uint32,
+            np.uint64,
+        ),
+    )
 
 
 def is_numpy_float_type(value):
-    if HAS_NUMPY:
-        return istype(
-            value,
-            (
-                np.float16,
-                np.float32,
-                np.float64,
-            ),
-        )
-    else:
-        return False
+    return istype(
+        value,
+        (
+            np.float16,
+            np.float32,
+            np.float64,
+        ),
+    )
 
 
 def is_numpy_ndarray(value):
-    if HAS_NUMPY:
-        return istype(value, np.ndarray)
-    else:
-        return False
+    return istype(value, np.ndarray)
 
 
 def istensor(obj):
@@ -487,6 +478,22 @@
         raise unimplemented(
             f"call_function args: {typestr(*args)} {typestr(*list(kwargs.values()))}"
         ) from e
+
+
+@dataclasses.dataclass
+class CompilationMetrics:
+    frame_key: str
+    co_name: str
+    co_filename: str
+    co_firstlineno: int
+    cache_size: int
+    guard_count: Optional[int]
+    graph_op_count: Optional[int]
+    graph_node_count: Optional[int]
+    graph_input_count: Optional[int]
+    entire_frame_compile_time_s: Optional[float]
+    backend_compile_time_s: Optional[float]
+    fail_reason: Optional[str]
 
 
 @dataclasses.dataclass
@@ -843,9 +850,10 @@
 
 
 def enum_repr(value, local):
-    enum_name = str(value)
-
-    name, val = enum_name.split(".")
+    # enum class can override __str__ method. Use __class__ and name attribute
+    # to extract the class name and key name.
+    name = value.__class__.__name__
+    val = value.name
     scope = "L" if local else "G"
     local_name = f'{scope}["{name}"].{val}'
     return local_name
@@ -1070,7 +1078,18 @@
             log_error("Accuracy failed (numpy): %s != %s", ref, res)
         return r
     elif is_numpy_ndarray(ref):
-        return (type(ref) is type(res)) and (ref == res).all()
+        return (type(ref) is type(res)) and same(
+            torch.as_tensor(ref),
+            torch.as_tensor(res),
+            fp64_ref,
+            cos_similarity=cos_similarity,
+            tol=tol,
+            equal_nan=equal_nan,
+            exact_dtype=exact_dtype,
+            relax_numpy_equality=relax_numpy_equality,
+            ignore_non_fp=ignore_non_fp,
+            log_error=log_error,
+        )
     elif type(ref).__name__ in (
         "MaskedLMOutput",
         "Seq2SeqLMOutput",
@@ -1267,7 +1286,7 @@
 
     def fake_wrapper(e):
         if isinstance(e, torch.Tensor):
-            assert is_fake_tensor(e)
+            assert is_fake(e)
         return e
 
     def visit(n: torch.fx.Node):
@@ -1501,12 +1520,12 @@
     Returns a tuple, where the first element is the bool of whether or not this tensor should have a static shape.
     The second element is a TensorStaticReason, useful for passing to tensor_static_reason_to_message if needed.
     """
-    if type(tensor) is torch.nn.Parameter:
+    if guard_source.is_nn_module() and config.force_nn_module_property_static_shapes:
+        return True, TensorStaticReason.NN_MODULE_PROPERTY
+    if type(tensor) is torch.nn.Parameter and config.force_parameter_static_shapes:
         return True, TensorStaticReason.PARAMETER
     if not is_tensor:
         return True, TensorStaticReason.NOT_TENSOR
-    if guard_source.is_nn_module():
-        return True, TensorStaticReason.NN_MODULE_PROPERTY
     return False, None
 
 
@@ -1576,12 +1595,13 @@
 all_hook_names = forward_hook_names + backward_hook_names + state_dict_hook_names
 
 
-def nnmodule_has_hooks(
+def nn_module_get_all_hooks(
     mod,
     check_forward_hooks=False,
     check_backward_hooks=False,
     check_state_dict_hooks=False,
 ):
+    reset_code = torch._C._dynamo.eval_frame.reset_code
     """
     Sometimes its useful to differentiate between types of hooks such as forward/backward/pre
     hooks executed during module.__call__, and state_dict hooks which are executed separately.
@@ -1598,12 +1618,38 @@
         hook_dicts_to_check.extend(backward_hook_names)
     if check_state_dict_hooks:
         hook_dicts_to_check.extend(state_dict_hook_names)
-    return any(len(getattr(mod, x)) > 0 for x in hook_dicts_to_check if hasattr(mod, x))
+
+    all_hooks = []
+    for hook_dict_name in hook_dicts_to_check:
+        hooks = getattr(mod, hook_dict_name, [])
+        for hook_name in hooks:
+            hook = hooks[hook_name]
+
+            all_hooks.append(hook)
+    return all_hooks
+
+
+def nnmodule_has_hooks(
+    mod,
+    check_forward_hooks=False,
+    check_backward_hooks=False,
+    check_state_dict_hooks=False,
+):
+    """
+    Helper function to check if a module has any hooks attached to it.
+    """
+    hooks = nn_module_get_all_hooks(
+        mod,
+        check_forward_hooks=check_forward_hooks,
+        check_backward_hooks=check_backward_hooks,
+        check_state_dict_hooks=check_state_dict_hooks,
+    )
+    return bool(hooks)
 
 
 def to_numpy_helper(value):
-    """Convert tensor and torch_np.ndarray to numpy.ndarray."""
-    if isinstance(value, torch_np.ndarray):
+    """Convert tensor and tnp.ndarray to numpy.ndarray."""
+    if isinstance(value, tnp.ndarray):
         return to_numpy_helper(value.tensor)
     elif isinstance(value, torch.Tensor):
         return value.cpu().numpy()
@@ -1614,8 +1660,10 @@
 
 
 def numpy_to_tensor(value):
-    """Convert torch_np.ndarray to tensor, leave other types intact. If a list/tuple, loop through it to convert."""
-    if isinstance(value, torch_np.ndarray):
+    """Convert tnp.ndarray to tensor, leave other types intact. If a list/tuple, loop through it to convert."""
+    if isinstance(value, np.ndarray):
+        return torch.as_tensor(value)
+    if isinstance(value, tnp.ndarray):
         return value.tensor
     elif isinstance(value, (tuple, list)):
         return type(value)(numpy_to_tensor(obj) for obj in value)
@@ -1637,16 +1685,16 @@
 
 
 def numpy_attr_wrapper(obj, name):
-    if isinstance(obj, torch_np.ndarray):
+    if isinstance(obj, tnp.ndarray):
         out = getattr(obj, name)
         return numpy_to_tensor(out)
     elif isinstance(obj, torch.Tensor):
-        out = getattr(torch_np.ndarray(obj), name)
+        out = getattr(tnp.ndarray(obj), name)
         return numpy_to_tensor(out)
 
 
 class numpy_method_wrapper:
-    """Convert obj from torch.Tensor to torch_np.ndarray and call method. Then convert result back to torch.Tensor."""
+    """Convert obj from torch.Tensor to tnp.ndarray and call method. Then convert result back to torch.Tensor."""
 
     def __init__(self, method: str):
         self.method = method
@@ -1658,7 +1706,7 @@
     def __call__(self, *args, **kwargs):
         obj = args[0]
         if isinstance(obj, torch.Tensor):
-            obj = torch_np.ndarray(obj)
+            obj = tnp.ndarray(obj)
         method_callable = getattr(obj, self.method)
         out = method_callable(*args[1:], **kwargs)
         return numpy_to_tensor(out)
@@ -1714,9 +1762,6 @@
     return TorchHigherOrderOperatorVariable.make(
         activation_checkpoint_op,
         **options,
-<<<<<<< HEAD
-    )
-=======
     )
 
 
@@ -2000,5 +2045,4 @@
     if isinstance(t, torch.Tensor):
         return getattr(t, "_dynamo_static_input_type", None)
 
-    return None
->>>>>>> 3577ae3e
+    return None