import contextlib
import dis
import functools
import logging
import os.path
import re
import sys
import types
import unittest
from typing import Sequence, Union
from unittest.mock import patch

import torch
from torch import fx
from torch._dynamo.output_graph import OutputGraph

from . import config, eval_frame, optimize_assert, reset
from .bytecode_transformation import (
    create_instruction,
    debug_checks,
    is_generator,
    transform_code_object,
)
from .guards import CheckFunctionManager, GuardedCode
from .utils import same

unsupported = eval_frame.unsupported
three = 3

log = logging.getLogger(__name__)


def clone_me(x):
    if x is None:
        return None
    return x.detach().clone().requires_grad_(x.requires_grad)


def skip_if_pytest(fn):
    @functools.wraps(fn)
    def wrapped(*args, **kwargs):
        if "PYTEST_CURRENT_TEST" in os.environ:
            raise unittest.SkipTest("does not work under pytest")
        return fn(*args, **kwargs)

    return wrapped


def named_parameters_for_optimized_module(mod):
    assert isinstance(mod, eval_frame.OptimizedModule)
    return mod._orig_mod.named_parameters


def named_buffers_for_optimized_module(mod):
    assert isinstance(mod, eval_frame.OptimizedModule)
    return mod._orig_mod.named_buffers


def remove_optimized_module_prefix(name):
    return re.sub(r"^_orig_mod[.]", "", name)


def collect_results(model, prediction, loss, example_inputs):
    results = []
    results.append(prediction)
    results.append(loss)
    # if isinstance(loss, torch.Tensor) and loss.item() > 1:
    #     log.warning(
    #         f"High loss value alert - {loss:.2f}. Can result in unstable gradients."
    #     )

    grads = dict()
    params = dict()
    for name, param in model.named_parameters():
        if isinstance(model, eval_frame.OptimizedModule):
            name = remove_optimized_module_prefix(name)
        param_copy = param
        grad = param.grad
        # Treat None and zero grad as same
        if param.grad is None:
            grad = torch.zeros_like(param)
        grads[name + ".grad"] = grad
        params[name] = param_copy
    results.append(grads)
    results.append(params)
    buffers = dict()
    for name, buffer in model.named_buffers():
        if isinstance(model, eval_frame.OptimizedModule):
            name = remove_optimized_module_prefix(name)
        buffers[name] = buffer
    results.append(buffers)
    for example in example_inputs:
        if isinstance(example, (tuple, list)):
            for inp in example:
                if isinstance(inp, torch.Tensor):
                    results.append(inp.grad)
        else:
            if isinstance(example, torch.Tensor):
                results.append(example.grad)
    return results


def requires_bwd_pass(out):
    if isinstance(out, torch.Tensor):
        return out.requires_grad
    elif isinstance(out, (list, tuple)):
        return any(requires_bwd_pass(x) for x in out)
    elif out is None:
        return False
    elif isinstance(out, int):
        return False
    raise NotImplementedError("Don't know how to reduce", type(out))


def reduce_to_scalar_loss(out):
    """Reduce the output of a model to get scalar loss"""
    if isinstance(out, torch.Tensor):
        # Mean does not work on integer tensors
        return out.sum() / out.numel()
    elif isinstance(out, (list, tuple)):
        return sum([reduce_to_scalar_loss(x) for x in out]) / len(out)
    elif type(out).__name__ in (
        "MaskedLMOutput",
        "Seq2SeqLMOutput",
        "CausalLMOutputWithCrossAttentions",
    ):
        return reduce_to_scalar_loss(out.logits)
    elif type(out).__name__ == "SquashedNormal":
        return out.mean.sum()
    elif isinstance(out, dict):
        return sum([reduce_to_scalar_loss(value) for value in out.values()]) / len(
            out.keys()
        )
    raise NotImplementedError("Don't know how to reduce", type(out))


def debug_dir():
    path = os.path.join(os.path.dirname(__file__), "../debug")
    if not os.path.exists(path):
        os.mkdir(path)
    return path


def debug_dump(name, code: types.CodeType, extra=""):
    with open(os.path.join(debug_dir(), name), "w") as fd:
        fd.write(
            f"{dis.Bytecode(code).info()}\n\n{dis.Bytecode(code).dis()}\n\n{extra}\n"
        )


def debug_insert_nops(frame, cache_size, hooks, _):
    """used to debug jump updates"""

    def insert_nops(instructions, code_options):
        instructions.insert(0, create_instruction("NOP"))
        instructions.insert(0, create_instruction("NOP"))

    if is_generator(frame.f_code):
        return None

    debug_checks(frame.f_code)
    code = transform_code_object(frame.f_code, insert_nops)
    graph = OutputGraph(
        code_options={},
        compiler_fn=None,
        root_tx=None,
        export=False,
        export_constraints=None,
        frame_state={"_id": 0},
        # TODO: shouldn't this be f_locals/f_globals from frame?
        local_scope=locals(),
        global_scope=globals(),
        f_code=frame.f_code,
    )

    return GuardedCode(code, CheckFunctionManager(graph).check_fn)


class CompileCounter:
    def __init__(self):
        self.frame_count = 0
        self.op_count = 0

    def __call__(self, gm: torch.fx.GraphModule, example_inputs):
        self.frame_count += 1
        for node in gm.graph.nodes:
            if "call" in node.op:
                self.op_count += 1
        return gm.forward

    def clear(self):
        self.frame_count = 0
        self.op_count = 0


class CompileCounterWithBackend:
    def __init__(self, backend):
        self.frame_count = 0
        self.op_count = 0
        self.backend = backend
        self.graphs = []

    def __call__(self, gm: torch.fx.GraphModule, example_inputs):
        from .backends.registry import lookup_backend

        self.frame_count += 1
        for node in gm.graph.nodes:
            if "call" in node.op:
                self.op_count += 1
        self.graphs.append(gm)
        return lookup_backend(self.backend)(gm, example_inputs)


# Equivalent to backend="eager", but also records graphs that
# we can assert on
class EagerAndRecordGraphs:
    def __init__(self):
        self.graphs = []

    def __call__(self, gm: torch.fx.GraphModule, example_inputs):
        self.graphs.append(gm)
        return gm


def strip_comment(code):
    code = str(code)
    return re.sub(r"(?m)^ *#.*\n?", "", code)


def remove_trailing_space(code):
    return "\n".join([line.rstrip() for line in code.split("\n")])


def normalize_gm(gm_str):
    # strip comments as comments have path to files which may differ from
    # system to system.
    return remove_trailing_space(strip_comment(gm_str))


def standard_test(self, fn, nargs, expected_ops=None, expected_ops_dynamic=None):
    if not config.assume_static_by_default and expected_ops_dynamic is not None:
        expected_ops = expected_ops_dynamic

    actual = CompileCounter()
    if expected_ops is None:
        expected = CompileCounter()
        try:
            gm = torch.fx.symbolic_trace(fn)
            expected(gm)
            print("\nfx.symbolic_trace graph:")
            gm.graph.print_tabular()
            expected_ops = expected.op_count
        except Exception:
            pass  # Silently ignore FX errors (not our issue)

    args1 = [torch.randn(10, 10) for _ in range(nargs)]
    args2 = [torch.randn(10, 10) for _ in range(nargs)]
    correct1 = fn(*args1)
    correct2 = fn(*args2)
    reset()
    opt_fn = optimize_assert(actual)(fn)
    val1a = opt_fn(*args1)
    val2a = opt_fn(*args2)
    val1b = opt_fn(*args1)
    val2b = opt_fn(*args2)
    reset()
    self.assertTrue(same(val1a, correct1))
    self.assertTrue(same(val1b, correct1))
    self.assertTrue(same(val2a, correct2))
    self.assertTrue(same(val2b, correct2))
    self.assertEqual(actual.frame_count, 1)
    if expected_ops is not None:
        self.assertEqual(actual.op_count, expected_ops)


def dummy_fx_compile(gm: fx.GraphModule, example_inputs):
    return gm.forward


def format_speedup(speedup, pvalue, is_correct=True, pvalue_threshold=0.1):
    if not is_correct:
        return "ERROR"
    if pvalue > pvalue_threshold:
        return f"{speedup:.3f}x SAME"
    return f"{speedup:.3f}x p={pvalue:.2f}"


def rand_strided(
    size: Sequence[int],
    stride: Sequence[int],
    dtype: torch.dtype = torch.float32,
    device: Union[str, torch.device] = "cpu",
    extra_size: int = 0,
):
    needed_size = (
        sum((shape - 1) * stride for shape, stride in zip(size, stride))
        + 1
        + extra_size
    )
    if dtype.is_floating_point:
        buffer = torch.randn(needed_size, dtype=dtype, device=device)
    else:
        buffer = torch.zeros(size=[needed_size], dtype=dtype, device=device)
    return torch.as_strided(buffer, size, stride)


def _make_fn_with_patches(fn, *patches):
    @functools.wraps(fn)
    def _fn(*args, **kwargs):
        with contextlib.ExitStack() as stack:
            for module, attr, val in patches:
                stack.enter_context(patch.object(module, attr, val))

            return fn(*args, **kwargs)

    return _fn


<<<<<<< HEAD
def make_test_cls_with_patches(cls, cls_prefix, fn_suffix, *patches):
    DummyTestClass = type(f"{cls_prefix}{cls.__name__}", cls.__bases__, {})
=======
def make_test_cls_with_patches(cls, cls_prefix, fn_suffix, *patches, xfail_prop=None):
    class DummyTestClass(cls):
        pass

    DummyTestClass.__name__ = f"{cls_prefix}{cls.__name__}"
>>>>>>> 48e75913
    DummyTestClass.__qualname__ = DummyTestClass.__name__

    for name in dir(cls):
        if name.startswith("test_"):
            fn = getattr(cls, name)
            if not callable(fn):
                continue
            new_name = f"{name}{fn_suffix}"
<<<<<<< HEAD
            fn = _make_fn_with_patches(fn, *patches)
            fn.__name__ = new_name
            setattr(DummyTestClass, new_name, fn)
        # NB: Doesn't handle slots correctly, but whatever
        elif name in cls.__dict__:
            setattr(DummyTestClass, name, getattr(cls, name))
=======
            new_fn = _make_fn_with_patches(fn, *patches)
            new_fn.__name__ = new_name
            if xfail_prop is not None and hasattr(fn, xfail_prop):
                new_fn = unittest.expectedFailure(new_fn)
            setattr(DummyTestClass, new_name, new_fn)
>>>>>>> 48e75913

    return DummyTestClass


# test Python 3.11+ specific features
def skipIfNotPy311(fn):
    if sys.version_info >= (3, 11):
        return fn
    return unittest.skip(fn)


# Controls tests generated in test/inductor/test_torchinductor_dynamic_shapes.py
# and test/dynamo/test_dynamic_shapes.py
def expectedFailureDynamic(fn):
    fn._expected_failure_dynamic = True
    return fn


# Controls tests generated in test/inductor/test_torchinductor_codegen_dynamic_shapes.py
def expectedFailureCodegenDynamic(fn):
    fn._expected_failure_codegen_dynamic = True
    return fn


# Controls test generated in test/inductor/test_cpp_wrapper.py
def expectedFailureDynamicWrapper(fn):
    fn._expected_failure_dynamic_wrapper = True
    return fn<|MERGE_RESOLUTION|>--- conflicted
+++ resolved
@@ -316,16 +316,8 @@
     return _fn
 
 
-<<<<<<< HEAD
-def make_test_cls_with_patches(cls, cls_prefix, fn_suffix, *patches):
+def make_test_cls_with_patches(cls, cls_prefix, fn_suffix, *patches, xfail_prop=None):
     DummyTestClass = type(f"{cls_prefix}{cls.__name__}", cls.__bases__, {})
-=======
-def make_test_cls_with_patches(cls, cls_prefix, fn_suffix, *patches, xfail_prop=None):
-    class DummyTestClass(cls):
-        pass
-
-    DummyTestClass.__name__ = f"{cls_prefix}{cls.__name__}"
->>>>>>> 48e75913
     DummyTestClass.__qualname__ = DummyTestClass.__name__
 
     for name in dir(cls):
@@ -334,20 +326,14 @@
             if not callable(fn):
                 continue
             new_name = f"{name}{fn_suffix}"
-<<<<<<< HEAD
-            fn = _make_fn_with_patches(fn, *patches)
-            fn.__name__ = new_name
-            setattr(DummyTestClass, new_name, fn)
-        # NB: Doesn't handle slots correctly, but whatever
-        elif name in cls.__dict__:
-            setattr(DummyTestClass, name, getattr(cls, name))
-=======
             new_fn = _make_fn_with_patches(fn, *patches)
             new_fn.__name__ = new_name
             if xfail_prop is not None and hasattr(fn, xfail_prop):
                 new_fn = unittest.expectedFailure(new_fn)
             setattr(DummyTestClass, new_name, new_fn)
->>>>>>> 48e75913
+        # NB: Doesn't handle slots correctly, but whatever
+        elif name in cls.__dict__:
+            setattr(DummyTestClass, name, getattr(cls, name))
 
     return DummyTestClass
 
