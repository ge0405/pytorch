from collections import defaultdict
from .node import Node, Argument, Target, map_arg, _type_repr, _get_qualified_name
import torch.utils._pytree as pytree
from . import _pytree as fx_pytree
from ._compatibility import compatibility

import contextlib
from typing import TYPE_CHECKING, Callable, Any, List, Dict, NamedTuple, Optional, Tuple, Set, FrozenSet, Type
from dataclasses import dataclass
from contextlib import contextmanager
import copy
import torch
import keyword
import re
import builtins
import math
import warnings
import inspect

__all__ = ["PythonCode", "CodeGen", "Graph"]

if TYPE_CHECKING:
    from .graph_module import GraphModule  # noqa: F401
    from ._symbolic_trace import Tracer   # noqa: F401


# Mapping of builtins to their `typing` equivalent.
_origin_type_map = {
    list: List,
    dict: Dict,
    set: Set,
    frozenset: FrozenSet,
    tuple: Tuple,
}


# Signature for functions thattransforms the body (`list[str]`) of the
# generated code
TransformCodeFunc = Callable[[List[str]], List[str]]


class _CustomBuiltin(NamedTuple):
    """Additional objs that we add to every graph's globals.

    The repr() for some standard library objects is not valid Python code without
    an import. For common objects of this sort, we bundle them in the globals of
    every FX graph.
    """
    # How to import this object from the standard library.
    import_str: str
    # The actual object, produced from that import string.
    obj: Any

_custom_builtins: Dict[str, _CustomBuiltin] = {}


def _register_custom_builtin(name: str, import_str: str, obj: Any):
    _custom_builtins[name] = _CustomBuiltin(import_str, obj)


_register_custom_builtin('inf', 'from math import inf', math.inf)
_register_custom_builtin('nan', 'from math import nan', math.nan)
_register_custom_builtin('NoneType', 'NoneType = type(None)', type(None))
_register_custom_builtin('torch', 'import torch', torch)
_register_custom_builtin('device', 'from torch import device', torch.device)
_register_custom_builtin('fx_pytree', 'import torch.fx._pytree as fx_pytree', fx_pytree)
_register_custom_builtin('pytree', 'import torch.utils._pytree as pytree', pytree)


def _is_magic(x: str) -> bool:
    return x.startswith('__') and x.endswith('__')


def _snake_case(s: str) -> str:
    """
    Transforms the given string ``s`` to a Python-style variable name

    Examples:
        ``mod.snake_case`` -> ``mod.snake_case``
        ``mod.pascalCase``-> ``mod.pascal_case``
        ``mod.ALL_CAPS`` -> ``mod.all_caps``
    """
    chars = []
    prev_lower = False
    for c in s:
        if prev_lower and c.isupper():
            chars.append('_')
        chars.append(c.lower())
        prev_lower = c.islower()
    return ''.join(chars)


def _is_from_torch(obj: Any) -> bool:
    module_name = getattr(obj, '__module__', None)
    if module_name is not None:
        base_module = module_name.partition('.')[0]
        return (
            base_module == 'torch' and
            not module_name.startswith("torch._dynamo.") and
            not module_name.startswith("torch._inductor.")
        )

    name = getattr(obj, '__name__', None)
    # exclude torch because torch.torch.torch.torch works. idk mang
    if name is not None and name != 'torch':
        for guess in [torch, torch.nn.functional]:
            if getattr(guess, name, None) is obj:
                return True

    return False


class _Namespace:
    """A context for associating names uniquely with objects.

    The following invariants are enforced:
    - Each object gets a single name.
    - Each name is unique within a given namespace.
    - Names generated do not shadow builtins, unless the object is indeed that builtin.
    """
    def __init__(self):
        self._obj_to_name: Dict[Any, str] = {}
        self._unassociated_names = set()
        self._used_names: Set[str] = set()
        self._base_count: Dict[str, int] = defaultdict(int)

        self._illegal_char_regex = re.compile('[^0-9a-zA-Z_]+')
        self._name_suffix_regex = re.compile(r"(.*)_(\d+)$")

    def create_name(self, candidate: str, obj: Optional[Any]) -> str:
        """Create a unique name.

        Arguments:
            candidate: used as the basis for the unique name, relevant to the user.
            obj: If not None, an object that will be associated with the unique name.
        """
        if obj is not None and obj in self._obj_to_name:
            return self._obj_to_name[obj]

        # delete all characters that are illegal in a Python identifier
        candidate = self._illegal_char_regex.sub('_', candidate)

        if not candidate:
            candidate = '_unnamed'

        if candidate[0].isdigit():
            candidate = f'_{candidate}'

        match = self._name_suffix_regex.match(candidate)
        if match is None:
            base = candidate
            num = None
        else:
            base, num_str = match.group(1, 2)
            num = int(num_str)

        candidate = base if num is None else f'{base}_{num}'
        if not num:
            num = self._base_count[base]

        while candidate in self._used_names or self._is_illegal_name(candidate, obj):
            num += 1
            candidate = f'{base}_{num}'

        self._used_names.add(candidate)
        self._base_count[base] = num
        if obj is None:
            self._unassociated_names.add(candidate)
        else:
            self._obj_to_name[obj] = candidate
        return candidate

    def associate_name_with_obj(self, name: str, obj: Any):
        """Associate a unique name with an object.

        Neither `name` nor `obj` should be associated already.
        """
        assert obj not in self._obj_to_name
        assert name in self._unassociated_names
        self._obj_to_name[obj] = name
        self._unassociated_names.remove(name)

    def _is_illegal_name(self, name: str, obj: Any) -> bool:
        # 1. keywords are never allowed as names.
        if name in keyword.kwlist:
            return True

        # 2. Can't shadow a builtin name, unless you *are* that builtin.
        if name in builtins.__dict__:
            return obj is not builtins.__dict__[name]

        # 3. Can't shadow our custom builtins either
        if name in _custom_builtins:
            return obj is not _custom_builtins[name].obj

        return False

dtype_abbrs = {
    torch.bfloat16: 'bf16',
    torch.float64: 'f64',
    torch.float32: 'f32',
    torch.float16: 'f16',
    torch.complex32: 'c32',
    torch.complex64: 'c64',
    torch.complex128: 'c128',
    torch.int8: 'i8',
    torch.int16: 'i16',
    torch.int32: 'i32',
    torch.int64: 'i64',
    torch.bool: 'b8',
    torch.uint8: 'u8',
}

@compatibility(is_backward_compatible=True)
@dataclass
class PythonCode:
    """
    Represents all the information necessary to exec or save a graph as Python code.
    """
    # Python source code for the forward function definition.
    src: str
    # Values in global scope during execution of `src_def`.
    globals: Dict[str, Any]


def _format_target(base: str, target: str) -> str:
    elems = target.split('.')
    r = base
    for e in elems:
        if not e.isidentifier():
            r = f'getattr({r}, "{e}")'
        else:
            r = f'{r}.{e}'
    return r

class _InsertPoint:
    def __init__(self, graph, new_insert):
        self.graph = graph
        self.orig_insert, graph._insert = graph._insert, new_insert

    def __enter__(self):
        pass

    def __exit__(self, type, value, tb):
        self.graph._insert = self.orig_insert

class _node_list:
    def __init__(self, graph: 'Graph', direction: str = '_next'):
        assert direction in ['_next', '_prev']
        self.graph = graph
        self.direction = direction

    def __len__(self):
        return self.graph._len

    def __iter__(self):
        root, direction = self.graph._root, self.direction
        cur = getattr(root, direction)
        while cur is not root:
            if not cur._erased:
                yield cur
            cur = getattr(cur, direction)

    def __reversed__(self):
        return _node_list(self.graph, '_next' if self.direction == '_prev' else '_prev')

class _PyTreeInfo(NamedTuple):
    """
    Contains extra info stored when we're using Pytrees
    """
    orig_args: List[str]
    in_spec: pytree.TreeSpec
    out_spec: Optional[pytree.TreeSpec]

@compatibility(is_backward_compatible=False)
class CodeGen:
    def __init__(self):
        self._body_transformer: Optional[TransformCodeFunc] = None

    def gen_fn_def(self, free_vars: List[str], maybe_return_annotation: str) -> str:
        """
        Given the free variables and a return annotation, generates the beginning of the FX function.
        By default, `gen_fn_def(['a', 'b'], '') == 'def forward(a, b):'`
        """
        # If the original function didn't have self as its first argument, we
        # would have added it.
        if len(free_vars) == 0 or free_vars[0] != 'self':
            free_vars.insert(0, 'self')
        return f"def forward({', '.join(free_vars)}){maybe_return_annotation}:"

    def generate_output(self, output_args: Argument) -> str:
        """
        Given the output arguments, generates the return statement of the FX function.
        Note: The returned statement should not be indented.
        """
        return f'return {repr(output_args)}'

    def process_inputs(self, *args: Any) -> Any:
        """
        Transforms the inputs so that the graph can take them as arguments, as
        non-default codegen may result in the inputs to the function being
        different from the inputs to the graph.

        If the graph was directly runnable, this invariant should hold true
        `f.graph.process_outputs(f.graph(*f.graph.process_inputs(*inputs))) == f(*inputs)`
        """
        return args

    def process_outputs(self, outputs: Any) -> Any:
        """
        Transforms the outputs of the graph to be identical to the codegen.

        See ``process_inputs`` for more details.
        """
        return outputs

    def additional_globals(self) -> List[Tuple[str, Any]]:
        """
        If your codegen uses extra global values, add tuples of (identifier,reference to the value) here.
        For example, return ['List', typing.List] if you need ``List`` in the global context.
        """
        return []

    def _gen_python_code(self, nodes, root_module: str, namespace: _Namespace, *, verbose: bool = False) -> PythonCode:
        free_vars: List[str] = []
        body: List[str] = []
        globals_: Dict[str, Any] = {}
        wrapped_fns: Dict[str, None] = {}

        # Wrap string in list to pass by reference
        maybe_return_annotation : List[str] = ['']

        def add_global(name_hint: str, obj: Any):
            """Add an obj to be tracked as a global.

            We call this for names that reference objects external to the
            Graph, like functions or types.

            Returns: the global name that should be used to reference 'obj' in generated source.
            """
            if _is_from_torch(obj) and obj != torch.device:  # to support registering torch.device
                # HACK: workaround for how torch custom ops are registered. We
                # can't import them like normal modules so they must retain their
                # fully qualified name.
                return _get_qualified_name(obj)

            # normalize the name hint to get a proper identifier
            global_name = namespace.create_name(name_hint, obj)

            if global_name in globals_:
                assert globals_[global_name] is obj
                return global_name
            globals_[global_name] = obj
            return global_name

        # Pre-fill the globals table with registered builtins.
        for name, (_, obj) in _custom_builtins.items():
            add_global(name, obj)

        def type_repr(o : Any):
            if o == ():
                # Empty tuple is used for empty tuple type annotation Tuple[()]
                return '()'

            typename = _type_repr(o)

            if hasattr(o, '__origin__'):
                # This is a generic type, e.g. typing.List[torch.Tensor]
                origin_type = _origin_type_map.get(o.__origin__, o.__origin__)
                origin_typename = add_global(_type_repr(origin_type), origin_type)

                if hasattr(o, '__args__'):
                    # Assign global names for each of the inner type variables.
                    args = [type_repr(arg) for arg in o.__args__]

                    if len(args) == 0:
                        # Bare type, such as `typing.Tuple` with no subscript
                        # This code-path used in Python < 3.9
                        return origin_typename

                    return f'{origin_typename}[{",".join(args)}]'
                else:
                    # Bare type, such as `typing.Tuple` with no subscript
                    # This code-path used in Python 3.9+
                    return origin_typename

            # Common case: this is a regular module name like 'foo.bar.baz'
            return add_global(typename, o)

        def _format_args(args: Tuple[Argument, ...], kwargs: Dict[str, Argument]) -> str:
            def _get_repr(arg):
                # Handle NamedTuples (if it has `_fields`) via add_global.
                if isinstance(arg, tuple) and hasattr(arg, '_fields'):
                    qualified_name = _get_qualified_name(type(arg))
                    global_name = add_global(qualified_name, type(arg))
                    return f"{global_name}{repr(tuple(arg))}"
                elif isinstance(arg, torch._ops.OpOverload):
                    qualified_name = _get_qualified_name(arg)
                    global_name = add_global(qualified_name, arg)
                    return f"{global_name}"
                return repr(arg)
            args_s = ', '.join(_get_repr(a) for a in args)
            kwargs_s = ', '.join(f'{k} = {_get_repr(v)}' for k, v in kwargs.items())
            if args_s and kwargs_s:
                return f'{args_s}, {kwargs_s}'
            return args_s or kwargs_s

        # Run through reverse nodes and record the first instance of a use
        # of a given node. This represents the *last* use of the node in the
        # execution order of the program, which we will use to free unused
        # values
        node_to_last_use : Dict[Node, Node] = {}
        user_to_last_uses : Dict[Node, List[Node]] = {}

        def register_last_uses(n : Node, user : Node):
            if n not in node_to_last_use:
                node_to_last_use[n] = user
                user_to_last_uses.setdefault(user, []).append(n)

        for node in reversed(nodes):
            map_arg(node.args, lambda n: register_last_uses(n, node))
            map_arg(node.kwargs, lambda n: register_last_uses(n, node))

        def delete_unused_values(user : Node):
            """
            Delete values after their last use. This ensures that values that are
            not used in the remainder of the code are freed and the memory usage
            of the code is optimal.
            """
            if user.op == 'placeholder':
                return
            if user.op == 'output':
                body.append('\n')
                return
            nodes_to_delete = user_to_last_uses.get(user, [])
            if len(nodes_to_delete):
                to_delete_str = ' = '.join([repr(n) for n in nodes_to_delete] + ['None'])
                body.append(f';  {to_delete_str}\n')
            else:
                body.append('\n')

        prev_stacktrace = None

        def append_stacktrace_summary(node : Node):
            """
            Append a summary of the stacktrace to the generated code. This is
            useful for debugging.
            """
            nonlocal prev_stacktrace
            pattern = re.compile(r"^File \"(.+)\", line (\d+), in (.+)$")

            if node.op not in {'placeholder', 'output'}:
                if node.stack_trace:
                    if node.stack_trace != prev_stacktrace:
                        prev_stacktrace = node.stack_trace

                        lines = node.stack_trace.strip().split('\n')
                        # stacktrace should have innermost frame last, so we
                        # iterate backwards to find the first line that starts
                        # with 'File '
                        summary_str = ""
                        for idx in range(len(lines) - 2, -1, -1):
                            line = lines[idx].strip()
                            matches = pattern.match(line)
                            if matches:
                                file = matches.group(1)
                                lineno = matches.group(2)
                                # next line should be the code
                                code = lines[idx + 1].strip()
                                summary_str = f'File: {file}:{lineno}, code: {code}'
                                break
                        body.append(f'\n# {summary_str}\n')
                elif prev_stacktrace != "":
                    prev_stacktrace = ""
                    body.append('\n# No stacktrace found for following nodes\n')

        def stringify_shape(shape : torch.Size) -> str:
            return f"[{', '.join(str(x) for x in shape)}]"

        def emit_node(node : Node):
            maybe_type_annotation = '' if node.type is None else f' : {type_repr(node.type)}'

            if verbose:
                # override annotation with more detailed information
                from torch._subclasses.fake_tensor import FakeTensor
                from torch.fx.experimental.proxy_tensor import py_sym_types
                from torch.fx.passes.shape_prop import TensorMetadata

                meta_val = node.meta.get('val', node.meta.get('tensor_meta', None))

                if isinstance(meta_val, FakeTensor):
                    maybe_type_annotation = f': {dtype_abbrs[meta_val.dtype]}{stringify_shape(meta_val.shape)}'
                elif isinstance(meta_val, py_sym_types):
                    maybe_type_annotation = f': Sym({meta_val})'
                elif isinstance(meta_val, TensorMetadata):
                    maybe_type_annotation = f': {dtype_abbrs[meta_val.dtype]}{stringify_shape(meta_val.shape)}'

            if node.op == 'placeholder':
                assert isinstance(node.target, str)
                maybe_default_arg = '' if not node.args else f' = {repr(node.args[0])}'
                free_vars.append(f'{node.target}{maybe_type_annotation}{maybe_default_arg}')
                raw_name = node.target.replace('*', '')
                if raw_name != repr(node):
                    body.append(f'{repr(node)} = {raw_name}\n')
                return
            elif node.op == 'call_method':
                assert isinstance(node.target, str)
                body.append(
                    f'{repr(node)}{maybe_type_annotation} = {_format_target(repr(node.args[0]), node.target)}'
                    f'({_format_args(node.args[1:], node.kwargs)})')
                return
            elif node.op == 'call_function':
                assert callable(node.target)
                # pretty print operators
                if getattr(node.target, "__module__", "") == '_operator' and node.target.__name__ in magic_methods:
                    assert isinstance(node.args, tuple)
                    body.append(f'{repr(node)}{maybe_type_annotation} = '
                                f'{magic_methods[node.target.__name__].format(*(repr(a) for a in node.args))}')
                    return

                # pretty print inplace operators; required for jit.script to work properly
                # not currently supported in normal FX graphs, but generated by torchdynamo
                if getattr(node.target, "__module__", "") == '_operator' and node.target.__name__ in inplace_methods:
                    body.append(f'{inplace_methods[node.target.__name__].format(*(repr(a) for a in node.args))};  '
                                f'{repr(node)}{maybe_type_annotation} = {repr(node.args[0])}')
                    return

                qualified_name = _get_qualified_name(node.target)
                global_name = add_global(qualified_name, node.target)
                # special case for getattr: node.args could be 2-argument or 3-argument
                # 2-argument: attribute access; 3-argument: fall through to attrib function call with default value
                if global_name == 'getattr' and \
                   isinstance(node.args, tuple) and \
                   isinstance(node.args[1], str) and \
                   node.args[1].isidentifier() and \
                   len(node.args) == 2:
                    body.append(f'{repr(node)}{maybe_type_annotation} = {_format_target(repr(node.args[0]), node.args[1])}')
                    return
                body.append(f'{repr(node)}{maybe_type_annotation} = {global_name}({_format_args(node.args, node.kwargs)})')
                if node.meta.get('is_wrapped', False):
                    wrapped_fns.setdefault(global_name)
                return
            elif node.op == 'call_module':
                assert isinstance(node.target, str)
                body.append(f'{repr(node)}{maybe_type_annotation} = '
                            f'{_format_target(root_module, node.target)}({_format_args(node.args, node.kwargs)})')
                return
            elif node.op == 'get_attr':
                assert isinstance(node.target, str)
                body.append(f'{repr(node)}{maybe_type_annotation} = {_format_target(root_module, node.target)}')
                return
            elif node.op == 'output':
                if node.type is not None:
                    maybe_return_annotation[0] = f" -> {type_repr(node.type)}"
                body.append(self.generate_output(node.args[0]))
                return
            raise NotImplementedError(f'node: {node.op} {node.target}')

        for node in nodes:
            # NOTE: emit_node does not emit a string with newline. It depends
            # on delete_unused_values to append one
            if verbose:
                append_stacktrace_summary(node)
            emit_node(node)
            delete_unused_values(node)

        if len(body) == 0:
            # If the Graph has no non-placeholder nodes, no lines for the body
            # have been emitted. To continue to have valid Python code, emit a
            # single pass statement
            body.append('pass\n')



        if len(wrapped_fns) > 0:
            wrap_name = add_global('wrap', torch.fx.wrap)
            wrap_stmts = '\n'.join([f'{wrap_name}("{name}")' for name in wrapped_fns])
        else:
            wrap_stmts = ''

        if self._body_transformer:
            body = self._body_transformer(body)

        for name, value in self.additional_globals():
            add_global(name, value)

        prologue = self.gen_fn_def(free_vars, maybe_return_annotation[0])

        code = ''.join(body).lstrip('\n')
        code = '\n'.join('    ' + line for line in code.split('\n'))
        fn_code = f"""
{wrap_stmts}

{prologue}
{code}"""
        return PythonCode(fn_code, globals_)


# Ideally, we'd like to refactor all of the pytree logic into this codegen
# class. Unfortunately, there are 3 areas we currently need extra logic in FX.
# 1. In the initial symbolic trace, the pytree logic is tied up with `concrete_args`.
# 2. In the FX graph, we need to access 2 attributes - in_spec and out_spec.
#    Since we can't access .graph within the FX forward, we need to copy the attribute to the module.
# 3. We currently can't register the pytree imports with `add_global` - not sure why.
class _PyTreeCodeGen(CodeGen):
    def __init__(self, pytree_info: _PyTreeInfo):
        super().__init__()
        self.pytree_info: _PyTreeInfo = pytree_info

    def process_inputs(self, *inputs: Any) -> Any:
        flat_args, _ = pytree.tree_flatten(inputs)
        return flat_args

    def process_outputs(self, out: Any) -> Any:
        if self.pytree_info is None or self.pytree_info.out_spec is None:
            return out
        if not isinstance(out, (list, tuple)):
            out = [out]
        assert(self.pytree_info.out_spec is not None)
        return pytree.tree_unflatten(out, self.pytree_info.out_spec)

    def gen_fn_def(self, free_vars, maybe_return_annotation):
        # Given a user function/model:
        #   myargs = [myargs0, myargs1]
        #   mykwargs = {'mykwargs0': ..., 'mykwargs1': ...}
        #   def forward(self, mypos, *myargs, mykey=None, **mykwargs):
        #
        # The generated code flattens all keywords into positional arguments for `forward()`
        #   e.g forward(self, mypos, myargs0, myargs1, mykey, mykwargs0, mykwargs1):
        #
        # Within `forward`, `tree_flatten_spec``still parses args and kwargs separately
        #   e.g. tree_flatten_spec(([mypos, myargs0, myargs1],
        #                           {'mykey':mykey, 'mykwargs0':mykwargs0, 'mykwargs1':mykwargs1}),
        #                          self._in_spec)
        #
        # If the user function/model does not have keywords, the dict is suppressed from tree_flatten_spec
        #   e.g. tree_flatten_spec([mypos, myargs0, myargs1]), self._in_spec)
        if self.pytree_info is None:
            return super().gen_fn_def(free_vars, maybe_return_annotation)

        fn_args = self.pytree_info.orig_args
        has_orig_self = (fn_args[0] == 'self') if len(fn_args) > 0 else False
        if has_orig_self:
            free_vars.insert(0, 'self')
        fn_definition = super().gen_fn_def(fn_args[:], maybe_return_annotation)

        if len(free_vars) > 0:  # pytree has placeholders in it
            # when kwargs is present, in_spec is tuple(args, kwargs)
            has_args_kwargs_tuple = self.pytree_info.in_spec.type == tuple and \
                len(self.pytree_info.in_spec.children_specs) == 2 and \
                self.pytree_info.in_spec.children_specs[0].type == tuple and \
                self.pytree_info.in_spec.children_specs[1].type == dict
            fn_kwargs = '{}'
            fn_signature = f"[{', '.join(fn_args)}], self._in_spec"
            if has_args_kwargs_tuple:
                count_args = len(self.pytree_info.in_spec.children_specs[0].children_specs)
                fn_args = self.pytree_info.orig_args[:count_args]
                fn_kwargs = '{' + ', '.join(f"'{k}':{v}" for k, v in zip(
                                  self.pytree_info.in_spec.children_specs[1].context,
                                  self.pytree_info.orig_args[count_args:])) + '}'
                fn_signature = f"([{', '.join(fn_args)}], {fn_kwargs}), self._in_spec"

            fn_definition += f"""
    {', '.join(free_vars)}, = fx_pytree.tree_flatten_spec({fn_signature})"""
        return fn_definition

    def generate_output(self, output_args):
        if self.pytree_info and self.pytree_info.out_spec:
            return f'return pytree.tree_unflatten({repr(output_args)}, self._out_spec)'
        else:
            return super().generate_output(output_args)

@compatibility(is_backward_compatible=True)
class Graph:
    """
    ``Graph`` is the main data structure used in the FX Intermediate Representation.
    It consists of a series of ``Node`` s, each representing callsites (or other
    syntactic constructs). The list of ``Node`` s, taken together, constitute a
    valid Python function.

    For example, the following code

    .. code-block:: python

        import torch
        import torch.fx

        class MyModule(torch.nn.Module):
            def __init__(self):
                super().__init__()
                self.param = torch.nn.Parameter(torch.rand(3, 4))
                self.linear = torch.nn.Linear(4, 5)

            def forward(self, x):
                return torch.topk(torch.sum(self.linear(x + self.linear.weight).relu(), dim=-1), 3)

        m = MyModule()
        gm = torch.fx.symbolic_trace(m)

    Will produce the following Graph::

        print(gm.graph)

    .. code-block:: text

        graph(x):
            %linear_weight : [num_users=1] = self.linear.weight
            %add_1 : [num_users=1] = call_function[target=operator.add](args = (%x, %linear_weight), kwargs = {})
            %linear_1 : [num_users=1] = call_module[target=linear](args = (%add_1,), kwargs = {})
            %relu_1 : [num_users=1] = call_method[target=relu](args = (%linear_1,), kwargs = {})
            %sum_1 : [num_users=1] = call_function[target=torch.sum](args = (%relu_1,), kwargs = {dim: -1})
            %topk_1 : [num_users=1] = call_function[target=torch.topk](args = (%sum_1, 3), kwargs = {})
            return topk_1

    For the semantics of operations represented in the ``Graph``, please see :class:`Node`.
    """

    @compatibility(is_backward_compatible=True)
    def __init__(self, owning_module: Optional["GraphModule"] = None, tracer_cls: Optional[Type["Tracer"]] = None,
                 tracer_extras: Optional[Dict[str, Any]] = None):
        """
        Construct an empty Graph.
        """
        self._root : Node = Node(self, '', 'root', '', (), {})
        self._used_names : Dict[str, int] = {}  # base name -> number
        self._insert = self._root.prepend
        self._len = 0
        self._graph_namespace = _Namespace()
        self._owning_module = owning_module
        self._tracer_cls = tracer_cls
        self._tracer_extras = tracer_extras
        self._codegen = CodeGen()
        self._co_fields : Dict[str, Any] = {}

    @property
    def owning_module(self):
        return self._owning_module

    @owning_module.setter
    def owning_module(self, mod: Optional["GraphModule"]):
        self._owning_module = mod

    @property
    def nodes(self) -> _node_list:
        """
        Get the list of Nodes that constitute this Graph.

        Note that this ``Node`` list representation is a doubly-linked list. Mutations
        during iteration (e.g. delete a Node, add a Node) are safe.

        Returns:

            A doubly-linked list of Nodes. Note that ``reversed`` can be called on
            this list to switch iteration order.
        """
        return _node_list(self)

    @compatibility(is_backward_compatible=True)
    def graph_copy(self, g : 'Graph', val_map : Dict[Node, Node], return_output_node=False) -> 'Optional[Argument]':
        """
        Copy all nodes from a given graph into ``self``.

        Args:

            g (Graph): The source graph from which to copy Nodes.

            val_map (Dict[Node, Node]): a dictionary that will be populated with a mapping
                from nodes in ``g`` to nodes in ``self``. Note that ``val_map`` can be passed
                in with values in it already to override copying of certain values.

        Returns:

            The value in ``self`` that is now equivalent to the output value in ``g``,
            if ``g`` had an ``output`` node. ``None`` otherwise.
        """
        for node in g.nodes:
            if node in val_map:
                continue
            if node.op == 'output':
                rv = map_arg(node.args[0], lambda n: val_map[n])
                return rv if not return_output_node else (rv, node)
            val_map[node] = self.node_copy(node, lambda n : val_map[n])
        return None

    def __deepcopy__(self, memo=None) -> 'Graph':
        """
        Explicitly implement __deepcopy__ to prevent excessive recursion depth
        from the default implementation. This uses graph_copy to copy the nodes
        in an iterative way, rather than recursive. It also populates the
        memoization table to prevent unnecessary copies (e.g. references to
        nodes or other parts of the Graph from a custom GraphModule implementation.
        """
        memo = memo if memo else {}
        g = Graph(tracer_cls=self._tracer_cls)
        output_vals = g.graph_copy(self, val_map=memo, return_output_node=True)
        g._codegen = copy.deepcopy(self._codegen)
        assert isinstance(output_vals, tuple)
        output_val, old_output_node = output_vals
        new_output_node = g.output(output_val, type_expr=getattr(old_output_node, 'type', None))
        new_output_node.meta = copy.copy(old_output_node.meta)
        return g

    @compatibility(is_backward_compatible=True)
    def create_node(self, op: str, target: 'Target',
                    args: Optional[Tuple['Argument', ...]] = None,
                    kwargs: Optional[Dict[str, 'Argument']] = None,
                    name: Optional[str] = None,
                    type_expr: Optional[Any] = None) -> Node:
        """
        Create a ``Node`` and add it to the ``Graph`` at the current insert-point.
        Note that the current insert-point can be set via :meth:`Graph.inserting_before`
        and :meth:`Graph.inserting_after`.

        Args:
            op (str): the opcode for this Node. One of 'call_function', 'call_method', 'get_attr',
                'call_module', 'placeholder', or 'output'. The semantics of these opcodes are
                described in the ``Graph`` docstring.

            args (Optional[Tuple[Argument, ...]]): is a tuple of arguments to this node.

            kwargs (Optional[Dict[str, Argument]]): the kwargs of this Node

            name (Optional[str]): an optional string name for the ``Node``.
                This will influence the name of the value assigned to in the
                Python generated code.

            type_expr (Optional[Any]): an optional type annotation representing the
                Python type the output of this node will have.

        Returns:

            The newly-created and inserted node.
        """
        assert op in ('call_function', 'call_method', 'get_attr', 'call_module', 'placeholder', 'output')
        args = () if args is None else args
        kwargs = {} if kwargs is None else kwargs
        assert isinstance(args, tuple), "args must be a tuple"
        assert isinstance(kwargs, dict), "kwargs must be a dict"

        candidate = name if name is not None else self._target_to_str(target)
        name = self._graph_namespace.create_name(candidate, None)
        n = Node(self, name, op, target, args, kwargs, type_expr)

        self._graph_namespace.associate_name_with_obj(name, n)

        self._insert(n)
        self._len += 1
        return n

    @compatibility(is_backward_compatible=False)
    def process_inputs(self, *args):
        """
        Processes args so that they can be passed to the FX graph.
        """
        return self._codegen.process_inputs(*args)

    @compatibility(is_backward_compatible=False)
    def process_outputs(self, out):
        return self._codegen.process_outputs(out)


    @compatibility(is_backward_compatible=True)
    def erase_node(self, to_erase : Node) -> None:
        """
        Erases a ``Node`` from the ``Graph``. Throws an exception if
        there are still users of that node in the ``Graph``.

        Args:

            to_erase (Node): The ``Node`` to erase from the ``Graph``.
        """
        if len(to_erase.users) > 0:
            raise RuntimeError(f'Tried to erase Node {to_erase} but it still had {len(to_erase.users)} '
                               f'users in the graph: {to_erase.users}!')
        if to_erase._erased:
<<<<<<< HEAD
            warnings.warn(f"erase_node({to_erase}) on an already erased node", stacklevel=2)
=======
            warnings.warn(f"erase_node({to_erase}) on an already erased node", stacklevel=TO_BE_DETERMINED)
>>>>>>> fff02e67
            return

        to_erase._remove_from_list()
        to_erase._erased = True  # iterators may retain handles to erased nodes
        self._len -= 1

        # Null out this Node's argument nodes so that the Nodes referred to
        # can update their ``users`` accordingly
        new_args = map_arg(to_erase.args, lambda n: None)
        assert isinstance(new_args, tuple)
        to_erase.args = new_args
        new_kwargs = map_arg(to_erase.kwargs, lambda n: None)
        assert isinstance(new_kwargs, dict)
        to_erase.kwargs = new_kwargs

    @compatibility(is_backward_compatible=True)
    def inserting_before(self, n: Optional[Node] = None):
        """Set the point at which create_node and companion methods will insert into the graph.
        When used within a 'with' statement, this will temporary set the insert point and
        then restore it when the with statement exits::

            with g.inserting_before(n):
                ... # inserting before node n
            ... # insert point restored to what it was previously
            g.inserting_before(n) #  set the insert point permanently

        Args:

            n (Optional[Node]): The node before which to insert. If None this will insert before
                the beginning of the entire graph.

        Returns:
            A resource manager that will restore the insert point on ``__exit__``.
        """
        if n is None:
            return self.inserting_after(self._root)
        assert n.graph == self, "Node to insert before is not in graph."
        return _InsertPoint(self, n.prepend)

    @compatibility(is_backward_compatible=True)
    def inserting_after(self, n: Optional[Node] = None):
        """Set the point at which create_node and companion methods will insert into the graph.
        When used within a 'with' statement, this will temporary set the insert point and
        then restore it when the with statement exits::

            with g.inserting_after(n):
                ... # inserting after node n
            ... # insert point restored to what it was previously
            g.inserting_after(n) #  set the insert point permanently

        Args:

            n (Optional[Node]): The node before which to insert. If None this will insert after
                the beginning of the entire graph.

        Returns:
            A resource manager that will restore the insert point on ``__exit__``.
        """
        if n is None:
            return self.inserting_before(self._root)
        assert n.graph == self, "Node to insert after is not in graph."
        return _InsertPoint(self, n.append)

    @compatibility(is_backward_compatible=True)
    def placeholder(self, name: str, type_expr: Optional[Any] = None,
                    default_value : Any = inspect.Signature.empty) -> Node:
        """
        Insert a ``placeholder`` node into the Graph. A ``placeholder`` represents
        a function input.

        Args:

            name (str): A name for the input value. This corresponds to the name
                of the positional argument to the function this ``Graph`` represents.

            type_expr (Optional[Any]): an optional type annotation representing the
                Python type the output of this node will have. This is needed in some
                cases for proper code generation (e.g. when the function is used
                subsequently in TorchScript compilation).

            default_value (Any): The default value this function argument should take
                on. NOTE: to allow for `None` as a default value, `inspect.Signature.empty`
                should be passed as this argument to specify that the parameter does _not_
                have a default value.

        .. note::
            The same insertion point and type expression rules apply for this method
            as ``Graph.create_node``.
        """
        args = () if default_value is inspect.Signature.empty else (default_value,)
        return self.create_node('placeholder', name, args=args, type_expr=type_expr)

    @compatibility(is_backward_compatible=True)
    def get_attr(self, qualified_name: str, type_expr: Optional[Any] = None) -> Node:
        """
        Insert a ``get_attr`` node into the Graph. A ``get_attr`` ``Node`` represents the
        fetch of an attribute from the ``Module`` hierarchy.

        Args:

            qualified_name (str): the fully-qualified name of the attribute to be retrieved.
                For example, if the traced Module has a submodule named ``foo``, which has a
                submodule named ``bar``, which has an attribute named ``baz``, the qualified
                name ``foo.bar.baz`` should be passed as ``qualified_name``.

            type_expr (Optional[Any]): an optional type annotation representing the
                Python type the output of this node will have.


        Returns:

            The newly-created and inserted ``get_attr`` node.

        .. note::
            The same insertion point and type expression rules apply for this method
            as ``Graph.create_node``.
        """
        def _get_attr_reference_exists(mod: torch.nn.Module, qualified_name: str) -> bool:
            module_path, _, name = qualified_name.rpartition(".")

            try:
                submod: torch.nn.Module = mod.get_submodule(module_path)
            except AttributeError:
<<<<<<< HEAD
                warnings.warn(f"Failed to fetch module {module_path}!", stacklevel=2)
=======
                warnings.warn(f"Failed to fetch module {module_path}!", stacklevel=TO_BE_DETERMINED)
>>>>>>> fff02e67
                return False

            if not hasattr(submod, name):
                return False

            res = getattr(submod, name)

            if (not isinstance(res, torch.nn.Module)
                    and not isinstance(res, torch.nn.Parameter)
                    and name not in submod._buffers):
                return False

            return True

        if (self.owning_module and
                not _get_attr_reference_exists(self.owning_module, qualified_name)):
            warnings.warn("Attempted to insert a get_attr Node with no "
                          "underlying reference in the owning "
                          "GraphModule! Call "
                          "GraphModule.add_submodule to add the "
                          "necessary submodule, "
                          "GraphModule.add_parameter to add the "
                          "necessary Parameter, or "
                          "nn.Module.register_buffer to add the "
                          "necessary buffer", stacklevel=2)
        return self.create_node('get_attr', qualified_name, type_expr=type_expr)

    @compatibility(is_backward_compatible=True)
    def call_module(self,
                    module_name: str,
                    args: Optional[Tuple['Argument', ...]] = None,
                    kwargs: Optional[Dict[str, 'Argument']] = None,
                    type_expr: Optional[Any] = None) -> Node:
        """
        Insert a ``call_module`` ``Node`` into the ``Graph``. A ``call_module`` node
        represents a call to the forward() function of a ``Module`` in the ``Module``
        hierarchy.

        Args:

            module_name (str): The qualified name of the ``Module`` in the ``Module``
                hierarchy to be called. For example, if the traced ``Module`` has a
                submodule named ``foo``, which has a submodule named ``bar``, the
                qualified name ``foo.bar`` should be passed as ``module_name`` to
                call that module.

            args (Optional[Tuple[Argument, ...]]): The positional arguments to be passed
                to the called method. Note that this should *not* include a ``self`` argument.

            kwargs (Optional[Dict[str, Argument]]): The keyword arguments to be passed
                to the called method

            type_expr (Optional[Any]): an optional type annotation representing the
                Python type the output of this node will have.

        Returns:

            The newly-created and inserted ``call_module`` node.

        .. note::
            The same insertion point and type expression rules apply for this method
            as :meth:`Graph.create_node`.
        """
        if (self.owning_module and
                self.owning_module.get_submodule(module_name) is None):
            warnings.warn("Attempted to insert a call_module Node with "
                          "no underlying reference in the owning "
                          "GraphModule! Call "
                          "GraphModule.add_submodule to add the "
<<<<<<< HEAD
                          "necessary submodule", stacklevel=2)
=======
                          "necessary submodule", stacklevel=TO_BE_DETERMINED)
>>>>>>> fff02e67
        return self.create_node('call_module', module_name, args, kwargs, type_expr=type_expr)

    @compatibility(is_backward_compatible=True)
    def call_method(self,
                    method_name: str,
                    args: Optional[Tuple['Argument', ...]] = None,
                    kwargs: Optional[Dict[str, 'Argument']] = None,
                    type_expr: Optional[Any] = None) -> Node:
        """
        Insert a ``call_method`` ``Node`` into the ``Graph``. A ``call_method`` node
        represents a call to a given method on the 0th element of ``args``.

        Args:

            method_name (str): The name of the method to apply to the self argument.
                For example, if args[0] is a ``Node`` representing a ``Tensor``,
                then to call ``relu()`` on that ``Tensor``, pass ``relu`` to ``method_name``.

            args (Optional[Tuple[Argument, ...]]): The positional arguments to be passed
                to the called method. Note that this *should* include a ``self`` argument.

            kwargs (Optional[Dict[str, Argument]]): The keyword arguments to be passed
                to the called method

            type_expr (Optional[Any]): an optional type annotation representing the
                Python type the output of this node will have.

        Returns:

            The newly created and inserted ``call_method`` node.

        .. note::
            The same insertion point and type expression rules apply for this method
            as :meth:`Graph.create_node`.
        """
        return self.create_node('call_method', method_name, args, kwargs, type_expr=type_expr)

    @compatibility(is_backward_compatible=True)
    def call_function(self,
                      the_function: Callable[..., Any],
                      args: Optional[Tuple['Argument', ...]] = None,
                      kwargs: Optional[Dict[str, 'Argument']] = None,
                      type_expr: Optional[Any] = None) -> Node:
        """
        Insert a ``call_function`` ``Node`` into the ``Graph``. A ``call_function`` node
        represents a call to a Python callable, specified by ``the_function``.

        Args:

            the_function (Callable[..., Any]): The function to be called. Can be any PyTorch
                operator, Python function, or member of the ``builtins`` or ``operator``
                namespaces.

            args (Optional[Tuple[Argument, ...]]): The positional arguments to be passed
                to the called function.

            kwargs (Optional[Dict[str, Argument]]): The keyword arguments to be passed
                to the called function

            type_expr (Optional[Any]): an optional type annotation representing the
                Python type the output of this node will have.

        Returns:

            The newly created and inserted ``call_function`` node.

        .. note::
            The same insertion point and type expression rules apply for this method
            as :meth:`Graph.create_node`.
        """
        return self.create_node('call_function', the_function, args, kwargs, type_expr=type_expr)

    @compatibility(is_backward_compatible=True)
    def node_copy(self, node: Node, arg_transform: Callable[[Node], 'Argument'] = lambda x: x) -> Node:
        """
        Copy a node from one graph into another. ``arg_transform`` needs to transform arguments from
        the graph of node to the graph of self. Example::

            # Copying all the nodes in `g` into `new_graph`
            g : torch.fx.Graph = ...
            new_graph = torch.fx.graph()
            value_remap = {}
            for node in g.nodes:
                value_remap[node] = new_graph.node_copy(node, lambda n : value_remap[n])

        Args:

            node (Node): The node to copy into ``self``.

            arg_transform (Callable[[Node], Argument]): A function that transforms
                ``Node`` arguments in node's ``args`` and ``kwargs`` into the
                equivalent argument in ``self``. In the simplest case, this should
                retrieve a value out of a table mapping Nodes in the original
                graph to ``self``.
        """
        args = map_arg(node.args, arg_transform)
        kwargs = map_arg(node.kwargs, arg_transform)
        assert isinstance(args, tuple)
        assert isinstance(kwargs, dict)
        result_node = self.create_node(node.op, node.target, args, kwargs, node.name, node.type)
        result_node.meta = copy.copy(node.meta)
        return result_node

    @compatibility(is_backward_compatible=True)
    def output(self, result: 'Argument', type_expr: Optional[Any] = None):
        """
        Insert an ``output`` ``Node`` into the ``Graph``. An ``output`` node represents
        a ``return`` statement in Python code. ``result`` is the value that should
        be returned.

        Args:

            result (Argument): The value to be returned.

            type_expr (Optional[Any]): an optional type annotation representing the
                Python type the output of this node will have.

        .. note::

            The same insertion point and type expression rules apply for this method
            as ``Graph.create_node``.
        """
        return self.create_node(op='output', target='output', args=(result,), type_expr=type_expr)

    def _target_to_str(self, target : Target) -> str:
        if callable(target):
            op = target.__name__
        else:
            assert isinstance(target, str)
            op = target
            if _is_magic(op):
                op = op[2:-2]
        op = _snake_case(op)
        return op

    @compatibility(is_backward_compatible=True)
    def python_code(self, root_module: str, *, verbose: bool = False) -> PythonCode:
        """
        Turn this ``Graph`` into valid Python code.

        Args:

            root_module (str): The name of the root module on which to look-up
                qualified name targets. This is usually 'self'.

        Returns:

            A PythonCode object, consisting of two fields:
                src: the Python source code representing the object
                globals: a dictionary of global names in `src` -> the objects that they reference.
        """
        # NOTE: [Graph Namespaces]
        #
        # There are two types of symbols in generated Python source code:
        # locals and globals.
        #   Locals are locally defined by the output of a node in the Graph.
        #   Globals are references to external objects, like functions or types.
        #
        # When generating Python code, we need to make sure to name things
        # appropriately. In particular:
        # - All names should be unique, to avoid weird shadowing bugs.
        # - These names need to be consistent, e.g. a object should always be
        #   referenced by the same name.
        #
        # To do this, we create a new namespace just for this source. All names
        # that get printed must come from this namespace.
        #
        # Why can't we re-use node.name? Because it was generated within the
        # namespace `self._graph_namespace`. In order to provide uniqueness
        # over both locals (node.name) *and* globals, we create a completely
        # new namespace to put all identifiers in.
        namespace = _Namespace()

        # Override Node's repr to generate a valid name within our namespace.
        # Since repr() is designed to produce a valid Python expression, it
        # makes sense to re-use it. This way, it's easy to print something like
        # Tuple[Node, Node] by simply calling repr() on it. Node's __repr__ is
        # implemented cooperatively to allow this.
        def node_repr(n: Node):
            return namespace.create_name(n.name, n)

        @contextmanager
        def override_node_repr(graph: Graph):
            orig_repr_fns = {}
            for node in graph.nodes:
                orig_repr_fns[node] = node._repr_fn
                node._repr_fn = node_repr
            try:
                yield None
            finally:
                # restore the original repr functions
                for node in graph.nodes:
                    node._repr_fn = orig_repr_fns[node]

        with override_node_repr(self):
            return self._python_code(root_module, namespace, verbose=verbose)

    def _python_code(self, root_module: str, namespace: _Namespace, *, verbose: bool = False) -> PythonCode:
        return self._codegen._gen_python_code(self.nodes, root_module, namespace, verbose=verbose)


    def __str__(self) -> str:
        """
        Return a human-readable (not machine-readable) string representation
        of this Graph
        """
        placeholder_names : List[str] = []
        # This is a one-element array just so ``format_node`` can modify the closed
        # over value
        maybe_return_typename : List[str] = ['']

        node_strs = [node.format_node(placeholder_names) for node in self.nodes]
        param_str = ', '.join(placeholder_names)
        s = f'graph({param_str}){maybe_return_typename[0]}:'
        for node_str in node_strs:
            if node_str:
                s += '\n    ' + node_str
        return s

    @compatibility(is_backward_compatible=True)
    def print_tabular(self):
        """
        Prints the intermediate representation of the graph in tabular
        format. Note that this API requires the ``tabulate`` module to be
        installed.
        """
        try:
            from tabulate import tabulate
        except ImportError:
            print("`print_tabular` relies on the library `tabulate`, "
                  "which could not be found on this machine. Run `pip "
                  "install tabulate` to install the library.")
            raise

        node_specs = [[n.op, n.name, n.target, n.args, n.kwargs]
                      for n in self.nodes]
        print(tabulate(node_specs,
              headers=['opcode', 'name', 'target', 'args', 'kwargs']))

    @compatibility(is_backward_compatible=True)
    def lint(self):
        """
        Runs various checks on this Graph to make sure it is well-formed. In
        particular:
        - Checks Nodes have correct ownership (owned by this graph)
        - Checks Nodes appear in topological order
        - If this Graph has an owning GraphModule, checks that targets
        exist in that GraphModule
        """

        # Check topo order
        def check_arg(arg : Node, n : Optional[Node] = None) -> None:
            context_str = f' of Node \'{n}\' ' if n else ' '
            if arg.graph is not self:
                raise RuntimeError(f'Argument \'{arg}\'{context_str}does not belong to this Graph, '
                                   f'but was used as an argument! If you are copying nodes from another graph, make '
                                   f'sure to use ``arg_transform`` on node_copy() to remap values\n{self}')
            if arg not in seen_values:
                raise RuntimeError(f'Argument \'{arg}\'{context_str}was used before it has been '
                                   f'defined! Please check that Nodes in the graph are topologically ordered\n{self}')

        seen_names : Set[str] = set()
        seen_values : Set[Node] = set()
        for node in self.nodes:
            if node.op not in ['placeholder', 'call_method', 'call_module', 'call_function', 'get_attr', 'output']:
                raise RuntimeError(f'Node {node} had unknown opcode {node.op}!')
            if node.graph is not self:
                raise RuntimeError(f'Node \'{node}\' does not belong to this Graph!')
            map_arg(node.args, lambda arg: check_arg(arg, node))
            map_arg(node.kwargs, lambda arg: check_arg(arg, node))
            seen_values.add(node)

            if node.name in seen_names:
                raise RuntimeError(f'Node redefined name {node.name}!')
            seen_names.add(node.name)

        # Check targets are legit
        if self.owning_module:
            for node in self.nodes:
                if node.op == 'call_function':
                    if not callable(node.target):
                        raise ValueError(f'Node {node} target {node.target} has type {torch.typename(node.target)} but '
                                         'a Callable is expected')
                else:
                    if not isinstance(node.target, str):
                        raise ValueError(f'Node {node} target {node.target} has type {torch.typename(node.target)} but '
                                         'a str is expected')
                if node.op in ['get_attr', 'call_module']:
                    target_atoms = node.target.split('.')
                    m_itr = self.owning_module
                    for i, atom in enumerate(target_atoms):
                        new_m_itr = getattr(m_itr, atom, None)
                        seen_qualname = '.'.join(target_atoms[:i])
                        if new_m_itr is None:
                            raise RuntimeError(f'Node {node} target {node.target} references nonexistent attribute '
                                               f'{atom} of {seen_qualname}')
                        if (node.op == "call_module"
                                and not isinstance(new_m_itr, torch.nn.Module)):
                            raise RuntimeError(f'Node {node} target {node.target} {atom} of {seen_qualname} does '
                                               'not reference an nn.Module')
                        elif (node.op == "get_attr"
                              and not isinstance(new_m_itr, torch.nn.Module)
                              and not isinstance(new_m_itr, torch.nn.Parameter)
                              and atom not in m_itr._buffers):
                            warnings.warn(f'Node {node} target {node.target} {atom} of {seen_qualname} does '
                                          'not reference an nn.Module, nn.Parameter, or buffer, which is '
<<<<<<< HEAD
                                          'what \'get_attr\' Nodes typically target', stacklevel=2)
=======
                                          'what \'get_attr\' Nodes typically target', stacklevel=TO_BE_DETERMINED)
>>>>>>> fff02e67
                        else:
                            m_itr = new_m_itr

    @compatibility(is_backward_compatible=True)
    def eliminate_dead_code(self):
        """
        Remove all dead code from the graph, based on each node's number of
        users, and whether the nodes have any side effects. The graph must be
        topologically sorted before calling.

        Returns:
          bool: Whether the graph was changed as a result of the pass.

        Example:

        Before dead code is eliminated, `a` from `a = x + 1` below has no users
        and thus can be eliminated from the graph without having an effect.

        .. code-block:: python

            def forward(self, x):
                a = x + 1
                return x + self.attr_1

        After dead code is eliminated, `a = x + 1` has been removed, and the rest
        of `forward` remains.

        .. code-block:: python

            def forward(self, x):
                return x + self.attr_1

        .. warning::

            Dead code elimination has some heuristics to avoid removing
            side-effectful nodes (see Node.is_impure) but in general coverage
            is very bad, so you should assume that this method is not sound
            to call unless you know that your FX graph consists entirely
            of functional operations.
        """
        # Lint the graph first to make sure its topologically sorted, otherwise
        # DCE below will not behave as expected.
        self.lint()

        # Reverse iterate so that when we remove a node, any nodes used as an
        # input to that node have an updated user count that no longer reflects
        # the removed node.
        changed = False
        for node in reversed(self.nodes):
            if not node.is_impure() and len(node.users) == 0:
                self.erase_node(node)
                changed = True

        return changed

    @compatibility(is_backward_compatible=False)
    def set_codegen(self, codegen: CodeGen):
        self._codegen = codegen

    @compatibility(is_backward_compatible=False)
    def on_generate_code(
        self,
        make_transformer: Callable[[Optional[TransformCodeFunc]], TransformCodeFunc]
    ):
        """Register a transformer function when python code is generated

        Args:
            make_transformer (Callable[[Optional[TransformCodeFunc]], TransformCodeFunc]):
                a function that returns a code transformer to be registered.
                This function is called by `on_generate_code` to obtain the
                code transformer.

                This function is also given as its input the currently
                registered code transformer (or None if nothing is registered),
                in case it is not desirable to overwrite it. This is useful to
                chain code transformers together.

        Returns:
            a context manager that when used in a `with` statement, to automatically
            restore the previously registered code transformer.

        Example:

        .. code-block:: python


            gm: fx.GraphModule = ...

            # This is a code transformer we want to register. This code
            # transformer prepends a pdb import and trace statement at the very
            # beginning of the generated torch.fx code to allow for manual
            # debugging with the PDB library.
            def insert_pdb(body):
                return ["import pdb; pdb.set_trace()\\n", *body]

            # Registers `insert_pdb`, and overwrites the current registered
            # code transformer (given by `_` to the lambda):
            gm.graph.on_generate_code(
                lambda _: insert_pdb
            )

            # Or alternatively, registers a code transformer which first
            # runs `body` through existing registered transformer, then
            # through `insert_pdb`:
            gm.graph.on_generate_code(
                lambda current_trans: (
                    lambda body: insert_pdb(
                        current_trans(body) if current_trans
                        else body
                    )
                )
            )

            gm.recompile()
            gm(*inputs)  # drops into pdb


        This function can also be used as a context manager, with the benefit to
        automatically restores the previously registered code transformer:

        .. code-block:: python

            # ... continue from previous example

            with gm.graph.on_generate_code(lambda _: insert_pdb):
                # do more stuff with `gm`...
                gm.recompile()
                gm(*inputs)  # drops into pdb

            # now previous code transformer is restored (but `gm`'s code with pdb
            # remains - that means you can run `gm` with pdb here too, until you
            # run next `recompile()`).
        """
        on_gen_code_old = self._codegen._body_transformer
        self._codegen._body_transformer = make_transformer(on_gen_code_old)

        @contextlib.contextmanager
        def on_generate_code_context_manager():
            try:
                yield
            finally:
                self._codegen._body_transformer = on_gen_code_old

        return on_generate_code_context_manager()


reflectable_magic_methods = {
    'add': '{} + {}',
    'sub': '{} - {}',
    'mul': '{} * {}',
    'floordiv': '{} // {}',
    'truediv': '{} / {}',
    'div': '{} / {}',
    'mod': '{} % {}',
    'pow': '{} ** {}',
    'lshift': '{} << {}',
    'rshift': '{} >> {}',
    'and_': '{} & {}',
    'or_': '{} | {}',
    'xor': '{} ^ {}',
    'getitem': '{}[{}]',
    'matmul': '{} @ {}',
}

magic_methods = dict({
    'eq': '{} == {}',
    'ne': '{} != {}',
    'lt': '{} < {}',
    'gt': '{} > {}',
    'le': '{} <= {}',
    'ge': '{} >= {}',
    'pos': '+{}',
    'neg': '-{}',
    'invert': '~{}'}, **reflectable_magic_methods)

inplace_methods = {
    'iadd': '{} += {}',
    'iand': '{} &= {}',
    'ifloordiv': '{} //= {}',
    'ilshift': '{} <<= {}',
    'imod': '{} %= {}',
    'imul': '{} *= {}',
    'imatmul': '{} @= {}',
    'ior': '{} |= {}',
    'ipow': '{} **= {}',
    'irshift': '{} >>= {}',
    'isub': '{} -= {}',
    'itruediv': '{} /= {}',
    'ixor': '{} ^= {}',
    'setitem': '{}[{}] = {}',
}<|MERGE_RESOLUTION|>--- conflicted
+++ resolved
@@ -873,11 +873,7 @@
             raise RuntimeError(f'Tried to erase Node {to_erase} but it still had {len(to_erase.users)} '
                                f'users in the graph: {to_erase.users}!')
         if to_erase._erased:
-<<<<<<< HEAD
-            warnings.warn(f"erase_node({to_erase}) on an already erased node", stacklevel=2)
-=======
             warnings.warn(f"erase_node({to_erase}) on an already erased node", stacklevel=TO_BE_DETERMINED)
->>>>>>> fff02e67
             return
 
         to_erase._remove_from_list()
@@ -1001,11 +997,7 @@
             try:
                 submod: torch.nn.Module = mod.get_submodule(module_path)
             except AttributeError:
-<<<<<<< HEAD
-                warnings.warn(f"Failed to fetch module {module_path}!", stacklevel=2)
-=======
                 warnings.warn(f"Failed to fetch module {module_path}!", stacklevel=TO_BE_DETERMINED)
->>>>>>> fff02e67
                 return False
 
             if not hasattr(submod, name):
@@ -1075,11 +1067,7 @@
                           "no underlying reference in the owning "
                           "GraphModule! Call "
                           "GraphModule.add_submodule to add the "
-<<<<<<< HEAD
-                          "necessary submodule", stacklevel=2)
-=======
                           "necessary submodule", stacklevel=TO_BE_DETERMINED)
->>>>>>> fff02e67
         return self.create_node('call_module', module_name, args, kwargs, type_expr=type_expr)
 
     @compatibility(is_backward_compatible=True)
@@ -1386,11 +1374,7 @@
                               and atom not in m_itr._buffers):
                             warnings.warn(f'Node {node} target {node.target} {atom} of {seen_qualname} does '
                                           'not reference an nn.Module, nn.Parameter, or buffer, which is '
-<<<<<<< HEAD
-                                          'what \'get_attr\' Nodes typically target', stacklevel=2)
-=======
                                           'what \'get_attr\' Nodes typically target', stacklevel=TO_BE_DETERMINED)
->>>>>>> fff02e67
                         else:
                             m_itr = new_m_itr
 
