--- conflicted
+++ resolved
@@ -355,31 +355,6 @@
     @unittest.skipIf(not has_triton(), "Test needs triton and recent GPU arch")
     @parametrize("backend", ["cutlass"])
     @dtypes(*SEMI_STRUCTURED_SUPPORTED_DTYPES)
-<<<<<<< HEAD
-    def test_conversions(self, device, dtype):
-        def run_test(r, c, device, dtype):
-            from torch.sparse._semi_structured_conversions import (
-                sparse_semi_structured_from_dense,
-                sparse_semi_structured_to_dense,
-            )
-
-            dense_ref = rand_dense_2by4(r, c, dtype, device)
-
-            sparse, meta = sparse_semi_structured_from_dense(dense_ref, compile=True)
-
-            # The torch.ops.aten._to_sparse_semi_structured operator
-            # uses CUTLASS to perform conversion from given dense
-            # matrix to the pair of corresponding sparse and metadata
-            # matrices, with the later used here as a reference to
-            # compare the metadata matrix produced by conversion
-            # performed by SparseSemiStructuredTensor class
-            # constructor against.
-            _, meta_ref = torch.ops.aten._to_sparse_semi_structured(dense_ref)
-            torch.testing.assert_close(meta, meta_ref, rtol=0, atol=0)
-
-            dense = sparse_semi_structured_to_dense(sparse, meta, compile=True)
-            torch.testing.assert_close(dense, dense_ref, rtol=0, atol=0)
-=======
     def test_conversions(self, device, dtype, backend):
         if dtype is not torch.float32:
             SparseSemiStructuredTensor._FORCE_CUTLASS = (backend == "cutlass")
@@ -388,7 +363,6 @@
                 dense_ref = rand_dense_2by4(r, c, dtype, device)
 
                 compressed = to_sparse_semi_structured(dense_ref)
->>>>>>> 8a1f3c56
 
                 # The torch.ops.aten._to_sparse_semi_structured operator
                 # uses CUTLASS to perform conversion from given dense
@@ -411,30 +385,15 @@
     @unittest.skipIf(not has_triton(), "Test needs triton and recent GPU arch")
     @parametrize("backend", ["cutlass"])
     @dtypes(*SEMI_STRUCTURED_SUPPORTED_DTYPES)
-<<<<<<< HEAD
-    def test_conversions_all_patterns(self, device, dtype):
-        from torch.sparse._semi_structured_conversions import (
-            sparse_semi_structured_from_dense,
-            sparse_semi_structured_to_dense,
-        )
-
-        r, c = 32, 128
-=======
     def test_conversions_all_patterns(self, device, dtype, backend):
         if dtype is not torch.float32:
             SparseSemiStructuredTensor._FORCE_CUTLASS = (backend == "cutlass")
             r, c = 32, 128
->>>>>>> 8a1f3c56
 
             dense_inv, dense_val = rand_dense_2by4_all_patterns(r, c, dtype, device)
 
-<<<<<<< HEAD
-        sparse, meta = sparse_semi_structured_from_dense(dense_inv, compile=True)
-        dense = sparse_semi_structured_to_dense(sparse, meta, compile=True)
-=======
             compressed = to_sparse_semi_structured(dense_inv)
             dense = compressed.to_dense()
->>>>>>> 8a1f3c56
 
             torch.testing.assert_close(dense, dense_val, rtol=0, atol=0)
 
