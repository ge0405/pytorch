--- conflicted
+++ resolved
@@ -10,11 +10,6 @@
 import torch.fx._pytree as fx_pytree
 from torch._dynamo.testing import same
 from torch._inductor.utils import aot_inductor_launcher
-<<<<<<< HEAD
-from torch.testing import FileCheck
-from torch.testing._internal.common_cuda import SM80OrLater
-=======
->>>>>>> 0549f046
 
 from torch.testing._internal.common_utils import IS_FBCODE, TEST_WITH_ROCM, TestCase
 from torch.testing._internal.inductor_utils import HAS_CUDA
@@ -230,28 +225,6 @@
         )
         self.assertTrue(same(actual, expected))
 
-    def test_convolution(self):
-        class Model(torch.nn.Module):
-            def __init__(self):
-                super().__init__()
-                self.weight = torch.randn((32, 16, 8), device="cuda")
-                self.bias = torch.randn((16), device="cuda")
-
-            def forward(self, x):
-                return (
-                    aten.convolution(
-                        x, self.weight, self.bias, [4], [0], [1], True, [0], 1
-                    ),
-                )
-
-        model = Model()
-        example_inputs = (torch.randn((2, 32, 90), device="cuda"),)
-        expected = model(*example_inputs)
-        actual, compiled_cpp = AOTInductorModelRunner.run(
-            model, example_inputs, expected
-        )
-        self.assertTrue(same(actual, expected))
-
     def test_aliased_buffer_reuse(self):
         class Repro(torch.nn.Module):
             def __init__(self):
@@ -274,18 +247,6 @@
         actual, compiled_cpp = AOTInductorModelRunner.run(
             model, example_inputs, expected
         )
-        with open(compiled_cpp) as f:
-            src_code = f.read()
-            FileCheck().check_count(
-                "aoti_torch_empty_strided(",
-                3,
-                exactly=True,
-            ).run(src_code)
-            FileCheck().check_count(
-                "aoti_torch_free_tensor_storage(",
-                3,
-                exactly=True,
-            ).run(src_code)
         self.assertTrue(same(actual, expected))
 
     def test_buffer_reuse(self):
@@ -312,18 +273,6 @@
         actual, compiled_cpp = AOTInductorModelRunner.run(
             model, example_inputs, expected
         )
-        with open(compiled_cpp) as f:
-            src_code = f.read()
-            FileCheck().check_count(
-                "aoti_torch_empty_strided(",
-                3,
-                exactly=True,
-            ).run(src_code)
-            FileCheck().check_count(
-                "aoti_torch_free_tensor_storage(",
-                3,
-                exactly=True,
-            ).run(src_code)
         self.assertTrue(same(actual, expected))
 
     def test_duplicated_params(self):
