# Owner(s): ["module: functorch"]

# Copyright (c) Facebook, Inc. and its affiliates.
# All rights reserved.
#
# This source code is licensed under the BSD-style license found in the
# LICENSE file in the root directory of this source tree.

from typing import OrderedDict
from unittest.case import skipIf
from torch.testing._internal.common_utils import TestCase, run_tests
import torch
import torch.nn.functional as F
from torch import Tensor
import functools
import itertools
import warnings
import unittest
from torch.testing._internal.common_methods_invocations import op_db
from torch.testing._internal.common_cuda import with_tf32_off
from torch.testing._internal.common_device_type import instantiate_device_type_tests, \
    skipCUDAIfNoMagma
from torch.testing._internal.common_device_type import ops
from torch.testing._internal.common_utils import (
    parametrize,
    instantiate_parametrized_tests,
    subtest
)
from torch.testing._internal.common_device_type import \
    toleranceOverride, tol
from functorch_additional_op_db import additional_op_db
from common_utils import (
    get_fallback_and_vmap_exhaustive,
    xfail,
    skip,
    skipOps,
    check_vmap_fallback,
    tol1,
    opsToleranceOverride,
    is_batch_norm_training,
    generate_vmap_inputs,
    compute_quantities_for_vmap_test,
    is_valid_inplace_sample_input,
)
import types
from collections import namedtuple

import functorch
from functorch import vmap, grad, grad_and_value, jvp, vjp, jacfwd
from functorch.experimental import chunk_vmap
from torch._C._functorch import reshape_dim_into, reshape_dim_outof
from torch._functorch.make_functional import functional_init_with_buffers
from torch.testing._internal.autograd_function_db import autograd_function_db

torch._C._set_autograd_function_extension_enabled(True)

FALLBACK_REGEX = 'There is a performance drop'


class EnableVmapFallbackWarnings:
    def __enter__(self):
        self.prev_state = torch._C._debug_only_are_vmap_fallback_warnings_enabled()
        torch._C._debug_only_display_vmap_fallback_warnings(True)

    def __exit__(self, *ignored):
        torch._C._debug_only_display_vmap_fallback_warnings(self.prev_state)


class TestVmapAPI(TestCase):
    def test_non_tensor_output_raises(self):
        with self.assertRaisesRegex(ValueError, "got type <class 'float'> as a return"):
            vmap(lambda x: 3.14)(torch.ones(3))

        def multiple_outputs(x):
            return x, 3

        with self.assertRaisesRegex(ValueError, "got type <class 'int'> as a return"):
            vmap(multiple_outputs)(torch.ones(3))

    def test_different_map_dim_size_raises(self):
        x = torch.randn(2)
        y = torch.randn(3)
        expected_msg = 'Expected all tensors to have the same size in the mapped dimension'
        with self.assertRaisesRegex(ValueError, expected_msg):
            vmap(torch.mul)(x, y)
        with self.assertRaisesRegex(ValueError, expected_msg):
            vmap(lambda z: z[0] + z[1], in_dims=((0, 0),))((x, y))
        with self.assertRaisesRegex(ValueError, expected_msg):
            vmap(lambda z: z['x'] + z['y'], in_dims=({'x': 0, 'y': 0},))({'x': x, 'y': y})

    def test_func_with_no_inputs(self):
        expected_msg = 'got no inputs'

        def foo():
            return torch.randn(3)

        def bar(x):
            return torch.randn(3)

        with self.assertRaisesRegex(ValueError, expected_msg):
            vmap(foo)()

        with self.assertRaisesRegex(ValueError, expected_msg):
            vmap(bar)()

    def test_func_with_no_tensors(self):
        def foo(x):
            return torch.randn(3)

        with self.assertRaisesRegex(ValueError, 'at least one Tensor'):
            vmap(foo, (None,))(1)

    def test_constant_function(self):
        output = vmap(lambda x: torch.tensor(3.14))(torch.ones(3))
        self.assertEqual(output, torch.tensor([3.14, 3.14, 3.14]))

    def test_single_input(self):
        x = torch.randn(2, 3)

        def square(x):
            return x * x

        output = vmap(square)(x)
        self.assertEqual(output, x * x)

    def test_multiple_inputs(self):
        x = torch.randn(2, 3)
        y = torch.randn(2, 3)
        output = vmap(torch.mul)(x, y)
        self.assertEqual(output, x * y)

    def test_multiple_outputs(self):
        def foo(x):
            return x * x, x * x * x

        x = torch.randn(3)
        outputs = vmap(foo)(x)
        self.assertEqual(outputs[0], x * x)
        self.assertEqual(outputs[1], x * x * x)

    def test_multiple_outputs2(self):
        # This is the same thing as
        # def returns_tuple_of_tensors(x):
        #     return x, x
        def returns_tuple_of_tensors(x):
            return (x, x)

        def returns_list_of_two_tensors(x):
            return [x, x]

        def returns_list_of_one_tensor(x):
            return [x]

        x = torch.randn(3)

        # should not throw
        vmap(returns_tuple_of_tensors)(x)
        vmap(returns_list_of_two_tensors)(x)
        vmap(returns_list_of_one_tensor)(x)

    def test_nested_with_same_map_dim(self):
        x = torch.randn(2, 3, 5)
        y = torch.randn(2, 3, 5)
        output = vmap(vmap(torch.mul))(x, y)
        self.assertEqual(output, x * y)

        output = vmap(vmap(vmap(torch.mul)))(x, y)
        self.assertEqual(output, x * y)

    def test_nested_with_diag_embed(self):
        # diag_embed requires special testing because it is registered with conditional functionalization.
        x = torch.randn(3, 3, 5)
        output = vmap(vmap(torch.diag_embed))(x)
        self.assertEqual(output, torch.diag_embed(x))

    def test_nested_with_different_map_dim(self):
        x = torch.randn(2, 3)
        y = torch.randn(5, 3)
        output = vmap(lambda x: vmap(lambda y: x * y)(y))(x)
        self.assertEqual(output.shape, (2, 5, 3))
        self.assertEqual(output, x.view(2, 1, 3) * y)

        z = torch.randn(7, 3)
        output = vmap(lambda x: vmap(lambda y: vmap(lambda z: x * y * z)(z))(y))(x)
        self.assertEqual(output.shape, (2, 5, 7, 3))
        self.assertEqual(output, x.view(2, 1, 1, 3) * y.view(5, 1, 3) * z)

    def test_noop_in_inner_vmap(self):
        x = torch.randn(3)
        y = torch.randn(5)
        output = vmap(lambda x: vmap(lambda y: x)(y))(x)
        self.assertEqual(output, x.view(3, 1).expand(3, 5))

    def test_unsupported_op_err_msg(self):
        # Unsupported view op
        tensor = torch.randn(2, 3)
        msg = (
            r"Batching rule not implemented for aten::.+; the "
            r"fallback path doesn't work on out= or view ops"
        )
        # TODO: find a view op
        # with self.assertRaisesRegex(RuntimeError, msg):
        #     vmap(torch.ravel)(tensor)

        def out_op(x, y):
            return torch.abs(x, out=y)

        with self.assertRaisesRegex(RuntimeError, msg):
            vmap(out_op)(tensor, tensor)

        # Don't support non-tensor returns. This is a limitation of vmap;
        # functions that don't return tensors must be special cased
        with self.assertRaisesRegex(RuntimeError, 'Batching rule not implemented'):
            vmap(torch.equal)(tensor, tensor)

    def test_nonzero_out_dims(self):
        # Basic test
        tensor = torch.randn(2, 3)
        result = vmap(lambda x: x, out_dims=1)(tensor)
        self.assertEqual(result, tensor.permute(1, 0))
        self.assertEqual(result.data_ptr(), tensor.data_ptr())

        # Test that the batch dimension gets permuted to dim 2
        tensor = torch.randn(2, 3, 5, 7)
        result = vmap(lambda x: x, out_dims=2)(tensor)
        self.assertEqual(result, tensor.permute(1, 2, 0, 3))
        self.assertEqual(result.data_ptr(), tensor.data_ptr())

        # negative out_dim
        tensor = torch.randn(2, 3, 5, 7)
        result = vmap(lambda x: x, out_dims=-1)(tensor)
        self.assertEqual(result, tensor.permute(1, 2, 3, 0))
        self.assertEqual(result.data_ptr(), tensor.data_ptr())

        # check that out_dims works on ALL outputs
        tensor = torch.randn(2, 3, 5, 7)
        other = torch.randn(2, 3, 5, 7)
        result = vmap(lambda x, y: (x, y), out_dims=2)(tensor, other)
        self.assertEqual(result, (tensor.permute(1, 2, 0, 3), other.permute(1, 2, 0, 3)))

        # use out_dims with the maximum vmap-able tensor dims (64 dims)
        ndims = 64
        shape = [2] + [1] * (ndims - 1)
        expected_shape = [1, 1, 2] + [1] * (ndims - 3)
        tensor = torch.randn(shape)
        result = vmap(lambda x: x, out_dims=2)(tensor)
        self.assertEqual(result.shape, expected_shape)

        # test something that is not the identity function
        def foo(x, y):
            return x, x * y, x * y * y
        x = torch.randn(2, 3, 5)
        y = torch.randn(2, 3, 5)
        result = vmap(foo, out_dims=1)(x, y)
        self.assertEqual(
            result,
            (x.permute(1, 0, 2), (x * y).permute(1, 0, 2), (x * y * y).permute(1, 0, 2)))

    def test_multiple_out_dims(self):
        def foo(x):
            return x, x

        def bar(x, y):
            return x, x, x, x * y

        x = torch.randn(2, 3, 5)
        y = torch.randn(2, 3, 5)
        result = vmap(foo, out_dims=(0, 1))(x)
        self.assertEqual(result, (x, x.permute(1, 0, 2)))

        result = vmap(bar, out_dims=(-1, 0, 1, 2))(x, y)
        expected = (
            x.permute(1, 2, 0),
            x,
            x.permute(1, 0, 2),
            (x * y).permute(1, 2, 0),
        )
        self.assertEqual(result, expected)

    def test_nested_out_dims(self):
        y = torch.randn(2, 3, 5, 7)

        # Inner vmap has non-zero out_dim
        result = vmap(lambda y: vmap(lambda x: x, out_dims=1)(y))(y)
        self.assertEqual(result.shape, (2, 5, 3, 7))
        self.assertEqual(result, y.permute(0, 2, 1, 3))

        # all vmaps have non-zero out_dim
        result = vmap(lambda y: vmap(lambda x: x, out_dims=1)(y), out_dims=1)(y)
        self.assertEqual(result.shape, (5, 2, 3, 7))
        self.assertEqual(result, y.permute(2, 0, 1, 3))

        # throwing in some negative out_dims
        result = vmap(lambda y: vmap(lambda x: x, out_dims=-1)(y), out_dims=-1)(y)
        self.assertEqual(result.shape, (5, 7, 3, 2))
        self.assertEqual(result, y.permute(2, 3, 1, 0))

        # testing fn that isn't the identity
        x = torch.randn(2, 3)
        y = torch.randn(5, 3)
        result = vmap(lambda y: vmap(lambda x: x * y, out_dims=1)(x), out_dims=-1)(y)
        self.assertEqual(result.shape, (3, 2, 5))
        self.assertEqual(result, (y.view(5, 1, 3) * x).permute(2, 1, 0))

    def test_out_dims_edge_case(self):
        def foo(x):
            return x

        # Test that we accept out_dims=(1,) for a function with one output.
        tensor = torch.randn(2, 3)
        expected = vmap(foo, out_dims=1)(tensor)
        result = vmap(foo, out_dims=(1,))(tensor)
        self.assertEqual(result, expected)

    def test_pytree_returns(self):
        x = torch.randn(2, 3)

        def f(x):
            y = x.sin()
            return y, (y, y), [y, (y, y)]

        y0, (y1, y2), (y3, (y4, y5)) = vmap(f)(x)
        self.assertEqual(y0, x.sin())
        self.assertEqual(y0, y1)
        self.assertEqual(y2, y1)
        self.assertEqual(y2, y3)
        self.assertEqual(y4, y3)
        self.assertEqual(y5, y4)

    def test_pytree_odict_returns(self):
        x = torch.randn(2, 3)

        def f(t):
            y = t.sin()
            return OrderedDict([("sin", y), ("cos", t.cos())])

        out = vmap(f)(x)
        assert isinstance(out, OrderedDict)
        expected = f(x)
        self.assertEqual(out["sin"], expected["sin"])
        self.assertEqual(out["cos"], expected["cos"])

    def test_pytree_returns_outdims(self):
        x = torch.randn(2, 3)

        def f(x):
            y = x.sin()
            return y, (y, y)

        y0, (y1, y2) = vmap(f, out_dims=(0, (0, 1)))(x)
        self.assertEqual(y0, x.sin())
        self.assertEqual(y1, x.sin())
        self.assertEqual(y2, x.sin().t())

    def test_pytree_returns_broadcast_simple(self):
        x = torch.randn(2, 3)

        def f(x):
            y = x.sin()
            return y, (y, y)

        y0, (y1, y2) = vmap(f, out_dims=1)(x)
        self.assertEqual(y0, x.sin().t())
        self.assertEqual(y1, y0)
        self.assertEqual(y2, y0)

    def test_pytree_returns_broadcast_nested(self):
        x = torch.randn(2, 3)

        def f(x):
            y = x.sin()
            return y, (y, y)

        y0, (y1, y2) = vmap(f, out_dims=(0, 1))(x)
        self.assertEqual(y0, x.sin())
        self.assertEqual(y1, y0.t())
        self.assertEqual(y2, y0.t())

    def test_out_dims_must_be_int_or_collection_of_int_err_msg(self):
        msg = 'must be an int or a python collection of ints'
        tensor = torch.randn(2, 3)
        with self.assertRaisesRegex(ValueError, msg):
            vmap(lambda x: x, out_dims='lol')(tensor)
        with self.assertRaisesRegex(ValueError, msg):
            vmap(lambda x: x, out_dims=('lol',))(tensor)
        with self.assertRaisesRegex(ValueError, msg):
            vmap(lambda x: x, out_dims=None)(tensor)
        with self.assertRaisesRegex(ValueError, msg):
            vmap(lambda x: x, out_dims=(None,))(tensor)

    def test_out_dims_and_num_outputs_mismatch_err_msg(self):
        msg = 'not compatible'
        x = torch.randn(2, 3, 5)

        # Too many out_dims
        with self.assertRaisesRegex(ValueError, msg):
            vmap(lambda x: x, out_dims=(0, 0))(x)
        with self.assertRaisesRegex(ValueError, msg):
            vmap(lambda x: (x, x, x), out_dims=(0, 0, 0, 0))(x)

        # Too few out_dims
        with self.assertRaisesRegex(ValueError, msg):
            vmap(lambda x: (x, x), out_dims=(0,))(x)
        with self.assertRaisesRegex(ValueError, msg):
            vmap(lambda x: (x, x, x), out_dims=(0, 0))(x)

    def test_out_dim_out_of_bounds_err_msg(self):
        # TODO(rzou): This error message isn't that great. It comes straight
        # from maybe_wrap_dim. Consider doing a try-catch-(add some context) to
        # the error message in the future in C++
        msg = 'Dimension out of range'
        x = torch.randn(2, 3, 5)
        with self.assertRaisesRegex(IndexError, msg):
            vmap(lambda x: x, out_dims=3)(x)
        with self.assertRaisesRegex(IndexError, msg):
            vmap(lambda x: x, out_dims=-4)(x)

    def test_non_zero_in_dims(self):
        tensor = torch.randn(2, 3, 5)

        # Implicit out_dims = 0; vmap will move the batch dim to the front.
        output = vmap(lambda x: x, (1,))(tensor)
        self.assertEqual(output, tensor.permute(1, 0, 2))
        self.assertEqual(output.data_ptr(), tensor.data_ptr())

        x = torch.randn(2, 3)
        y = torch.randn(3, 2)
        output = vmap(torch.mul, (0, 1))(x, y)
        self.assertEqual(output, x * y.t())
        output = vmap(torch.mul, (1, 0))(x, y)
        self.assertEqual(output, x.t() * y)

    def test_none_in_dims(self):
        x = torch.randn(2, 3)
        y = torch.randn(2, 3)

        # None in_dim for a Tensor means we don't map over it
        output = vmap(torch.mul, (0, None))(x, y)
        self.assertEqual(output.shape, (2, 2, 3))
        self.assertEqual(output, x.view(2, 1, 3) * y)

        # None in_dim for non-tensor arguments
        output = vmap(torch.mul, (0, None))(x, 2)
        self.assertEqual(output, x * 2)

    def test_nested_non_default_in_dims(self):
        x = torch.rand(5, 2, 3)
        y = torch.rand(3, 5, 2)
        result = vmap(vmap(vmap(torch.mul), (1, 0)), (1, 2))(x, y)
        self.assertEqual(result, x.permute(1, 2, 0) * y.permute(2, 0, 1))

    def test_nested_negative_in_dims(self):
        x = torch.randn(2, 3)
        y = torch.randn(2, 3)
        output = vmap(torch.mul, (-1, -1))(x, y)
        self.assertEqual(output.shape, (3, 2))
        self.assertEqual(output, (x * y).permute(1, 0))

    def test_non_default_in_dims_out_dims(self):
        x = torch.randn(2, 3, 5)

        # Same in_dim as out_dim, vmap over identity
        result = vmap(lambda x: x, in_dims=1, out_dims=1)(x)
        self.assertEqual(result, x)
        self.assertEqual(result.data_ptr(), x.data_ptr())

        # Different in_dim from out_dim, vmap over identity
        result = vmap(lambda x: x, in_dims=2, out_dims=1)(x)
        self.assertEqual(result.shape, (2, 5, 3))
        self.assertEqual(result, x.transpose(1, 2))
        self.assertEqual(result.data_ptr(), x.data_ptr())

        def foo(x):
            return x * 2

        # Same in_dim as out_dim, vmap over operation
        result = vmap(foo, in_dims=1, out_dims=1)(x)
        self.assertEqual(result, x * 2)

        # Different in_dim as out_dim, vmap over operation
        result = vmap(foo, in_dims=2, out_dims=1)(x)
        self.assertEqual(result.shape, (2, 5, 3))
        self.assertEqual(result, (x * 2).transpose(1, 2))

        # Basic nested test.
        result = vmap(vmap(foo, 1, 1), 1, 1)(x)
        self.assertEqual(result, x * 2)

    def test_item_throws(self):
        def f(x):
            return x.item()

        with self.assertRaisesRegex(RuntimeError, r'item\(\) on a Tensor'):
            vmap(f)(torch.randn(3))

    def test_data_dependent_control_flow_throws(self):
        def f(x):
            if x:
                return x
            return 0

        with self.assertRaisesRegex(RuntimeError, r'data-dependent control flow'):
            vmap(f)(torch.randn(3))

    def test_accepts_nested_inputs(self):
        x = torch.randn(2, 3)
        y = torch.randn(2, 3)

        # Single layer of nesting
        out = vmap(lambda z: z[0] + z[1])((x, y))
        self.assertEqual(out, x + y)
        out = vmap(lambda z: z[0] + z[1], in_dims=(0,))((x, y))
        self.assertEqual(out, x + y)
        out = vmap(lambda z: z[0] + z[1], in_dims=((0, 0),))((x, y))
        self.assertEqual(out, x + y)

        out = vmap(lambda z: z[0] + z[1])([x, y])
        self.assertEqual(out, x + y)
        out = vmap(lambda z: z[0] + z[1], in_dims=(0,))([x, y])
        self.assertEqual(out, x + y)
        out = vmap(lambda z: z[0] + z[1], in_dims=([0, 0],))([x, y])
        self.assertEqual(out, x + y)

        out = vmap(lambda z: z['x'] + z['y'])({'x': x, 'y': y})
        self.assertEqual(out, x + y)
        out = vmap(lambda z: z['x'] + z['y'], in_dims=(0,))({'x': x, 'y': y})
        self.assertEqual(out, x + y)
        out = vmap(lambda z: z['x'] + z['y'], in_dims=({'x': 0, 'y': 0},))({'x': x, 'y': y})
        self.assertEqual(out, x + y)

        # Multiple layers of nesting
        out_fn = vmap(lambda z: z['x'][0] + z['x'][1][0] + z['y'][0] + z['y'][1])
        out = out_fn({'x': [x, (x,)], 'y': [y, y]})
        self.assertEqual(out, x + x + y + y)

    def test_in_dims_wrong_type_err_msg(self):
        x = torch.randn(3)
        y = torch.randn(3)
        msg = r'expected `in_dims` to be int or a \(potentially nested\) tuple'
        with self.assertRaisesRegex(ValueError, msg):
            vmap(torch.mul, [0, 0])(x, y)
        with self.assertRaisesRegex(ValueError, msg):
            vmap(torch.mul, set({0, 0}))(x, y)
        with self.assertRaisesRegex(ValueError, msg):
            vmap(torch.mul, 'lol')(x, y)
        with self.assertRaisesRegex(ValueError, msg):
            vmap(lambda z: z[0] + z[1], in_dims=[0, 0])([x, y])
        # The following should not throw
        vmap(torch.mul, (0, 0))(x, y)

    def test_not_enough_in_dims_err_msg(self):
        x = torch.randn(3)
        y = torch.randn(3)
        msg = r'in_dims is not compatible with the structure of `inputs`'

        with self.assertRaisesRegex(ValueError, msg):
            vmap(torch.mul, (0,))(x, y)
        with self.assertRaisesRegex(ValueError, msg):
            vmap(torch.mul, (0, 0, 0))(x, y)
        with self.assertRaisesRegex(ValueError, msg):
            vmap(lambda z: z[0] + z[1], in_dims=([0],))([x, y])
        with self.assertRaisesRegex(ValueError, msg):
            vmap(lambda z: z[0] + z[1], in_dims=((0, 0),))([x, y])
        # The following should not throw
        vmap(torch.mul, (0, 0))(x, y)

    def test_integer_in_dim_but_not_tensor_input_err_msg(self):
        def foo(xy):
            return xy[0] * xy[1]

        def bar(x, yz):
            return x * yz[0] * yz[1]

        x = torch.randn(2, 3)

        # the following are errors in jax (and will always be errors)
        msg = 'Got in_dim=0 for an input but the input is of type'
        with self.assertRaisesRegex(ValueError, msg):
            vmap(torch.sum)(x, 0)
        with self.assertRaisesRegex(ValueError, msg):
            vmap(torch.sum, (0, 0))(x, 0)
        with self.assertRaisesRegex(ValueError, msg):
            vmap(lambda z: z[0] + z[1], in_dims=([0, 0],))([x, 1])
        # The following should not throw
        vmap(torch.sum, (0, None))(x, 0)

    def test_in_dim_not_in_tensor_err_msg(self):
        def foo(x):
            return x * x

        x = torch.randn(2, 3)
        y = torch.randn(2, 3)

        msg = r'Got in_dim=-?\w for some input, but that input is a Tensor of dimensionality \w'
        with self.assertRaisesRegex(ValueError, msg):
            vmap(foo)(torch.randn([]))
        with self.assertRaisesRegex(ValueError, msg):
            vmap(foo, in_dims=(0,))(torch.randn([]))
        with self.assertRaisesRegex(ValueError, msg):
            vmap(foo, in_dims=(-3,))(x)
        with self.assertRaisesRegex(ValueError, msg):
            vmap(foo, in_dims=(2,))(y)
        with self.assertRaisesRegex(ValueError, msg):
            vmap(lambda z: z[0] + z[1], in_dims=([3, 0],))([x, y])
        # the following should not throw
        vmap(foo, in_dims=(0,))(torch.randn(2, 3))
        vmap(foo, in_dims=(1,))(torch.randn(2, 3))

    def test_fallback_does_not_warn_by_default(self):
        # NB: One day we will implement a batching rule for torch.atan2.
        # If/when we do, this test should be replaced to test the fallback
        # path on another operator to avoid bitrot.
        op = torch.copysign
        x = torch.randn(11)
        y = torch.randn(11)
        with warnings.catch_warnings(record=True) as wa:
            vmap(op)(x, y)
            # The single warning here is the "vmap is experimental"
            # warning, not a warning from the vmap fallback path.
            self.assertEqual(len(wa), 1)

    @unittest.expectedFailure
    def test_fallback_warns_when_warnings_are_enabled(self):
        # NB: One day we will implement a batching rule for torch.atan2.
        # If/when we do, this test should be replaced to test the fallback
        # path on another operator to avoid bitrot.
        op = torch.copysign
        x = torch.randn(11)
        y = torch.randn(11)
        with warnings.catch_warnings(record=True) as wa:
            with EnableVmapFallbackWarnings():
                vmap(op)(x, y)
            self.assertEqual(len(wa), 2)
            self.assertRegex(str(wa[-1].message), FALLBACK_REGEX)

    def _assert_uses_vmap_fallback(self, vmap_args, inputs):
        return
        # with warnings.catch_warnings(record=True) as wa:
        #     with EnableVmapFallbackWarnings():
        #         result = vmap(*vmap_args)(*inputs)
        #     self.assertEqual(len(wa), 2)
        #     self.assertRegex(str(wa[-1].message), FALLBACK_REGEX)

    def test_fallback_zero_dim(self):
        # NB: One day we will implement a batching rule for torch.atan2.
        # If/when we do, this test should be replaced to test the fallback
        # path on another operator to avoid bitrot.
        op = torch.copysign
        x = torch.randn(11)
        y = torch.randn(11)
        self._assert_uses_vmap_fallback((op,), (x, y))

        B0, B1 = 0, 3
        x = torch.randn(B0, 11)
        y = torch.randn(11)

        msg = 'The fallback path does not support vmap over dims of size 0'

        with self.assertRaisesRegex(RuntimeError, msg):
            vmap(op, (0, None))(x, y)
        with self.assertRaisesRegex(RuntimeError, msg):
            vmap(op, (None, 0))(y, x)
        with self.assertRaisesRegex(RuntimeError, msg):
            vmap(op)(x, x)

        x = torch.randn(B0, B1, 11)
        y = torch.randn(B1, 11)
        with self.assertRaisesRegex(RuntimeError, msg):
            vmap(op, (0, None))(x, y)
        with self.assertRaisesRegex(RuntimeError, msg):
            vmap(op, (None, 0))(y, x)
        with self.assertRaisesRegex(RuntimeError, msg):
            vmap(op)(x, x)

    def test_fallback_atan2(self):
        # NB: One day we will implement a batching rule for torch.atan2.
        # If/when we do, this test should be replaced to test the fallback
        # path on another operator to avoid bitrot.
        op = torch.copysign

        x = torch.randn(5, 7, 11)
        y = torch.randn(5, 7, 11)

        self._assert_uses_vmap_fallback((op,), (x, y))

        # fallback on torch.atan2
        x = torch.randn(7, 11, 5)
        y = torch.randn(5, 7, 11)
        result = vmap(op, (2, 0))(x, y)
        self.assertEqual(result, op(x.permute(2, 0, 1), y))

        # fallback on torch.atan2, nested vmap
        x = torch.randn(7, 11, 5)
        y = torch.randn(5, 7, 11)
        result = vmap(vmap(op), (2, 0))(x, y)
        self.assertEqual(result, op(x.permute(2, 0, 1), y))

        # big batch size (total 10000)
        x = torch.randn(100, 10, 10, 5)
        y = torch.randn(100, 10, 10)
        result = vmap(vmap(vmap(op)))(x, y)
        self.assertEqual(result, op(x, y.view(100, 10, 10, 1)))

    # TODO: No clue what is wrong here.
    @unittest.skip
    def test_fallback_masked_fill(self):
        # NB: One day we will implement a batching rule for masked_fill
        # If/when we do, this test should be replaced to test the fallback
        # path on another operator to avoid bitrot.
        def run_test(batch_size):
            B0 = batch_size
            x = torch.randn(B0, 7, 11, 13)
            dim = 0
            index = torch.tensor([0, 4, 2])
            values = torch.randn(B0, 3, 13)

            self._assert_uses_vmap_fallback((torch.index_add, (0, None, None, 0)), (x, dim, index, values))

            result = vmap(torch.index_add, (0, None, None, 0))(x, dim, index, values)
            expected = torch.index_add(
                x, dim + 1, index, values.view(B0, 3, 1, 13))
            self.assertEqual(result, expected)

        run_test(batch_size=5)
        run_test(batch_size=1237)

    def test_fallback_multiple_returns(self):
        # NB: One day we will implement a batching rule for torch.var_mean
        # If/when we do, this test should be replaced to test the fallback
        # path on another operator to avoid bitrot.
        B0, B1, B2 = 2, 3, 1237
        tensor = torch.randn(B0, 10)

        self._assert_uses_vmap_fallback((torch.var_mean,), (tensor,))

        # fallback correctness on torch.var_mean
        result = vmap(torch.var_mean)(tensor)
        expected = torch.var_mean(tensor, dim=1)
        self.assertEqual(result, expected)

        # nested vmap
        tensor = torch.randn(B0, B1, 10)
        result = vmap(vmap(torch.var_mean))(tensor)
        expected = torch.var_mean(tensor, dim=2)
        self.assertEqual(result, expected)

        # big batch size, nested vmap
        tensor = torch.randn(B0, B1, B2, 10)
        result = vmap(vmap(vmap(torch.var_mean)))(tensor)
        expected = torch.var_mean(tensor, dim=3)
        self.assertEqual(result, expected)

    def test_inplace_fallback_unary(self):
        # Test the in-place fallback on an in-place method that takes no
        # additional Tensor arguments. This is the simplest case of the fallback.
        # NB: One day we will implement a batching rule for acos_.
        # If/when we do, this test should be replaced to test the fallback
        # path on another operator to avoid bitrot.
        op = Tensor.acos_
        B0, B1, B2 = 2, 3, 10000

        x = torch.randn(B0, 5)
        self._assert_uses_vmap_fallback((op,), (x,))

        # Single vmap
        x_orig = torch.rand(B0, 5)
        x = x_orig.clone()
        result = vmap(op)(x)
        self.assertTrue(result is x)
        self.assertEqual(result, x_orig.acos())

        # Single vmap + different out_dim produces a view(!)
        x_orig = torch.rand(B0, 5)
        x = x_orig.clone()
        result = vmap(op, out_dims=(1,))(x)
        self.assertTrue(result._base is x)
        self.assertEqual(result, x_orig.t().acos())

        # Nested vmap
        x_orig = torch.randn(B0, B1, 5)
        x = x_orig.clone()
        result = vmap(vmap(op))(x)
        self.assertTrue(result is x)
        self.assertEqual(result, x_orig.acos())

        # Nested vmap, large batch size
        x_orig = torch.randn(B0, B1, B2, 5)
        x = x_orig.clone()
        result = vmap(vmap(vmap(op)))(x)
        self.assertTrue(result is x)
        self.assertEqual(result, x_orig.acos())

    def test_inplace_fallback_nary_same_levels(self):
        # NB: One day we will implement a batching rule for atan2_
        # If/when we do, this test should be replaced to test the fallback
        # path on another operator to avoid bitrot.
        op = Tensor.atan2_
        outplace_op = torch.atan2

        x = torch.randn(5, 7, 11)
        y = torch.randn(5, 7, 11)
        self._assert_uses_vmap_fallback((op,), (x, y))

        # Single vmap
        B0 = 5
        x_orig = torch.randn(7, 11, B0)
        x = x_orig.clone()
        y = torch.randn(B0, 7, 11)
        vmap(op, (2, 0))(x, y)
        self.assertEqual(x, outplace_op(x_orig, y.movedim(0, 2)))

        # Nested vmap
        B0, B1 = 5, 7
        x_orig = torch.randn(B1, 11, B0)
        x = x_orig.clone()
        y = torch.randn(B0, B1, 11)
        vmap(vmap(op), (2, 0))(x, y)
        self.assertEqual(x, outplace_op(x_orig, y.movedim([0, 1], [2, 0])))

        # big batch size (total 10000)
        B0, B1, B2 = 100, 10, 10
        x_orig = torch.randn(B0, B1, B2, 5)
        x = x_orig.clone()
        y = torch.randn(B0, B1, B2)
        vmap(vmap(vmap(op)))(x, y)
        self.assertEqual(x, outplace_op(x_orig, y.view(B0, B1, B2, 1)))

    # ("Fallback isInplaceVmapCompatible check is broken")
    @unittest.expectedFailure
    def test_inplace_fallback_nary_different_levels(self):
        # NB: One day we will implement a batching rule for atan2_
        # If/when we do, this test should be replaced to test the fallback
        # path on another operator to avoid bitrot.
        op = Tensor.atan2_
        outplace_op = torch.atan2
        B0, B1 = 2, 3

        x = torch.rand(B0, 7)
        y = torch.rand(7)
        self._assert_uses_vmap_fallback((op, (0, None)), (x, y))

        # op(left, right): All of the levels in right are found in left
        x_orig = torch.rand(B0, 7)
        x = x_orig.clone()
        y = torch.rand(7)
        vmap(op, in_dims=(0, None))(x, y)
        self.assertEqual(x, outplace_op(x_orig, y))

        x_orig = torch.rand(B0, B1, 7)
        x = x_orig.clone()
        y = torch.rand(B0, 7)
        vmap(vmap(op, in_dims=(0, None)))(x, y)
        self.assertEqual(x, outplace_op(x_orig, y.view(B0, 1, 7)))

        # op(left, right): Some of the levels in right are not found in left
        msg = r'vmap: aten::atan2_\(self, \*extra_args\) is not possible'
        x = torch.rand(7)
        y = torch.rand(B0, 7)
        with self.assertRaisesRegex(RuntimeError, msg):
            vmap(op, in_dims=(None, 0))(x, y)

        x = torch.rand(B1, 7)
        y = torch.rand(B0, 7)
        with self.assertRaisesRegex(RuntimeError, msg):
            vmap(vmap(op, in_dims=(0, None)), in_dims=(None, 0))(x, y)

        x = torch.rand(B1, 7)
        y = torch.rand(7, B0)
        with self.assertRaisesRegex(RuntimeError, msg):
            vmap(vmap(op, in_dims=(0, None)), in_dims=(None, 1))(x, y)

        x = torch.rand(B0, 7)
        y = torch.rand(B0, B1, 7)
        with self.assertRaisesRegex(RuntimeError, msg):
            vmap(vmap(op, in_dims=(None, 0)))(x, y)

    def test_backward_unsupported_interaction(self):
        x = torch.randn(3, requires_grad=True)
        y = torch.randn(5)
        grad = torch.randn_like(x)
        err_msg = r'backward\(\) called inside a functorch transform'

        def backward_on_vmapped_tensor(x):
            x.sum().backward()

        # FIXME
        return self.skipTest("error: element 0 of tensors does not require grad and does not have a grad_fn")
        with self.assertRaisesRegex(RuntimeError, err_msg):
            vmap(backward_on_vmapped_tensor)(x)

        def backward_with_vmapped_grad(x, grad):
            x.backward(grad)

        with self.assertRaisesRegex(RuntimeError, err_msg):
            vmap(backward_with_vmapped_grad)(x, grad)

        def completely_unrelated_backward(y):
            x.sum().backward()
            return y

        with self.assertRaisesRegex(RuntimeError, err_msg):
            vmap(completely_unrelated_backward)(y)

    @unittest.expectedFailure
    def test_grad_unsupported_interaction(self):
        input_tensor = torch.randn(3, requires_grad=True)
        err_msg = 'autograd.grad.* called inside torch.vmap'

        captured = torch.randn(3, requires_grad=True)

        def output_to_grad_is_vmapped(input_tensor):
            output = (captured * input_tensor).sum()
            return torch.autograd.grad([output], [captured])[0]

        with self.assertRaisesRegex(RuntimeError, err_msg):
            vmap(output_to_grad_is_vmapped)(input_tensor)

        output = (input_tensor ** 2).sum()

        def input_to_grad_is_vmapped(input_tensor):
            return torch.autograd.grad([output], [input_tensor])[0]

        with self.assertRaisesRegex(RuntimeError, err_msg):
            vmap(input_to_grad_is_vmapped)(input_tensor)

    def test_batched_gradient_basic(self):
        N = 3
        x = torch.randn(N, requires_grad=True)
        y = torch.randn(N)

        def vjp_mul(v):
            return torch.autograd.grad([x * y], [x], grad_outputs=[v])[0]

        batched_v = torch.eye(N)
        jacobian = vmap(vjp_mul)(batched_v)
        self.assertEqual(jacobian, torch.diagflat(y))

    def test_functools_partial(self):
        x = torch.randn(3)
        y = torch.randn(2, 3)
        result = vmap(functools.partial(torch.mul, x))(y)
        self.assertEqual(result, x * y)

    def test_nn_module(self):
        tensor = torch.randn(2, 3)
        model = torch.nn.Linear(3, 3, bias=False)
        result = vmap(model)(tensor)
        self.assertEqual(result, model(tensor))

    def test_fallback_with_undefined_grad(self):
        B0 = 7
        x = torch.randn(2, 3, 4, 5, requires_grad=True)
        weight = torch.randn(3, 3, 1, 1)
        v = torch.randn(B0, 2, 3, 4, 5)

        def get_vjp(v):
            result = torch.nn.functional.conv2d(x, weight)
            grad_x, = torch.autograd.grad(result, x, v)
            return grad_x

        # Runs vmap(get_vjp)(v), which should not error out.
        # The backward formula for convolution returns an undefined
        # Tensor for grad_bias because the original bias does not exist.
        #
        # In the future we'll probably add a batching rule for convolution
        # backward. When this happens, we should modify this test to use a
        # different op (and/or create and use a dummy operator) to avoid bitrot.
        self._assert_uses_vmap_fallback([get_vjp], [v])

    def test_reshape_dim_into(self):
        x = torch.randn(2, 3, 5, 7)

        y = reshape_dim_into(0, 0, x)
        self.assertEqual(y, x.reshape(6, 5, 7))

        y = reshape_dim_into(0, 1, x)
        self.assertEqual(y, x.movedim(0, 1).reshape(3, 2 * 5, 7))

        y = reshape_dim_into(0, 2, x)
        self.assertEqual(y, x.movedim(0, 2).reshape(3, 5, 2 * 7))

        y = reshape_dim_into(1, 2, x)
        self.assertEqual(y, x.movedim(1, 2).reshape(2, 5, 3 * 7))

        y = reshape_dim_into(0, -2, x)
        self.assertEqual(y, x.movedim(0, 1).reshape(3, 2 * 5, 7))

        y = reshape_dim_into(0, -1, x)
        self.assertEqual(y, x.movedim(0, 2).reshape(3, 5, 2 * 7))

        y = reshape_dim_into(-4, -1, x)
        self.assertEqual(y, x.movedim(0, 2).reshape(3, 5, 2 * 7))

    def test_reshape_dim_outof(self):
        x = torch.randn(12, 12, 12).permute(2, 1, 0)

        y = reshape_dim_outof(0, 2, x)
        self.assertEqual(y, x.reshape(2, 6, 12, 12))

        y = reshape_dim_outof(1, 4, x)
        self.assertEqual(y, x.reshape(12, 4, 3, 12))

        y = reshape_dim_outof(2, 6, x)
        self.assertEqual(y, x.reshape(12, 12, 6, 2))

        y = reshape_dim_outof(-1, 6, x)
        self.assertEqual(y, x.reshape(12, 12, 6, 2))

    def test_batch_rule_does_not_need_to_handle_no_batched_input(self):
        def f(x, y):
            res = torch.dot(y, torch.ones(2))
            return x + res

        x = torch.randn(7, 5)
        y = torch.randn(3, 2)
        out = vmap(vmap(f, in_dims=(0, None)), in_dims=(None, 0))(x, y)
        expected = torch.mv(y, torch.ones(2)).view(3, 1, 1) + x
        self.assertEqual(out, expected)

    def _test_vmap_autocast(self, device):

        if torch.device(device).type == "cpu":
            amp_dtype = torch.bfloat16
        else:
            amp_dtype = torch.float16

        a_float32 = torch.rand(4, 2, 3, device=device)
        b_float32 = torch.rand(4, 3, 2, device=device)
        c_float32 = torch.rand(4, 2, 2, device=device)
        d_float32 = torch.rand(4, 3, 2, device=device)

        # Case 1, autocast inside vmapped function
        def func1(x, y, z, w):
            with torch.autocast(dtype=amp_dtype, device_type=device):
                e_float16 = torch.matmul(x, y)
                assert e_float16.dtype == amp_dtype, e_float16.dtype
                f_float16 = torch.matmul(z, e_float16)
                assert f_float16.dtype == amp_dtype, f_float16.dtype
            return torch.matmul(w, f_float16.float())

        expected = func1(a_float32, b_float32, c_float32, d_float32)
        out = vmap(func1)(a_float32, b_float32, c_float32, d_float32)
        assert expected.allclose(out)

        # Case 2, autocast decorator inside vmapped function
        @torch.autocast(dtype=amp_dtype, device_type=device)
        def func2(x, y, z, w):
            e_float16 = torch.matmul(x, y)
            assert e_float16.dtype == amp_dtype, e_float16.dtype
            f_float16 = torch.matmul(z, e_float16)
            assert f_float16.dtype == amp_dtype, f_float16.dtype
            return torch.matmul(w, f_float16)

        expected = func2(a_float32, b_float32, c_float32, d_float32)
        out = vmap(func2)(a_float32, b_float32, c_float32, d_float32)
        assert expected.allclose(out)

        # Case 3, autocast is outside vmapped function
        def func3(x, y, z, w):
            e_float16 = torch.matmul(x, y)
            assert e_float16.dtype == amp_dtype, e_float16.dtype
            f_float16 = torch.matmul(z, e_float16)
            assert f_float16.dtype == amp_dtype, f_float16.dtype
            return torch.matmul(w, f_float16)

        with torch.autocast(dtype=amp_dtype, device_type=device):
            expected = func3(a_float32, b_float32, c_float32, d_float32)
            out = vmap(func3)(a_float32, b_float32, c_float32, d_float32)

        assert expected.allclose(out)

    @unittest.skip("Somehow, vmap and autocast do not work on CPU")
    def test_vmap_autocast_cpu(self):
        self._test_vmap_autocast("cpu")

    @skipIf(not torch.cuda.is_available(), "CUDA is unavailable")
    def test_vmap_autocast_cuda(self):
        self._test_vmap_autocast("cuda")


def slice_inputs(inputs, bdims, i):
    result = []
    for inp, bdim in zip(inputs, bdims):
        if bdim is None:
            result.append(inp)
        else:
            result.append(inp.select(bdim, i))
    return tuple(result)


def reference_vmap(op, inputs, in_dims=0, out_dims=0):
    if isinstance(in_dims, int):
        in_dims = (in_dims,) * len(inputs)
    bdim_sizes = [inp.size(dim) for inp, dim in zip(inputs, in_dims) if dim is not None]
    assert all(bdim_size == bdim_sizes[0] for bdim_size in bdim_sizes)
    bdim_size = bdim_sizes[0]
    results = tuple(op(*slice_inputs(inputs, in_dims, i)) for i in range(bdim_size))

    assert len(results) > 0
    op_has_single_return = not isinstance(results[0], tuple)
    if op_has_single_return:
        assert all(isinstance(result, torch.Tensor) for result in results)
        if isinstance(out_dims, int):
            out_dims = (out_dims,) * 1
        return torch.stack(results, dim=out_dims[0])

    assert all(isinstance(result, tuple) for result in results)
    num_returns = len(results[0])
    assert all(len(result) == num_returns for result in results)
    if isinstance(out_dims, int):
        out_dims = (out_dims,) * num_returns
    return tuple(torch.stack(result_shards, out_dim)
                 for result_shards, out_dim in zip(zip(*results), out_dims))


class TensorFactory:
    @staticmethod
    def rand(size, device='cpu', dtype=torch.float):
        return torch.rand(size, device=device, dtype=dtype)

    @staticmethod
    def randn(size, device='cpu', dtype=torch.float):
        return torch.randn(size, device=device, dtype=dtype)

    @staticmethod
    def randp1(size, device='cpu', dtype=torch.float):
        return torch.rand(size, device=device, dtype=dtype) + 1

# Tests vmap(op, in_dims, out_dims)(*inputs) by comparing the output to a
# (slow) sequential map+stack fallback.
#
# check_view: Test if the first returned output is a view of the first input
# check_propagates_grad: Test if the operation propagates gradients.


def _vmap_test(self, op, inputs, in_dims=0, out_dims=0,
               check_view=False, check_propagates_grad=True):
    result = vmap(op, in_dims, out_dims)(*inputs)
    reference_result = reference_vmap(op, inputs, in_dims, out_dims)
    self.assertEqual(result, reference_result)
    op_has_single_return = not isinstance(result, tuple)

    if check_view:
        result_as_tuple = (result,) if op_has_single_return else result
        for output in result_as_tuple:
            input0_base = inputs[0] if inputs[0]._base is None else inputs[0]._base
            self.assertTrue(output._base is input0_base,
                            msg="result was not a view of the first input!")

    if not check_propagates_grad:
        return
    # Assuming input[0] is a floating-point tensor. Check if the vmap
    # operation propagates the requires_grad flag to the zeroth output.
    # Some vmap operators are implemented in a way that assumes that
    # they are composite with respect to autograd. If the operator ever is
    # changed to not be composite with respect to autograd, then the
    # following check should fail.
    inputs_clone = list(inputs)
    inputs_clone[0] = inputs[0].clone().requires_grad_()
    result = vmap(op, in_dims, out_dims)(*inputs_clone)
    result_as_tuple = (result,) if op_has_single_return else result
    self.assertTrue(result[0].requires_grad)


def should_allow_vmap_fallback_usage(fn):
    return getattr(fn, '_allow_vmap_fallback_usage', False)


def allowVmapFallbackUsage(fn):
    fn._allow_vmap_fallback_usage = True
    return fn

# All tests of TestVmapBase check that the slow vmap fallback is never invoked.
# This is so that we can incrementally add batching rules for operators to
# replace the slow vmap fallback path for said operators. To skip this check,
# please use the allowVmapFallbackUsage decorator.
#
# NB: Don't add tests to TestVmapBase directly, unless you want them to run
# on every subclass of TestVmapBase. Add them to e.g. TestVmapOperators.
#
# NB: TestVmapBase is a nested class. This prevents test runners from picking
# it up and running it.


class Namespace:
    class TestVmapBase(TestCase):
        def __init__(self, method_name='runTest'):
            super().__init__(method_name)

            test_method = getattr(self, method_name, None)
            if test_method is None:
                return

            if not should_allow_vmap_fallback_usage(test_method):
                setattr(self, method_name,
                        self._wrap_method_with_vmap_fallback_check(test_method))

        def _wrap_method_with_vmap_fallback_check(self, method):
            # msg = (
            #     'Expected the test to not invoke the vmap fallback path, i.e., '
            #     'all of the operators being tested in this test should have batching '
            #     'rules implemented. If you are intentionally testing something to '
            #     'do with the fallback path, use allowVmapFallbackUsage. Otherwise, '
            #     'please make sure that batching rules are implemented for the '
            #     'operator(s) being tested.'
            # )

            @functools.wraps(method)
            def wrapper(self, *args, **kwargs):
                with warnings.catch_warnings(record=True):
                    warnings.simplefilter('always')
                    with EnableVmapFallbackWarnings():
                        method(*args, **kwargs)
                    # for captured_warning in wa:
                    #     self.assertNotRegex(str(captured_warning.message), FALLBACK_REGEX, msg)
            return types.MethodType(wrapper, self)

        @allowVmapFallbackUsage
        def test_vmap_fallback_check_ok(self):
            # One day we'll implement a batching rule for torch.var_mean.
            # When that happens, please change the example to use an
            # operator that doesn't have a batching rule implemented.
            op_using_fallback = torch.var_mean
            vmap(op_using_fallback)(torch.rand(3))

        @unittest.expectedFailure
        def test_vmap_fallback_check(self):
            @self._wrap_method_with_vmap_fallback_check
            def no_fallback(self):
                pass

            # One day we'll implement a batching rule for torch.var_mean.
            # When that happens, please change the example to use an
            # operator that doesn't have a batching rule implemented.
            op_using_fallback = torch.var_mean

            @self._wrap_method_with_vmap_fallback_check
            def uses_fallback(self):
                vmap(op_using_fallback)(torch.rand(3))

            no_fallback(self)

            with self.assertRaises(AssertionError):
                uses_fallback(self)


def _make_case(op, input_getter=TensorFactory.randn):
    return (op, input_getter)


class TestVmapOperators(Namespace.TestVmapBase):
    def _vmap_test(self, *args, **kwargs):
        return _vmap_test(self, *args, **kwargs)

    def _vmap_view_test(self, *args, **kwargs):
        self._vmap_test(*args, **kwargs, check_view=True)

    def _test_unary(self, op, getter, device, *args, **kwargs):
        test = functools.partial(self._vmap_test, *args, **kwargs)
        B0, B1 = 7, 11

        # Single vmap, various in_dims / out_dims
        test(op, [getter([B0, 3], device)])
        test(op, [getter([2, 5, B0, 3], device)], in_dims=2)
        test(op, [getter([2, 5, B0, 3], device)], in_dims=2, out_dims=2)

        # Doubly nested vmap
        test(vmap(op), [getter([B0, B1], device)])
        test(vmap(op), [getter([B1, 2, 5, B0, 3], device)], in_dims=2)
        test(vmap(op, in_dims=2), [getter([2, 5, B0, B1, 3], device)],
             in_dims=2, out_dims=2)

    @parametrize("case", [
        (torch.abs, TensorFactory.randn),
        (torch.acos, TensorFactory.rand),
        (torch.asin, TensorFactory.rand),
        (torch.atan, TensorFactory.rand),
        (torch.ceil, TensorFactory.randn),
        (torch.cos, TensorFactory.rand),
        (torch.cosh, TensorFactory.rand),
        (torch.digamma, TensorFactory.rand),
        (torch.exp, TensorFactory.randn),
        (torch.expm1, TensorFactory.randn),
        (torch.floor, TensorFactory.randn),
        (torch.frac, TensorFactory.randn),
        (torch.lgamma, TensorFactory.rand),
        (torch.log, TensorFactory.randp1),
        (torch.log10, TensorFactory.randp1),
        (torch.log1p, TensorFactory.randp1),
        (torch.log2, TensorFactory.randp1),
        (torch.neg, TensorFactory.randn),
        (torch.reciprocal, TensorFactory.randp1),
        (torch.relu, TensorFactory.randn),
        (torch.round, TensorFactory.randn),
        (torch.rsqrt, TensorFactory.randp1),
        (torch.sigmoid, TensorFactory.randn),
        (torch.sign, TensorFactory.randn),
        (torch.sin, TensorFactory.rand),
        (torch.sinh, TensorFactory.rand),
        (torch.sqrt, TensorFactory.rand),
        (torch.tan, TensorFactory.rand),
        (torch.tanh, TensorFactory.rand),
        (torch.trunc, TensorFactory.randn),
    ], name_fn=lambda x: x[0].__name__)
    def test_unary_pointwise(self, case):
        op, getter = case
        self._test_unary(op, getter, 'cpu')

        # test in-place
        method = getattr(Tensor, f'{op.__name__ + "_"}')
        self._test_unary(method, getter, 'cpu', check_propagates_grad=False)

    def test_clone(self):
        # Some basic tests
        self._test_unary(lambda x: x.clone(), TensorFactory.randn, 'cpu')
        self._test_unary(lambda x: x.clone(memory_format=torch.preserve_format),
                         TensorFactory.randn, 'cpu')
        self._test_unary(lambda x: x.clone(memory_format=torch.contiguous_format),
                         TensorFactory.randn, 'cpu')

        # Test that the per-examples are contiguous when using torch.contiguous_format
        def clone_contiguous(x):
            return x.clone(memory_format=torch.contiguous_format)

        B0, B1 = 3, 5
        x = torch.randn(2, B0, 7)
        y = vmap(clone_contiguous, in_dims=1, out_dims=1)(x)
        self.assertTrue(y.movedim(1, 0).is_contiguous())
        self.assertTrue(y[:, 0, :].is_contiguous())

        x = torch.randn(2, B0, 7, B1)
        y = vmap(vmap(clone_contiguous, in_dims=2), in_dims=1)(x)
        self.assertTrue(y.is_contiguous())
        self.assertTrue(y[0][0].is_contiguous())

        msg = r'only supported with memory_format torch.preserve_format or torch.contiguous_format'
        with self.assertRaisesRegex(RuntimeError, msg):
            vmap(lambda x: x.clone(memory_format=torch.channels_last))(torch.randn(B0))
        with self.assertRaisesRegex(RuntimeError, msg):
            vmap(lambda x: x.clone(memory_format=torch.channels_last_3d))(torch.randn(B0))

    def test_weird_matmul_case(self):
        # Check that this doesn't crash.
        # https://github.com/pytorch/functorch/issues/417
        x = torch.randn(5, 2, 2, 2)
        y = torch.randn(5, 7, 2)

        vmap(vmap(torch.matmul, in_dims=(None, 0)))(x, y)

    @parametrize("case",
                 (
                     (torch.clamp_min_, TensorFactory.randn),
                     (torch.clamp_max_, TensorFactory.randn),
                 ), name_fn=lambda x: x[0].__name__)
    def test_clamp_inplace_variant(self, case):
        test = self._vmap_test

        def get_number(getter):
            return getter([]).item()

        op, getter = case
        device = 'cpu'
        B0, B1 = 7, 11

        # Single vmap: op(Tensor, Tensor)
        test(op, (getter([B0, 3], device), getter([B0, 3], device)), check_propagates_grad=False)
        test(op, (getter([B0], device), getter([B0], device)), check_propagates_grad=False)
        test(op, (getter([2, B0, 3], device), getter([2, B0, 3], device)), in_dims=(1, 1), check_propagates_grad=False)
        test(op, (getter([B0, 2, 3], device), getter([2, B0, 3], device)),
             in_dims=(0, 1), out_dims=1, check_propagates_grad=False)
        test(op, (getter([B0, 2, 3], device), getter([1, 1], device)), in_dims=(0, None), check_propagates_grad=False)
        test(op, (getter([B0, 3], device), getter([B0, 3], device)), in_dims=(0, 0), check_propagates_grad=False)

        # Nested vmap: op(Tensor, Tensor)
        test(vmap(op), (getter([B0, B1, 2, 3], device), getter([B0, B1, 1, 3], device)), check_propagates_grad=False)

        # Python number overload: op(Tensor, Number)
        number = get_number(getter)
        self._test_unary(lambda t: op(t, number), getter, device, check_propagates_grad=False)

    @parametrize('case', [
        subtest(_make_case(torch.clamp_min), name='clamp_min'),
        subtest(_make_case(torch.clamp_max), name='clamp_max'),
    ])
    def test_clamp_variant(self, case):
        test = self._vmap_test

        def get_number(getter):
            return getter([]).item()

        op, getter = case
        device = 'cpu'
        B0, B1 = 7, 11

        # Single vmap: op(Tensor, Tensor)
        test(op, (getter([B0, 3], device), getter([B0, 3], device)))
        test(op, (getter([B0], device), getter([B0, 2, 3], device)))
        test(op, (getter([B0], device), getter([2, B0, 3], device)), in_dims=(0, 1))
        test(op, (getter([B0], device), getter([2, B0, 3], device)),
             in_dims=(0, 1), out_dims=1)
        test(op, (getter([B0], device), getter([2, 3], device)), in_dims=(0, None))
        test(op, (getter([2, 3], device), getter([B0, 3], device)), in_dims=(None, 0))

        # Nested vmap: op(Tensor, Tensor)
        test(vmap(op), (getter([B0, B1, 2, 3], device), getter([B0, B1, 3], device)))
        test(vmap(op, in_dims=(None, 0)),
             (getter([B0, 2, 3], device), getter([B1, 3], device)), in_dims=(0, None))

        # Python number overload: op(Tensor, Number)
        number = get_number(getter)
        self._test_unary(lambda t: op(t, number), getter, device)

    def test_copy_(self):
        x = torch.randn(3)
        y = torch.randn(3)
        vmap(Tensor.copy_)(x, y)
        self.assertEqual(x, y)

        x = torch.randn(3)
        y = torch.randn(3, 2)
        vmap(Tensor.copy_, in_dims=(1, None))(y, x)
        self.assertEqual(y, x.expand(2, 3).t())

        x = torch.randn(3)
        y = torch.randn(2, 3)
        with self.assertRaisesRegex(RuntimeError, 'inplace'):
            vmap(Tensor.copy_, in_dims=(None, 0))(x, y)

    def test_silu_backward(self):
        test = self._vmap_test
        device = 'cpu'
        getter = TensorFactory.randp1
        B0 = 7
        op = torch.ops.aten.silu_backward

        # Single vmap: op(Tensor, Tensor)
        test(op, (getter([B0, 3], device), getter([B0, 3], device)))
        test(op, (getter([], device), getter([B0], device)), in_dims=(None, 0))
        test(op, (getter([2, B0], device), getter([2], device)), in_dims=(1, None))

    @parametrize('case', [
        subtest(_make_case(torch.add), name='add'),
        subtest(_make_case(lambda x, y: x + y), name='add_dunder'),
        subtest(_make_case(torch.sub), name='sub'),
        subtest(_make_case(lambda x, y: x - y), name='sub_dunder'),
        subtest(_make_case(torch.mul), name='mul'),
        subtest(_make_case(lambda x, y: x * y), name='mul_dunder'),
        subtest(_make_case(torch.div, input_getter=TensorFactory.randp1), name='div'),
        subtest(_make_case(lambda x, y: x / y, input_getter=TensorFactory.randp1), name='div_dunder'),
        subtest(_make_case(torch.pow, input_getter=TensorFactory.randp1), name='pow'),
        subtest(_make_case(lambda x, y: x ** y, input_getter=TensorFactory.randp1), name='pow_dunder'),
    ])
    def test_arithmetic(self, case):
        test = self._vmap_test

        def get_number(getter):
            return getter([]).item()

        op, getter = case
        device = 'cpu'
        B0, B1 = 7, 11

        # Single vmap: op(Tensor, Tensor)
        test(op, (getter([B0, 3], device), getter([B0, 3], device)))
        test(op, (getter([B0], device), getter([B0, 2, 3], device)))
        test(op, (getter([B0], device), getter([2, B0, 3], device)), in_dims=(0, 1))
        test(op, (getter([B0], device), getter([2, B0, 3], device)),
             in_dims=(0, 1), out_dims=1)
        test(op, (getter([B0], device), getter([2, 3], device)), in_dims=(0, None))
        test(op, (getter([2, 3], device), getter([B0, 3], device)), in_dims=(0, None))

        # Nested vmap: op(Tensor, Tensor)
        test(vmap(op), (getter([B0, B1, 2, 3], device), getter([B0, B1, 3], device)))
        test(vmap(op, in_dims=(None, 0)),
             (getter([B0, 2, 3], device), getter([B1, 3], device)), in_dims=(0, None))

        # Python number overload: op(Tensor, Number) (and vice-versa)
        number = get_number(getter)
        self._test_unary(lambda t: op(t, number), getter, device)
        number = get_number(getter)
        self._test_unary(lambda t: op(number, t), getter, device)

        # Type promotion: op(Logical Scalar Tensor, Logical Scalar Tensor)
        test(op, (getter([B0], device), getter([B0], device, dtype=torch.double)))
        test(op, (getter([B0], device, dtype=torch.double), getter([B0], device)))
        test(op, (getter([B0], device), getter([B0], device)))

        # Type promotion: op(Tensor, Logical Scalar Tensor) (and vice-versa)
        test(op, (getter([B0, 2], device), getter([B0], device, torch.double)))
        test(op, (getter([B0], device, torch.double), getter([B0, 2], device)))

        if not torch.cuda.is_available():
            return

        # TODO(rzou): fix the following
        # # Test cross-device scalars
        # number = get_number(getter)
        # self._test_unary(lambda t: op(t, number), getter, device='cuda')
        # self._test_unary(lambda t: op(number, t), getter, device='cuda')
        # self._test_unary(lambda t: op(t, torch.tensor(number)), getter, device='cuda')

    def test_as_strided(self):
        def _test(sizes, strides, offset, tensor, lambd):
            # bdim at dim 0 test
            result = vmap(lambda t: t.as_strided(sizes, strides, offset))(tensor)
            expected = vmap(lambd)(tensor)
            self.assertTrue(result._base is expected._base)
            self.assertEqual(result, expected)

            # bdim at dim -1 test
            tensor = tensor.movedim(0, -1)
            result = vmap(lambda t: t.as_strided(sizes, strides, offset), -1)(tensor)
            expected = vmap(lambd, -1)(tensor)
            self.assertTrue(result._base is expected._base)
            self.assertEqual(result, expected)

        # single vmap test
        B0 = 5
        # Each Tensor has shape [B0, 2, 3]; the expressions below
        # are just to get tensors of different strides that have shape [B0, 2, 3]
        tensors = [
            # contiguous
            torch.randn(B0, 2, 3),
            # non-contiguous
            torch.randn(B0, 3, 2).transpose(1, 2),
            torch.randn(3, 2, B0).movedim(-1, 0).transpose(1, 2),
            # non-zero storage offset
            torch.randn(2, B0, 2, 3)[1],
            torch.randn(2, 2, B0, 3)[1].movedim(1, 0),
            # non-contiguous strides, zero storage offset
            torch.randn(B0, 2, 4, 3, 7)[:, :, 0, :, 0],
            torch.randn(2, 4, B0, 3, 7).movedim(2, 0)[:, :, 0, :, 0],
            # non-contiguous strides, non-zero storage offset
            torch.randn(B0, 2, 4, 3, 7)[:, :, 2, :, 1],
            torch.randn(2, 4, 3, 7, B0).movedim(-1, 0)[:, :, 2, :, 1],
        ]

        for x in tensors:
            S0, S1 = x.stride()[1:]
            offset = x.storage_offset()

            # Broadcast
            _test([5, 5, 2, 3], [0, 0, S0, S1], offset, x, lambda x: x.expand(5, 5, 2, 3))
            # transpose
            _test([3, 2], [S1, S0], offset, x, lambda x: x.transpose(0, 1))
            # select
            _test([2], [S0], offset + S1, x, lambda x: x[:, 1])
            # diagonal
            _test([2], [S0 + S1], offset, x, lambda x: x.diagonal())
            # strided slice
            _test([2], [S1 * 2], offset, x, lambda x: x[0, ::2])

        # Nested vmap test
        B1 = 7
        x = torch.randn(B1, B0, 2, 3)
        S0, S1 = x.stride()[2:]
        result = vmap(vmap(lambda t: t.as_strided([5, 5, 2, 3], [0, 0, S0, S1])), in_dims=1)(x)
        expected = vmap(vmap(lambda t: t.expand(5, 5, 2, 3)), in_dims=1)(x)
        self.assertTrue(result._base is expected._base)
        self.assertEqual(result, expected)

        # Check that mal-formatted size/strides doesn't crash
        with self.assertRaisesRegex(RuntimeError, 'size and stride must have the same length'):
            x = torch.randn(B0, 2, 3).transpose(0, 1)
            vmap(lambda x: x.as_strided([1, 1, 1], [1, 1]))(x)

        # All the Sanity check #1{a,b,c} cases check that
        # xs[i].as_strided(sizes, strides, offset + xs[i].offset() - xs.offset())
        # doesn't index memory that is out of bounds of xs[i]. This condition
        # is important to the correctness of the as_strided batching rule
        # (see NOTE: [When will the as_strided_batching_rule fail?])

        # Sanity check #1a: The maximum indexable location of
        # xs[i].as_strided(sizes, strides, offset + xs[i].offset() - xs.offset())
        # is less than or equal to the maximum indexable location of xs[i].
        msg = 'This is not supported inside of vmap'
        with self.assertRaisesRegex(RuntimeError, msg):
            x = torch.randn(B0, 3)
            vmap(lambda x: x.as_strided([3], [1], 1))(x)
        with self.assertRaisesRegex(RuntimeError, msg):
            x = torch.randn(B0, 3, 5)
            vmap(lambda x: x.as_strided([4, 4], [4, 1], 0))(x)
        with self.assertRaisesRegex(RuntimeError, msg):
            x = torch.randn(B0, B1, 3, 5)
            vmap(vmap(lambda x: x.as_strided([4, 4], [4, 1], 0)))(x)

        # Sanity check #1b: The min indexable location of
        # xs[i].as_strided(sizes, strides, offset + xs[i].offset() - xs.offset())
        # is greater than or equal to the min indexable location of xs[i].
        with self.assertRaisesRegex(RuntimeError, msg):
            x = torch.randn(2, B0, 3)[1]
            vmap(lambda x: x.as_strided([3], [1], B0 * 3 - 1))(x)

        # Sanity check #1c:
        # xs[i] is a zero-dim tensor, but
        # xs[i].as_strided(sizes, strides, offset + xs[i].offset() - xs.offset())
        # is not
        with self.assertRaisesRegex(RuntimeError, msg):
            x = torch.randn(B0, 0, 3)
            vmap(lambda x: x.as_strided([3], [1]))(x)

    def test_nll_loss(self):
        test = self._vmap_test
        op = F.nll_loss
        B = 3

        y = torch.randn(B, 2, 5)
        t = torch.randint(0, 5, (B, 2))
        test(op, (y, t))
        test(functools.partial(op, reduction='sum'), (y, t))
        test(functools.partial(op, reduction='none'), (y, t))

        y = torch.randn(B, 2, 5)
        t = torch.randint(0, 5, (2,))
        test(op, (y, t), in_dims=(0, None))
        test(functools.partial(op, reduction='sum'), (y, t), in_dims=(0, None))
        test(functools.partial(op, reduction='none'), (y, t), in_dims=(0, None))

    def test_adaptive_avg_pool2d(self):
        test = self._vmap_test
        op = functools.partial(F.adaptive_avg_pool2d, output_size=(3, 3))

        x = torch.randn(3, 5, 7, 9, 11)
        test(op, (x,))
        test(op, (x,), in_dims=(1,))
        test(op, (x,), in_dims=(4,))

    def test_bmm(self):
        op = torch.bmm
        test = self._vmap_test
        B0, B1 = 7, 11

        # shape mismatch
        msg = ""
        with self.assertRaisesRegex(RuntimeError, msg):
            vmap(op)(torch.randn(B0, 2, 2, 2), torch.randn(B0, 2))
        with self.assertRaisesRegex(RuntimeError, msg):
            vmap(op, in_dims=(0, None))(torch.randn(B0, 3, 3, 2), torch.randn(2, 2))
        with self.assertRaisesRegex(RuntimeError, msg):
            vmap(op, in_dims=(None, 0))(torch.randn(2, 2), torch.randn(B0, 2, 2, 2))

        # left arg is vmapped
        test(op, (torch.rand(B0, 2, 3, 5), torch.rand(2, 5, 3)), in_dims=(0, None))
        test(vmap(op, in_dims=(0, None)), (torch.rand(B1, B0, 2, 3, 5), torch.rand(2, 5, 3)),
             in_dims=(1, None))

        # right arg is vmapped
        test(op, (torch.rand(2, 5, 3), torch.rand(B0, 2, 3, 5)), in_dims=(None, 0))
        test(vmap(op, in_dims=(None, 0)), (torch.rand(2, 5, 3), torch.rand(B1, B0, 2, 3, 5)),
             in_dims=(None, 1))

        # both args are vmapped
        test(op, (torch.rand(B0, 2, 3, 5), torch.rand(B0, 2, 5, 3)))
        test(vmap(op), (torch.rand(B1, B0, 2, 3, 5), torch.rand(B0, B1, 2, 5, 3)), in_dims=(1, 0))
        test(vmap(op, in_dims=(0, None)),
             (torch.rand(B1, 2, 3, 5), torch.rand(B0, 2, 5, 3)), in_dims=(None, 0))

    def test_cat(self):
        test = self._vmap_test
        B0, B1 = 5, 7

        # Quick hack b/c vmap can't accept a list of tensors as an argument
        def get_op(dim):
            def op(*tensors):
                return torch.cat(tensors, dim=dim)
            return op

        test(get_op(0), (torch.rand(B0, 2), torch.rand(B0, 3)))
        test(get_op(0), (torch.rand(B0, 0), torch.rand(B0, 0)))
        test(get_op(0), (torch.rand(2), torch.rand(B0, 0)), in_dims=(None, 0))
        test(get_op(1), (torch.rand(2, 5), torch.rand(B0, 0), torch.rand(2, 3)), in_dims=(None, 0, None))
        test(get_op(1), (torch.rand(B0, 2, 3), torch.rand(B0, 0)))
        test(get_op(1), (torch.rand(B0, 2, 3, 4), torch.rand(0)), in_dims=(0, None))
        test(get_op(0), (torch.rand(0), torch.rand(B0, 2), torch.rand(B0, 0)), in_dims=(None, 0, 0))
        test(get_op(0), (torch.rand(2), torch.rand(B0, 3)), in_dims=(None, 0))
        test(get_op(0), (torch.rand(2, 17), torch.rand(3, 17, B0)), in_dims=(None, 2))
        test(get_op(-1), (torch.rand(17, 2), torch.rand(17, 3, B0)), in_dims=(None, 2))
        test(vmap(get_op(0), in_dims=(0, None)),
             (torch.rand(B1, 2), torch.rand(B0, 3)), in_dims=(None, 0))
        test(vmap(get_op(0), in_dims=(0, 0)),
             (torch.rand(B1, 2), torch.rand(B0, B1, 3)), in_dims=(None, 0))

    def test_unsafe_view(self):
        # Unsafe view isn't exposed, so we get at it via
        # vmap(grad(matmul))
        test = functools.partial(self._vmap_test, check_propagates_grad=False)
        B = 2
        x = torch.randn(B, 2, 3, 3)
        y = torch.randn(B, 3, 3)

        def baz(x, y):
            return (x @ y).sum()

        test(functorch.grad(baz), (x, y))

    def test_conj(self):
        op = torch.conj

        def run_test(dtype):
            def get(shape):
                return torch.randn(shape, dtype=dtype)
            B0, B1 = 7, 11
            test = self._vmap_test

            # Single vmap, various in_dims / out_dims
            test(op, [get([B0, 3])])
            test(op, [get([2, 5, B0, 3])], in_dims=2)
            test(op, [get([2, 5, B0, 3])], in_dims=2, out_dims=2)

            # Doubly nested vmap
            test(vmap(op), [get([B0, B1])])
            test(vmap(op), [get([B1, 2, 5, B0, 3])], in_dims=2)
            test(vmap(op, in_dims=2), [get([2, 5, B0, B1, 3])],
                 in_dims=2, out_dims=2)

        # correctness tests
        run_test(torch.float)
        run_test(torch.cfloat)

        # check that torch.conj on a non-complex tensor returns the same tensor
        real_tensor = torch.randn(3)
        result = vmap(op)(real_tensor)
        self.assertEqual(result.data_ptr(), real_tensor.data_ptr())

    def test_contiguous(self):
        op = Tensor.contiguous

        self._test_unary(op, TensorFactory.randn, 'cpu')

        # check that contiguous returns the original tensor if the per-examples
        # are already contiguous
        B0 = 3
        x = torch.randn(B0, 2, 5, 7)
        x = x.movedim(0, 2)
        result = vmap(Tensor.contiguous, in_dims=2, out_dims=2)(x)
        self.assertTrue(result is x)

        msg = 'NYI: querying is_contiguous inside of vmap for memory_format'
        tensor = torch.randn(B0, 3)
        with self.assertRaisesRegex(RuntimeError, msg):
            vmap(functools.partial(op, memory_format=torch.channels_last))(tensor)
        with self.assertRaisesRegex(RuntimeError, msg):
            vmap(functools.partial(op, memory_format=torch.channels_last_3d))(tensor)

    def test_stride(self):
        B0 = 3

        x = torch.randn(B0, 2, 5, 7)

        def foo(x):
            assert x.stride() == (7 * 5, 7, 1)
            return x

        vmap(foo)(x)

        x = torch.randn(2, B0, 5, 7).movedim(1, 0)

        def bar(x):
            assert x.stride() == (7 * 5 * B0, 7, 1)
            return x

        vmap(bar)(x)

    def test_chunk(self):
        test = self._vmap_view_test
        op = torch.chunk
        B0, B1, B2 = 7, 11, 13

        # tests for torch.split(self, split_size: int, dim)
        test(op, (torch.rand(B0, 2, 1024), 15, -1), in_dims=(0, None, None))
        test(op, (torch.rand(2, B0, 1024), 9, 1), in_dims=(1, None, None))
        test(vmap(op, in_dims=(0, None, None)), (torch.rand(B1, 1023, B0, 5), 4, 0),
             in_dims=(2, None, None))
        test(vmap(vmap(lambda t: op(t, 4, 1), in_dims=2)),
             (torch.rand(B1, 2, B0, 64, B2),), in_dims=2)

    def test_clamp(self):
        clamp_cases = (
            (lambda t: t.clamp(min=-0.5), TensorFactory.randn),
            (lambda t: t.clamp(max=0.5), TensorFactory.randn),
            (lambda t: t.clamp(min=-0.5, max=0.5), TensorFactory.randn),
            (lambda t: t.clamp_min(min=-0.5), TensorFactory.randn),
            (lambda t: t.clamp_max(max=0.5), TensorFactory.randn),
        )
        for op, getter in clamp_cases:
            self._test_unary(op, getter, 'cpu')

    def test_comparison_ops(self):
        test = functools.partial(self._vmap_test, check_propagates_grad=False)

        getter = TensorFactory.randn
        B0, B1 = 7, 11

        ops = (
            torch.eq, lambda x, y: x == y,
            torch.gt, lambda x, y: x > y,
            torch.ge, lambda x, y: x >= y,
            torch.le, lambda x, y: x <= y,
            torch.lt, lambda x, y: x < y,
            torch.ne, lambda x, y: x != y,
        )

        for op in ops:
            # Single vmap: op(Tensor, Tensor)
            test(op, (getter([B0, 3]), getter([B0, 3])))
            test(op, (getter([B0]), getter([B0, 2, 3])))
            test(op, (getter([B0]), getter([2, B0, 3])), in_dims=(0, 1))
            test(op, (getter([B0]), getter([2, B0, 3])), in_dims=(0, 1), out_dims=1)
            test(op, (getter([B0]), getter([2, 3])), in_dims=(0, None))
            test(op, (getter([2, 3]), getter([B0, 3])), in_dims=(0, None))

            # Nested vmap: op(Tensor, Tensor)
            test(vmap(op), (getter([B0, B1, 2, 3]), getter([B0, B1, 3])))
            test(vmap(op, in_dims=(None, 0)),
                 (getter([B0, 2, 3]), getter([B1, 3])), in_dims=(0, None))

            # test number as inputs
            number = getter([]).item()
            self._test_unary(lambda t: op(t, number), getter, 'cpu', check_propagates_grad=False)

    def test_cross_batch_size_three(self):
        # Let's test corner case when batch_size is 3 and cross' dim argument is not specified
        # According to the cross API, dim will be assigned to the first dim with value 3
        # In this test we ensure that found dim is not batch dim.
        op = torch.cross
        test = self._vmap_test
        B0 = B1 = 3
        test(op, (torch.rand(B0, 2, 3), torch.rand(B0, 2, 3)))
        test(vmap(op, in_dims=(0, None)), (torch.rand(B0, B1, 2, 3), torch.rand(B0, B1, 2, 3)),
             in_dims=(None, 1))

    def test_diagonal(self):
        tensor = torch.randn(3, 5, 7, 11, 13)
        test = self._vmap_view_test
        op = torch.diagonal
        test(op, (tensor, 1, 0, 1), in_dims=(0, None, None, None))
        test(op, (tensor, 0, 2, -1), in_dims=(0, None, None, None))
        test(op, (tensor, 2, 1, 2), in_dims=(1, None, None, None))
        test(op, (tensor, 0, -2, -1), in_dims=(1, None, None, None), out_dims=1)
        test(vmap(lambda t: op(t, 0, 0, -1)), (tensor,), in_dims=1, out_dims=1)
        test(vmap(vmap(lambda t: op(t, 0, 0, 1), in_dims=1), in_dims=3),
             (tensor,), in_dims=1, out_dims=1)

    def test_dot(self):
        op = torch.dot
        test = self._vmap_test
        B0, B1 = 7, 11

        # shape mismatch
        msg = ""
        with self.assertRaisesRegex(RuntimeError, msg):
            vmap(op)(torch.randn(B0, 2, 2, 2), torch.randn(B0, 2))
        with self.assertRaisesRegex(RuntimeError, msg):
            vmap(op, in_dims=(0, None))(torch.randn(B0, 2), torch.randn(2, 2))
        with self.assertRaisesRegex(RuntimeError, msg):
            vmap(op, in_dims=(None, 0))(torch.randn(2, 2), torch.randn(B0, 2))

        # left arg is vmapped
        test(op, (torch.rand(B0, 5), torch.rand(5)), in_dims=(0, None))
        test(vmap(op, in_dims=(0, None)), (torch.rand(B1, B0, 5), torch.rand(5)),
             in_dims=(1, None))

        # right arg is vmapped
        test(op, (torch.rand(5), torch.rand(B0, 5)), in_dims=(None, 0))
        test(vmap(op, in_dims=(None, 0)), (torch.rand(5), torch.rand(B1, B0, 5)),
             in_dims=(None, 1))

        # both args are vmapped
        test(op, (torch.rand(B0, 5), torch.rand(B0, 5)))
        test(vmap(op), (torch.rand(B1, B0, 5), torch.rand(B0, B1, 5)), in_dims=(1, 0))
        test(vmap(op, in_dims=(0, None)),
             (torch.rand(B1, 5), torch.rand(B0, 5)), in_dims=(None, 0))

    def test_expand_as(self):
        op = torch.Tensor.expand_as
        test = self._vmap_view_test
        B0, B1, B2 = 7, 11, 13
        test(op, (torch.rand(B0, 1, 5), torch.rand(B0, 2, 3, 5)))
        test(op, (torch.rand(B0, 1, 5), torch.rand(2, 3, 5)), in_dims=(0, None))
        test(op, (torch.rand(1, 5), torch.rand(B0, 2, 3, 5)), in_dims=(None, 0))
        test(vmap(op), (torch.rand(B0, B1, 1, 5), torch.rand(B0, B1, 2, 3, 5)))
        test(vmap(op), (torch.rand(B0, B1, 1, 5), torch.rand(B1, B0, 2, 3, 5)), in_dims=(0, 1))
        test(vmap(op), (torch.rand(B0, B1), torch.rand(B1, 2, 3, 5)), in_dims=(0, None))
        test(vmap(vmap(op)), (torch.rand(B0, B1, B2), torch.rand(B0, B1, B2, 2, 3, 5)))

    def test_fill_and_zero_inplace(self):
        test = functools.partial(self._vmap_test, check_propagates_grad=False)
        B0, B1 = 7, 11
        ops = (
            lambda t: t.fill_(0.1),
            lambda t: t.fill_(torch.tensor(0.2)),
            lambda t: t.zero_(),
        )

        for op in ops:
            # Single vmap, various in_dims / out_dims
            test(op, [TensorFactory.randn([B0, 3])])
            test(op, [TensorFactory.randn([2, 5, B0, 3])], in_dims=2)
            test(op, [TensorFactory.randn([2, 5, B0, 3])], in_dims=2, out_dims=2)

            # Doubly nested vmap
            test(vmap(op), [TensorFactory.randn([B0, B1])])
            test(vmap(op), [TensorFactory.randn([B1, 2, 5, B0, 3])], in_dims=2)
            test(vmap(op, in_dims=2), [TensorFactory.randn([2, 5, B0, B1, 3])],
                 in_dims=2, out_dims=2)

        # test when value is a batched tensor for fill_ operator
        B0, B1 = 3, 5
        test(Tensor.fill_, [TensorFactory.randn([B0, B1]), TensorFactory.randn(B0)])

        with self.assertRaisesRegex(RuntimeError,
                                    ""):
            # Runtime Error is thrown when the tensor being written to isn't being vmapped over
            vmap(Tensor.fill_, (None, 0))(TensorFactory.randn([B0, B1]),
                                          TensorFactory.randn([B0]))

    def _test_complex_views(self, op, dtypes):
        test = self._vmap_view_test

        def run_test(op, dtype):
            def get(shape):
                return torch.randn(shape, dtype=dtype)

            B0, B1 = 7, 11

            # Single vmap, various in_dims / out_dims
            test(op, [get([B0, 3])])
            test(op, [get([3, B0])], in_dims=1)
            test(op, [get([2, 5, B0, 3])], in_dims=2)
            test(op, [get([2, 5, B0, 3])], in_dims=2, out_dims=2)

            # Doubly nested vmap
            test(vmap(op), [get([B0, B1])])
            test(vmap(op), [get([B1, 2, 5, 3, B0])], in_dims=4)
            test(vmap(op, in_dims=2), [get([2, 5, B0, B1, 3])],
                 in_dims=2, out_dims=2)

        for dtype in dtypes:
            run_test(op, dtype)

    def test_real(self):
        self._test_complex_views(torch.real, dtypes=[torch.cfloat, torch.cdouble])

    def test_imag(self):
        self._test_complex_views(torch.imag, dtypes=[torch.cfloat, torch.cdouble])

    def test_view_as_real(self):
        self._test_complex_views(torch.view_as_real, dtypes=[torch.cfloat, torch.cdouble])

    def test_view_as_complex(self):
        def run_test(dtype):
            def get(shape):
                return torch.randn(shape, dtype=dtype)

            op = torch.view_as_complex
            test = self._vmap_view_test
            B0, B1 = 7, 11

            # Single vmap, various in_dims / out_dims
            test(op, [get([B0, 3, 2])])
            test(op, [get([2, 5, B0, 3, 2])], in_dims=2)
            test(op, [get([2, 5, B0, 3, 2])], in_dims=2, out_dims=2)

            # Doubly nested vmap
            test(vmap(op), [get([B0, B1, 2])])
            test(vmap(op), [get([B1, 2, 5, B0, 3, 2])], in_dims=2)
            test(vmap(op, in_dims=2), [get([2, 5, B0, B1, 3, 2])],
                 in_dims=2, out_dims=2)

            # Interesting case #1: Batch dim directly before dim of size 2
            test(op, [get([3, B0, 2])], in_dims=1)
            test(vmap(op, in_dims=1), [get([3, B1, B0, 2])], in_dims=2)

            # Interesting case #2: Batch dim at end of tensor, success cases
            # view_as_complex requires that the dim with size 2 have stride 1
            # in order for the view to function propertly
            test(op, [get([B0, 2]).transpose(0, 1)], in_dims=1)
            test(vmap(op, in_dims=1), [get([B0, B1, 2]).movedim(1, 2)])
            test(vmap(op, in_dims=2), [get([B0, 3, B1, 2]).movedim(2, 3)])

            # Interesting case #3: Batch dim at end of tensor, failure cases
            msg = "Tensor must have a last dimension with stride 1"
            with self.assertRaisesRegex(RuntimeError, msg):
                vmap(op, in_dims=1)(get([2, B0]))
            with self.assertRaisesRegex(RuntimeError, msg):
                vmap(vmap(op, in_dims=1), in_dims=1)(get([2, B0, B1]))

            # Invalid input: no dimension of size 2
            msg = 'Input tensor must have one or more dimensions'
            with self.assertRaisesRegex(RuntimeError, msg):
                vmap(op)(get([B0]))
            with self.assertRaisesRegex(RuntimeError, msg):
                vmap(vmap(op))(get([B0, B1]))

            # Invalid input: Batch dim has size 2, but the logical last dim does
            # not have size 2
            msg = 'Tensor must have a last dimension of size 2'
            with self.assertRaisesRegex(RuntimeError, msg):
                vmap(op, in_dims=1)(get([3, 2]))

        for dtype in [torch.float, torch.double]:
            run_test(dtype)

    def test_is_complex(self):
        ctensor = torch.randn(3, dtype=torch.cfloat)
        tensor = torch.randn(3)

        def foo(x):
            if x.is_complex():
                return torch.tensor(1)
            else:
                return torch.tensor(0)

        self.assertEqual(vmap(foo)(ctensor), torch.tensor([1, 1, 1]))
        self.assertEqual(vmap(foo)(tensor), torch.tensor([0, 0, 0]))

    def test_is_floating_point(self):
        float_tensor = torch.tensor([1., 2., 3.])
        long_tensor = torch.tensor([1, 2, 3])

        def foo(x):
            if x.is_floating_point():
                return torch.tensor(1)
            else:
                return torch.tensor(0)

        self.assertEqual(vmap(foo)(float_tensor), torch.tensor([1, 1, 1]))
        self.assertEqual(vmap(foo)(long_tensor), torch.tensor([0, 0, 0]))

    def test_is_contiguous(self):
        def foo(x):
            if x.is_contiguous():
                return torch.tensor(1.)
            else:
                return torch.tensor(0.)

        B0, B1 = 3, 5

        # Single batch dim
        contig = torch.randn(B0, 2, 7)
        self.assertEqual(vmap(foo)(contig), torch.ones(B0))

        noncontig = torch.randn(2, B0, 7)
        self.assertEqual(vmap(foo, in_dims=1)(noncontig), torch.zeros(B0))

        noncontig = torch.randn(2, B0, 7).movedim(1, 0)
        self.assertEqual(vmap(foo)(noncontig), torch.zeros(B0))

        noncontig = torch.randn(2, 7, B0)
        self.assertEqual(vmap(foo, in_dims=2)(noncontig), torch.zeros(B0))

        # Multiple batch dims
        contig = torch.randn(B0, B1, 3)
        self.assertEqual(vmap(vmap(foo))(contig), torch.ones(B0, B1))

        contig = torch.randn(B1, B0, 3)
        self.assertEqual(vmap(vmap(foo), in_dims=1)(contig), torch.ones(B0, B1))

        contig = torch.randn(B1, B0, 3).movedim(0, 1)
        self.assertEqual(vmap(vmap(foo))(contig), torch.ones(B0, B1))

        noncontig = torch.randn(B0, 3, B1)
        self.assertEqual(vmap(vmap(foo, in_dims=1))(noncontig), torch.zeros(B0, B1))

        # is_contiguous on empty tensor is True
        def bar(x):
            assert x.is_contiguous()
            return x

        vmap(bar)(torch.randn(B0, 0, 3))
        vmap(bar, in_dims=1)(torch.randn(0, B0, 3))
        vmap(bar)(torch.randn(B0, 0, 3).transpose(-1, -2))

        # is_contiguous with other memory formats
        def baz(x, memory_format):
            x.is_contiguous(memory_format=memory_format)
            return x

        msg = 'NYI: querying is_contiguous inside of vmap for memory_format'
        tensor = torch.randn(B0, 2, 7, 3)
        with self.assertRaisesRegex(RuntimeError, msg):
            vmap(functools.partial(baz, memory_format=torch.channels_last))(tensor)
        with self.assertRaisesRegex(RuntimeError, msg):
            vmap(functools.partial(baz, memory_format=torch.channels_last_3d))(tensor)

    def test_unsqueeze(self):
        op = torch.unsqueeze
        test = self._vmap_view_test
        B0, B1 = 7, 11

        # unsqueeze dim 0
        test(op, (torch.rand(B0, 2, 5), 0), in_dims=(0, None))
        test(op, (torch.rand(2, B0, 5), 0), in_dims=(1, None))

        # unsqueeze last dim (positive)
        test(op, (torch.rand(B0, 2, 5), 2), in_dims=(0, None))
        test(op, (torch.rand(2, B0, 5), 2), in_dims=(1, None))

        # unsqueeze last dim (negative)
        test(op, (torch.rand(B0, 2, 5), -1), in_dims=(0, None))
        test(op, (torch.rand(2, B0, 5), -1), in_dims=(1, None))

        # nested vmaps
        def unsqueeze_0(x):
            return torch.unsqueeze(x, 0)

        def unsqueeze_last(x):
            return torch.unsqueeze(x, -1)

        # bdims in canonical order
        test(vmap(unsqueeze_0), (torch.rand(B0, B1, 2), ))
        test(vmap(unsqueeze_last), (torch.rand(B0, B1, 2),))

        # wild bdims
        test(vmap(unsqueeze_0), (torch.rand(B1, 2, B0),), in_dims=2)
        test(vmap(unsqueeze_0, in_dims=1), (torch.rand(2, B1, B0),), in_dims=2)
        test(vmap(unsqueeze_last), (torch.rand(B1, 2, B0),), in_dims=2)
        test(vmap(unsqueeze_last, in_dims=1), (torch.rand(2, B1, B0),), in_dims=2)

    def test_movedim(self):
        op = torch.movedim
        test = self._vmap_view_test
        B0, B1, B2 = 7, 11, 13

        # movedim(tensor, int, int) variant
        test(op, (torch.rand(B0, 2, 5), 0, 1), in_dims=(0, None, None))
        test(op, (torch.rand(2, B0, 5), 0, 1), in_dims=(1, None, None))
        test(vmap(op, in_dims=(0, None, None)), (torch.rand(B1, 2, B0, 5), 0, 1), in_dims=(2, None, None))
        test(vmap(vmap(op, in_dims=(2, None, None)), in_dims=(0, None, None)),
             (torch.rand(B1, 2, B0, 5, B2), 0, 1), in_dims=(2, None, None))

        # movedim(tensor, intlist, intlist) variant
        test(op, (torch.rand(B0, 2, 3, 5), [1, 0], [0, 2]), in_dims=(0, None, None))
        test(op, (torch.rand(2, 3, B0, 5), [1, 0], [0, 2]), in_dims=(1, None, None))
        test(vmap(op, in_dims=(0, None, None)),
             (torch.rand(B1, 2, B0, 5), [0, 1], [1, 0]), in_dims=(2, None, None))
        test(vmap(vmap(op, in_dims=(2, None, None)), in_dims=(0, None, None)),
             (torch.rand(B1, 2, B0, 5, B2), [0, 1], [1, 0]), in_dims=(2, None, None))

    def test_mm(self):
        op = torch.mm
        test = self._vmap_test
        B0, B1 = 7, 11

        # shape mismatch
        msg = "Shape mismatch"
        with self.assertRaisesRegex(RuntimeError, msg):
            vmap(op)(torch.randn(B0, 2, 2, 2), torch.randn(B0, 2))
        with self.assertRaisesRegex(RuntimeError, msg):
            vmap(op, in_dims=(0, None))(torch.randn(B0, 2), torch.randn(2, 2))
        with self.assertRaisesRegex(RuntimeError, msg):
            vmap(op, in_dims=(None, 0))(torch.randn(2, 2), torch.randn(B0, 2, 2, 2))

        # left arg is vmapped
        test(op, (torch.rand(B0, 2, 5), torch.rand(5, 2)), in_dims=(0, None))
        test(vmap(op, in_dims=(0, None)), (torch.rand(B1, B0, 2, 5), torch.rand(5, 2)),
             in_dims=(1, None))

        # right arg is vmapped
        test(op, (torch.rand(2, 5), torch.rand(B0, 5, 2)), in_dims=(None, 0))
        test(vmap(op, in_dims=(None, 0)), (torch.rand(2, 5), torch.rand(B1, B0, 5, 2)),
             in_dims=(None, 1))

        # both args are vmapped
        test(op, (torch.rand(B0, 2, 5), torch.rand(B0, 5, 2)))
        test(vmap(op), (torch.rand(B1, B0, 2, 5), torch.rand(B0, B1, 5, 2)), in_dims=(1, 0))
        test(vmap(op, in_dims=(0, None)),
             (torch.rand(B1, 2, 5), torch.rand(B0, 5, 2)), in_dims=(None, 0))

    def test_mv(self):
        op = torch.mv
        test = self._vmap_test
        B0, B1 = 7, 11

        # shape mismatch
        msg = ""
        with self.assertRaisesRegex(RuntimeError, msg):
            vmap(op)(torch.randn(B0, 2, 2, 2), torch.randn(B0, 2))
        with self.assertRaisesRegex(RuntimeError, msg):
            vmap(op, in_dims=(0, None))(torch.randn(B0, 2, 2), torch.randn(2, 2))
        with self.assertRaisesRegex(RuntimeError, msg):
            vmap(op, in_dims=(None, 0))(torch.randn(2, 2), torch.randn(B0, 2, 2))

        # left arg is vmapped
        test(op, (torch.rand(B0, 2, 5), torch.rand(5)), in_dims=(0, None))
        test(vmap(op, in_dims=(0, None)), (torch.rand(B1, B0, 2, 5), torch.rand(5)),
             in_dims=(1, None))

        # right arg is vmapped
        test(op, (torch.rand(2, 5), torch.rand(B0, 5)), in_dims=(None, 0))
        test(vmap(op, in_dims=(None, 0)), (torch.rand(2, 5), torch.rand(B1, B0, 5)),
             in_dims=(None, 1))

        # both args are vmapped
        test(op, (torch.rand(B0, 2, 5), torch.rand(B0, 5)))
        test(vmap(op), (torch.rand(B1, B0, 2, 5), torch.rand(B0, B1, 5)), in_dims=(1, 0))
        test(vmap(op, in_dims=(0, None)),
             (torch.rand(B1, 2, 5), torch.rand(B0, 5)), in_dims=(None, 0))

    def test_narrow(self):
        op = torch.narrow
        test = self._vmap_view_test
        B0, B1, B2 = 7, 11, 13

        test(op, (torch.rand(B0, 2, 5), -1, 1, 3), in_dims=(0, None, None, None))
        test(op, (torch.rand(2, B0, 5), 1, 1, 3), in_dims=(1, None, None, None))
        test(vmap(op, in_dims=(0, None, None, None)),
             (torch.rand(B1, 2, B0, 5), 1, 0, 0), in_dims=(2, None, None, None))
        test(vmap(vmap(op, in_dims=(2, None, None, None)), in_dims=(0, None, None, None)),
             (torch.rand(B1, 2, B0, 5, B2), -1, 2, 3), in_dims=(2, None, None, None))

    def test_new_empty(self):
        # Empty is non-deterministic so we just check that the shape of the
        # output tensor is what we expect and that the vmap fallback isn't used.
        op = Tensor.new_empty

        B0, B1 = 7, 11

        result = vmap(lambda x: op(x, [2, 3]))(torch.randn(B0))
        self.assertEqual(result.shape, [B0, 2, 3])

        result = vmap(lambda x: op(x, []))(torch.randn(B0))
        self.assertEqual(result.shape, [B0])

        result = vmap(vmap(lambda x: op(x, [2, 3])))(torch.randn(B0, B1))
        self.assertEqual(result.shape, [B0, B1, 2, 3])

    def test_new_empty_strided(self):
        # Empty is non-deterministic so we just check that the size and shape
        # of the output are what we expect and that the vmap fallback isn't used
        B0, B1 = 7, 11

        def _test_single_vmap(size, stride, B0):
            x = torch.randn(B0)
            result = vmap(lambda x: x.new_empty_strided(size, stride))(x)
            S = torch.empty_strided(size, stride).storage().size()
            self.assertEqual(result.shape, [B0] + size)
            self.assertEqual(result.stride(), [S] + stride)

        def _test_double_vmap(size, stride, B0, B1):
            x = torch.randn(B0, B1)
            result = vmap(vmap(lambda x: x.new_empty_strided(size, stride)))(x)
            S = torch.empty_strided(size, stride).storage().size()
            self.assertEqual(result.shape, [B0, B1] + size)
            self.assertEqual(result.stride(), [B1 * S, S] + stride)

            x = torch.randn(B1, B0)
            result = vmap(vmap(lambda x: x.new_empty_strided(size, stride)), in_dims=1)(x)
            S = x.new_empty_strided(size, stride).storage().size()
            self.assertEqual(result.shape, [B0, B1] + size)
            self.assertEqual(result.stride(), [B1 * S, S] + stride)

        # contiguous case
        _test_single_vmap([2, 3, 5], [3 * 5, 5, 1], B0)
        _test_double_vmap([2, 3, 5], [3 * 5, 5, 1], B0, B1)

        # expanded
        _test_single_vmap([2, 3, 5], [0, 5, 1], B0)
        _test_double_vmap([2, 3, 5], [0, 5, 1], B0, B1)

        # some of these cases are pretty strange, just verifying that if
        # empty_strided allows them then BatchedTensor.new_empty_strided
        # can as well
        for shape in [[2, 3, 4], [0, 2, 0]]:
            for strides in [[12, 4, 1], [2, 4, 6], [0, 0, 0]]:
                _test_single_vmap(shape, strides, B0)
                _test_double_vmap(shape, strides, B0, B1)

    def test_new_zeros(self):
        op = Tensor.new_zeros
        test = functools.partial(self._vmap_test, check_propagates_grad=False)
        B0, B1 = 7, 11

        test(lambda x: op(x, 2, 3), (torch.rand(B0),))
        test(lambda x: op(x, []), (torch.rand(B0),))
        test(vmap(lambda x: op(x, 3, 5)), (torch.rand(B0, B1),))

    def test_select(self):
        op = torch.select
        test = self._vmap_view_test
        B0, B1, B2 = 7, 11, 13
        test(op, (torch.rand(B0, 2, 5), 0, 0), in_dims=(0, None, None))
        test(op, (torch.rand(2, B0, 5), 1, 1), in_dims=(1, None, None))
        test(vmap(lambda t: op(t, 1, 1)), (torch.rand(B1, 2, B0, 5),), in_dims=2)
        test(vmap(vmap(lambda t: op(t, 1, 1), in_dims=1)), (torch.rand(B1, 2, B0, B2, 5),), in_dims=2)

    def test_roll_no_dims(self):
        op = torch.roll
        test = self._vmap_test
        B0, B1, B2 = 7, 11, 13
        test(op, (torch.rand(B0, 2, 5), 2), in_dims=(0, None))
        test(op, (torch.rand(2, B0, 5), 3), in_dims=(1, None))
        test(vmap(lambda t: op(t, 3)), (torch.rand(B1, 2, B0, 5),), in_dims=2)
        test(vmap(vmap(lambda t: op(t, 3), in_dims=1)), (torch.rand(B1, 2, B0, B2, 5),), in_dims=2)

    def test_stack(self):
        test = self._vmap_test
        B0, B1 = 5, 7

        # Quick hack b/c vmap can't accept a list of tensors as an argument
        def get_op(dim):
            def op(*tensors):
                return torch.stack(tensors, dim=dim)
            return op

        test(get_op(0), (torch.rand(B0, 3), torch.rand(B0, 3)))
        test(get_op(0), (torch.rand(3), torch.rand(B0, 3)), in_dims=(None, 0))
        test(get_op(0), (torch.rand(2, 17), torch.rand(2, 17, B0)), in_dims=(None, 2))
        test(get_op(-1), (torch.rand(2, 17), torch.rand(2, 17, B0)), in_dims=(None, 2))
        test(vmap(get_op(0), in_dims=(0, None)),
             (torch.rand(B1, 2), torch.rand(B0, 2)), in_dims=(None, 0))
        test(vmap(get_op(0), in_dims=(0, 0)),
             (torch.rand(B1, 2), torch.rand(B0, B1, 2)), in_dims=(None, 0))

    def test_slice(self):
        test = self._vmap_view_test
        B0, B1, B2 = 7, 11, 13
        test(lambda t: t[0:1], (torch.rand(B0, 3, 5),))
        test(lambda t: t[:, 1:3], (torch.rand(3, 5, B0),), in_dims=2)
        test(vmap(lambda t: t[:, 0:1], in_dims=2), (torch.rand(3, 5, B0, B1),), in_dims=2)
        test(vmap(vmap(lambda t: t[0:1], in_dims=2), in_dims=2),
             (torch.rand(3, 5, B0, B1, B2),), in_dims=2)

    def test_squeeze(self):
        def verify_behavior(op, min_ndim=1):
            test = self._vmap_view_test
            B0, B1 = 1, 11
            # These tests cannot be used with an operator that requires more
            # than 1 dimension after batching.
            if min_ndim <= 1:
                test(op, (torch.rand(B0),))
                test(op, (torch.rand(B1),))
                test(vmap(op), (torch.rand(B0, B1, 1),))
                test(vmap(op), (torch.rand(B1, 1, B0),), in_dims=2)
            test(op, (torch.rand(B0, 3, 5),))
            test(op, (torch.rand(1, B0, 5),), in_dims=1)
            test(op, (torch.rand(B0, 0, 1, 5, 1),))
            test(op, (torch.rand(B0, 1, 1, 1, 1),))
            test(vmap(op), (torch.rand(B0, B1, 1, 3, 4),))
            test(vmap(op), (torch.rand(B1, 1, B0, 4, 5),), in_dims=2)

        verify_behavior(torch.squeeze)
        verify_behavior(lambda x: torch.squeeze(x, dim=0), min_ndim=1)
        verify_behavior(lambda x: torch.squeeze(x, dim=1), min_ndim=2)
        verify_behavior(lambda x: torch.squeeze(x, dim=-1), min_ndim=2)
        verify_behavior(lambda x: torch.squeeze(x, dim=-2), min_ndim=3)

        msg = ""
        try:
            torch.squeeze(torch.rand(10), dim=1)
        except IndexError as err:
            msg = str(err)
        with self.assertRaises(RuntimeError, msg=msg):
            vmap(lambda x: torch.squeeze(x, dim=1))(torch.rand(10))

    def _test_mean_sum_dim(self, op):
        test = self._vmap_test
        B0, B1 = 5, 7

        # Single vmap, various in_dims / out_dims
        test(lambda x: op(x, 0), [torch.randn([B0])])
        test(lambda x: op(x, -1), [torch.randn([B0])])
        test(lambda x: op(x, 0), [torch.randn([B0, 3])])
        test(lambda x: op(x, -1), [torch.randn([2, 5, B0, 3])], in_dims=2)
        test(lambda x: op(x, 2), [torch.randn([2, 5, B0, 3])], in_dims=2, out_dims=2)

        # Doubly nested vmap
        test(vmap(lambda x: op(x, 0)), [torch.randn([B0, B1])])
        test(vmap(lambda x: op(x, -1)), [torch.randn([B0, B1])])
        test(vmap(lambda x: op(x, -2)), [torch.randn([B1, 2, 5, B0, 3])], in_dims=2)
        test(vmap(lambda x: op(x, 2), in_dims=2), [torch.randn([2, 5, B0, B1, 3])],
             in_dims=2, out_dims=2)

    def test_sum_dim(self):
        self._test_mean_sum_dim(torch.sum)

    def test_mean_dim(self):
        self._test_mean_sum_dim(torch.mean)

    def test_argmax_dim(self):
        def test(f, args):
            for loop_out, batched_out in get_fallback_and_vmap_exhaustive(f, args, {}):
                self.assertEqual(loop_out, batched_out)
        B0 = 5
        test(lambda x: torch.argmax(x), [torch.randn(B0)])
        test(lambda x: torch.argmax(x), [torch.randn(B0, 2, 3)])
        test(lambda x: torch.argmax(x, 0), [torch.randn(B0, 2, 3)])
        test(lambda x: torch.argmax(x, -1), [torch.randn(B0, 2, 3)])
        test(lambda x: torch.argmax(x, 2), [torch.randn(B0, 2, 3)])

    def _test_sum_mean(self, op):
        test = self._vmap_test
        B0, B1 = 5, 7

        # Single vmap, various in_dims / out_dims
        test(op, [torch.randn([B0])])
        test(op, [torch.randn([B0, 3])])
        test(op, [torch.randn([2, 5, B0, 3])], in_dims=2)
        test(op, [torch.randn([2, 5, B0, 3])], in_dims=2)

        # Doubly nested vmap
        test(vmap(op), [torch.randn([B0, B1])])
        test(vmap(op), [torch.randn([B1, 2, 5, B0, 3])])
        test(vmap(op), [torch.randn([2, 5, B0, B1, 3])], in_dims=2)

    def test_sum(self):
        self._test_sum_mean(torch.sum)

    def test_mean(self):
        self._test_sum_mean(torch.mean)

    def test_repeat(self):
        test = self._vmap_test
        B0 = 7
        op = Tensor.repeat
        test(lambda x: op(x, (2, 3)), (torch.rand(B0, 1, 1),))
        test(lambda x: op(x, (2, 3)), (torch.rand(1, B0, 1),), in_dims=1)

    def test_slogdet(self):
        test = functools.partial(self._vmap_test, check_propagates_grad=False)
        B0 = 7
        op = torch.linalg.slogdet
        test(op, (torch.rand(B0, 1, 1),))
        test(op, (torch.rand(B0, 2, 2),))
        test(op, (torch.rand(B0, 3, 2, 2),))
        test(op, (torch.rand(3, 2, 2, B0),), in_dims=3)

    def test_reshape(self):
        test = self._vmap_test
        B0, B1, B2 = 7, 11, 13
        op = torch.reshape
        test(op, (torch.rand(B0, 2 * 5), [2, 5]), in_dims=(0, None), check_view=True)
        test(op, (torch.rand(2, B0, 5), [1, 1, 10]), in_dims=(1, None), check_view=False)
        test(vmap(lambda t: t.reshape([-1])), (torch.rand(B0, B1, 2, 5),), check_view=True)
        test(vmap(vmap(lambda t: t.reshape([-1]), in_dims=2), in_dims=1),
             (torch.rand(3, B1, 2, B2, 5, B0),), in_dims=5, check_view=False)

    def test_reshape_as(self):
        test = self._vmap_test
        B0, B1, B2 = 7, 11, 13
        op = torch.Tensor.reshape_as
        test(op, (torch.rand(B0, 2 * 5), torch.rand(B0, 2, 5)), check_view=True)
        test(op, (torch.rand(2 * 5), torch.rand(B0, 2, 5)), in_dims=(None, 0), check_view=True)
        test(op, (torch.rand(B0, 2 * 5), torch.rand(2, 5)), in_dims=(0, None), check_view=True)

        test(op, (torch.rand(2, B0, 5), torch.rand(1, 1, 10)), in_dims=(1, None), check_view=False)

        test(vmap(op), (torch.rand(B0, B1, 2, 5), torch.randn(B0, B1, 10)), check_view=True)
        test(vmap(vmap(op, in_dims=(2, None)), in_dims=(1, None)),
             (torch.rand(3, B1, 2, B2, 5, B0), torch.rand(B0, 3 * 2 * 5)),
             in_dims=(5, 0), check_view=False)

    def test_result_type(self):
        def scalar_tensor_with_dtype(op):
            def wrapped(*args, **kwargs):
                dtype = op(*args, **kwargs)
                return torch.ones([], dtype=dtype)
            return wrapped

        test = self._vmap_test
        op = scalar_tensor_with_dtype(torch.result_type)

        B0 = 2

        test(op, (torch.randn(B0), torch.randn(B0, dtype=torch.float64)),
             check_propagates_grad=False)
        test(op, (torch.randn(B0), torch.randint(10, [B0], dtype=torch.int64)),
             check_propagates_grad=False)

        test(lambda x: op(x, 1), (torch.randn(B0),), check_propagates_grad=False)
        test(lambda x: op(x, 1.6), (torch.randn(B0),), check_propagates_grad=False)

        test(lambda x: op(x, torch.tensor(1)), (torch.randn(B0),),
             check_propagates_grad=False)
        test(lambda x: op(x, torch.tensor(1.6, dtype=torch.double)),
             (torch.randn(B0),), check_propagates_grad=False)

        test(op, (torch.randn(B0, 2), torch.randn(B0, 2, dtype=torch.float64)),
             check_propagates_grad=False)
        test(op, (torch.randn(B0, 2), torch.randint(10, [B0, 2], dtype=torch.int64)),
             check_propagates_grad=False)

        test(lambda x: op(x, 1), (torch.randn(B0, 2),), check_propagates_grad=False)
        test(lambda x: op(x, 1.6), (torch.randn(B0, 2),), check_propagates_grad=False)

        test(lambda x: op(x, torch.tensor(1)), (torch.randn(B0, 2),),
             check_propagates_grad=False)
        test(lambda x: op(x, torch.tensor(1.6, dtype=torch.double)),
             (torch.randn(B0, 2),), check_propagates_grad=False)

        test(op, (torch.randn(B0, 2), torch.randn(B0, dtype=torch.float64)),
             check_propagates_grad=False)
        test(op, (torch.randn(B0, 2), torch.randint(10, [B0], dtype=torch.int64)),
             check_propagates_grad=False)

    def test_tensor_split(self):
        test = self._vmap_view_test
        op = torch.tensor_split
        B0, B1, B2 = 7, 11, 13

        # tests for torch.tensor_split(self, indices_or_sections: int, dim)
        test(op, (torch.rand(B0, 2, 1024), 5, -1), in_dims=(0, None, None))
        test(op, (torch.rand(2, B0, 1024), 150, 1), in_dims=(1, None, None))
        test(vmap(op, in_dims=(0, None, None)), (torch.rand(B1, 1023, B0, 5), 256, 0),
             in_dims=(2, None, None))
        test(vmap(vmap(lambda t: op(t, 4, 1), in_dims=2)),
             (torch.rand(B1, 2, B0, 64, B2),), in_dims=2)

        # tests for torch.tensor_split(self, indices_or_sections: List[int], dim)
        test(op, (torch.rand(B0, 2, 1024), [50, 100, 378, 890], -1), in_dims=(0, None, None))
        test(op, (torch.rand(2, B0, 1024), [50, 100, 212, 345, 0, 378, 890], 1), in_dims=(1, None, None))
        test(vmap(op, in_dims=(0, None, None)), (torch.rand(B1, 1023, B0, 5), [50, 100, 212, 345, 0, 378, 890], 0),
             in_dims=(2, None, None))
        test(vmap(vmap(lambda t: op(t, [4, 8, 9, 34, 29], 1), in_dims=2)),
             (torch.rand(B1, 2, B0, 64, B2),), in_dims=2)

    def test_split(self):
        test = self._vmap_view_test
        op = torch.split
        B0, B1, B2 = 7, 11, 13

        # tests for torch.split(self, split_size: int, dim)
        test(op, (torch.rand(B0, 2, 1024), 101, -1), in_dims=(0, None, None))
        test(op, (torch.rand(2, B0, 1024), 130, 1), in_dims=(1, None, None))
        test(vmap(op, in_dims=(0, None, None)), (torch.rand(B1, 1023, B0, 5), 256, 0),
             in_dims=(2, None, None))
        test(vmap(vmap(lambda t: op(t, 4, 1), in_dims=2)),
             (torch.rand(B1, 2, B0, 64, B2),), in_dims=2)

        # tests for torch.split(self, split_size: List[int], dim)
        test(op, (torch.rand(B0, 2, 1024), [1, 1020, 3], -1), in_dims=(0, None, None))
        test(op, (torch.rand(2, B0, 1024), [100] * 10 + [24], 1), in_dims=(1, None, None))
        test(vmap(op, in_dims=(0, None, None)), (torch.rand(B1, 1023, B0, 5), [256] * 3 + [255], 0),
             in_dims=(2, None, None))
        test(vmap(vmap(lambda t: op(t, [4] * 8 + [8] * 4, 1), in_dims=2)),
             (torch.rand(B1, 2, B0, 64, B2),), in_dims=2)

    def test_trace(self):
        op = torch.trace
        test = self._vmap_test
        B0, B1, B2 = 7, 11, 13
        test(op, (torch.rand(B0, 2, 5),))
        test(op, (torch.rand(2, B0, 5),), in_dims=1)
        test(vmap(op), (torch.rand(B1, 2, B0, 5),), in_dims=2)
        test(vmap(vmap(op, in_dims=2)), (torch.rand(B1, 2, B0, 5, B2),), in_dims=2)

    def test_transpose(self):
        op = torch.transpose
        test = self._vmap_view_test

        B0, B1, B2 = 7, 11, 13
        test(lambda x: op(x, 0, 1), (torch.rand(B0, 2, 5),))
        test(lambda x: op(x, -1, -2), (torch.rand(B0, 2, 5),))
        test(lambda x: op(x, 3, 1), (torch.rand(B0, 2, 5, 4, 6),))
        test(lambda x: op(x, 1, 0), (torch.rand(2, B0, 5),), in_dims=1)
        test(vmap(lambda x: op(x, 0, 1)), (torch.rand(B1, 2, B0, 5),), in_dims=2)
        test(vmap(vmap(lambda x: op(x, 0, 1), in_dims=2)),
             (torch.rand(B1, 2, B0, 5, B2),), in_dims=2)

        # Special case: scalar tensor
        for dim1, dim2 in itertools.product([0, -1], [0, -1]):
            x = torch.rand(B0)
            result = vmap(lambda x: op(x, dim1, dim2))(x)
            self.assertTrue(result is x)

    def test_t(self):
        op = torch.t
        test = self._vmap_view_test
        B0, B1, B2 = 7, 11, 13
        test(op, (torch.rand(B0, 2, 5),))
        test(op, (torch.rand(2, B0, 5),), in_dims=1)
        test(vmap(op), (torch.rand(B1, 2, B0, 5),), in_dims=2)
        test(vmap(vmap(op, in_dims=2)), (torch.rand(B1, 2, B0, 5, B2),), in_dims=2)

    def test_T_numpy(self):
        def op(t):
            return t.T

        test = self._vmap_view_test
        B0, B1, B2 = 7, 11, 13
        test(op, (torch.rand(B0, 2, 3, 5),))
        test(op, (torch.rand(B0),))
        test(op, (torch.rand(2, B0, 3, 5),), in_dims=1)
        test(vmap(op), (torch.rand(B1, 2, B0, 5),), in_dims=2)
        test(vmap(op), (torch.rand(B1, 2, B0, 3, 5),), in_dims=2)
        test(vmap(vmap(op, in_dims=2)), (torch.rand(B1, 2, B0, 3, B2, 5),), in_dims=2)

    def test_to(self):
        test = self._vmap_test
        B0, B1 = 7, 11

        test(lambda t: t.to('cpu'), (torch.rand(B0),))
        test(lambda t: t.to(torch.double), (torch.rand(B0),))
        test(lambda t, o: t.to(o), (torch.rand(B0), torch.randn(B0, dtype=torch.float64)))
        test(lambda t, o: t.to(o),
             (torch.rand(B0), torch.randn(B0, dtype=torch.float64)),
             in_dims=(0, None))
        test(vmap(lambda t: t.to(torch.double)), (torch.rand(B0, B1, 3),))

        # also test some casting methods
        test(lambda t: t.double(), (torch.rand(B0),))
        test(lambda t: t.float(), (torch.rand(B0),))
        test(lambda t: t.int(), (torch.rand(B0),), check_propagates_grad=False)
        test(lambda t: t.long(), (torch.rand(B0),), check_propagates_grad=False)

    def test_unfold(self):
        op = torch.Tensor.unfold
        test = self._vmap_view_test
        B0, B1, B2 = 3, 2, 5

        test(op, (torch.rand(B0, 7, 11), 0, 2, 1), in_dims=(0, None, None, None))
        test(op, (torch.rand(7, B0, 11), 1, 4, 2), in_dims=(1, None, None, None))
        test(vmap(op, in_dims=(0, None, None, None)),
             (torch.rand(B1, 7, B0, 11), 1, 5, 1), in_dims=(2, None, None, None))
        test(vmap(vmap(op, in_dims=(2, None, None, None)), in_dims=(0, None, None, None)),
             (torch.rand(B1, 7, B0, 11, B2), -1, 2, 4), in_dims=(2, None, None, None))

    def test_unbind(self):
        test = self._vmap_view_test
        op = torch.unbind
        B0, B1, B2 = 7, 11, 13

        test(op, (torch.rand(B0, 2, 1024), -1), in_dims=(0, None))
        test(op, (torch.rand(B0, 2, 0),))
        test(op, (torch.rand(2, B0, 7), 0), in_dims=(1, None))
        test(vmap(op, in_dims=(0, None)), (torch.rand(B1, 1023, B0, 5), 1),
             in_dims=(2, None))
        test(vmap(vmap(lambda t: op(t, dim=1), in_dims=2)),
             (torch.rand(B1, 2, B0, 32, B2),), in_dims=2)

    def test_view(self):
        test = self._vmap_view_test
        B0, B1, B2 = 7, 11, 13
        op = torch.Tensor.view

        # We should error out if the view would produce an incorrect result
        with self.assertRaises(RuntimeError):
            vmap(op, in_dims=(1, None))(torch.rand(2, B0, 5), [10])

        test(op, (torch.rand(B0, 2 * 5), [2, 5]), in_dims=(0, None))
        test(op, (torch.rand(B0, 4, 5), [1, 2, 1, 10]), in_dims=(0, None))
        test(vmap(lambda t: t.view([-1])), (torch.rand(B0, B1, 2, 5, 3),))
        test(vmap(vmap(lambda t: t.reshape([-1])), in_dims=1),
             (torch.rand(B2, B0, B1, 3, 2, 5),), in_dims=1)

    def test_view_as(self):
        test = self._vmap_view_test
        B0, B1, B2 = 7, 11, 13
        op = torch.Tensor.view_as

        # We should error out if the view would produce an incorrect result
        with self.assertRaises(RuntimeError):
            vmap(op, in_dims=(1, 0))(torch.rand(2, B0, 5), torch.rand(B0, 10))

        test(op, (torch.rand(B0, 2 * 5), torch.rand(B0, 2, 5)))
        test(op, (torch.rand(2 * 5), torch.rand(B0, 2, 5)), in_dims=(None, 0))
        test(op, (torch.rand(B0, 2 * 5), torch.rand(2, 5)), in_dims=(0, None))

        test(op, (torch.rand(B0, 4, 5), torch.rand(2, 1, 1, 10)), in_dims=(0, None))

        test(vmap(op), (torch.rand(B0, B1, 2, 5), torch.randn(B0, B1, 10)))
        test(vmap(vmap(op, in_dims=(0, None)), in_dims=(0, None)),
             (torch.rand(B1, B2, B0, 3, 2, 5), torch.rand(B0, 3 * 2 * 5)),
             in_dims=(2, 0))

    def test_conv2d(self):
        conv_setups = [
            (torch.nn.Conv1d, torch.conv1d, [2, 4, 15]),
            (torch.nn.Conv2d, torch.conv2d, [2, 4, 15, 20]),
            (torch.nn.Conv3d, torch.conv3d, [2, 4, 15, 20, 25]),
            # (torch.nn.ConvTranspose2d, torch.conv_transpose2d, [2, 4, 15, 20])
        ]
        for conv_mod, conv_fn, inp_shape in conv_setups:
            mod = conv_mod(4, 8, kernel_size=3)
            arg_values = [torch.randn(inp_shape), mod.weight, mod.bias]
            kwarg_values = {}
            for loop_out, batched_out in get_fallback_and_vmap_exhaustive(conv_fn, arg_values, kwarg_values):
                self.assertEqual(loop_out, batched_out)

            arg_values = [torch.randn(inp_shape), mod.weight, None]
            for loop_out, batched_out in get_fallback_and_vmap_exhaustive(conv_fn, arg_values, kwarg_values):
                self.assertEqual(loop_out, batched_out)

            mod2 = conv_mod(4, 8, kernel_size=3, groups=2, stride=3, padding=1, dilation=2)
            arg_values = [torch.randn(inp_shape), mod2.weight, mod2.bias]
            kwarg_values = dict(groups=2, stride=3, padding=1, dilation=2)
            for loop_out, batched_out in get_fallback_and_vmap_exhaustive(conv_fn, arg_values, kwarg_values):
                self.assertEqual(loop_out, batched_out)

            arg_values = [torch.randn(inp_shape), mod2.weight, None]
            for loop_out, batched_out in get_fallback_and_vmap_exhaustive(conv_fn, arg_values, kwarg_values):
                self.assertEqual(loop_out, batched_out)

    def test_one_hot(self):
        sample_inputs = [
            (torch.randint(0, 3, []), 3),
            (torch.randint(0, 3, [2, 3, 4]), 4),
        ]
        for args in sample_inputs:
            for loop_out, batched_out in get_fallback_and_vmap_exhaustive(F.one_hot, args, {}):
                self.assertEqual(loop_out, batched_out)

    def test_conj_bit(self):
        x = torch.tensor([1 + 1j, 2 + 1j])

        def foo(x):
            assert not x.is_conj()
            y = x.conj()
            assert y.is_conj()
            return y
        res = vmap(foo)(x)
        self.assertEqual(res, x.conj())

    def test_mode_key(self):
        def vmap_f(x):
            return x + torch.randn(())

        def naive_f(x, shape):
            return x + torch.randn(shape)

        torch.manual_seed(0)
        out1 = vmap(vmap(vmap_f, randomness='different'), randomness='different')(torch.ones(2, 3))

        torch.manual_seed(0)
        out2 = naive_f(torch.ones(2, 3), (2, 3))
        self.assertEqual(out1, out2)

        torch.manual_seed(0)
        out1 = vmap(vmap(vmap_f, randomness='different'), randomness='different')(torch.ones(2, 3, 4))

        torch.manual_seed(0)
        out2 = naive_f(torch.ones(2, 3, 4), (2, 3, 1))
        self.assertEqual(out1, out2)

        self.assertTrue(torch.randn(()).dim() == 0)

    @parametrize('in_dim', [0, 1, 2])
    @parametrize('out_dim', [0, 1, 2])
    @parametrize('randomness', ['error', 'same'])
    def test_chunk_vmap(self, in_dim, out_dim, randomness):

        x = torch.randn(4, 5, 6)

        def f(x):
            y = x.sin()
            if randomness != "error":
                y = y + torch.rand_like(x)
            return y

        rs = torch.get_rng_state()
        expected = vmap(f, in_dims=in_dim, out_dims=out_dim, randomness=randomness)(x)

        for chunks in [1, 2, 3, 4, 7, 10, 16]:
            torch.set_rng_state(rs)
            output = chunk_vmap(
                f, in_dims=in_dim, out_dims=out_dim, randomness=randomness, chunks=chunks
            )(x)
            self.assertEqual(output, expected)


instantiate_parametrized_tests(TestVmapOperators)


def construct_v(output, batch_size, contig=False):
    if contig:
        return torch.randn(batch_size, *output.shape,
                           dtype=output.dtype, device=output.device)
    result = torch.randn(*output.shape, batch_size,
                         dtype=output.dtype, device=output.device)
    return result.movedim(-1, 0)

def as_tuple(x):
    if isinstance(x, tuple):
        return x
    elif isinstance(x, list):
        return tuple(x)
    else:
        return x,


def differentiable(args):
    return tuple(arg for arg in as_tuple(args)
                 if isinstance(arg, torch.Tensor) and arg.requires_grad)


def _get_rand_no_zeros(*args, **kwargs):
    requires_grad = kwargs.get('requires_grad', False)
    kwargs_without_requires_grad = kwargs.copy()
    kwargs_without_requires_grad['requires_grad'] = False
    result = torch.rand(*args, **kwargs_without_requires_grad)
    return result.clamp_min_(0.1).requires_grad_(requires_grad)


class TestVmapBatchedGradient(Namespace.TestVmapBase):
    def _vmap_test(self, *args, **kwargs):
        return _vmap_test(self, *args, **kwargs)

    # Tests batched gradient computation of outputs = op(*args, **kwargs)
    # by comparing it to a sequential map+stack fallback.
    #
    # output_process_fn: a function that maps the outputs to the part
    #       that should be differentiated.
    # batch_size: the batch dim size for the batched grad
    def _batched_grad_test(self, op, args, kwargs=None, output_process_fn=lambda x: x, batch_size=3):
        if kwargs is None:
            kwargs = {}
        outputs = op(*args, **kwargs)
        outputs = differentiable(output_process_fn(outputs))
        for contig in [True, False]:
            batched_vectors = tuple(construct_v(out, batch_size, contig)
                                    for out in outputs)

            def vector_jacobian_product(*vectors):
                return torch.autograd.grad(outputs, differentiable(args), vectors,
                                           retain_graph=True)
            self._vmap_test(vector_jacobian_product, batched_vectors,
                            check_propagates_grad=False)

    # Tests batched second grad computation of outputs = op(*args, **kwargs).
    # by comparing it to a sequential map+stack fallback.
    #
    # output_process_fn: a function that maps the outputs to the part
    #       that should be differentiated.
    # batch_size: the batch dim size for the batched grad
    #
    # NB: we only test computing batched gradients in the second gradient
    # computation. One specific use case that does this is computing the hessian
    # matrix of a scalar-valued function; this is useful in Bayesian Logistic
    # Regression.
    # It might be useful to have a test that computes batched first gradients and
    # then uses those to compute batched second gradients in the future.
    def _batched_grad_grad_test(self, op, args, kwargs=None, output_process_fn=lambda x: x, batch_size=3):
        if kwargs is None:
            kwargs = {}
        outputs = op(*args, **kwargs)
        outputs = differentiable(output_process_fn(outputs))
        ones = tuple(torch.ones_like(out) for out in outputs)
        # Same thing as summing together all of the outputs and calling .backward()
        first_grads = torch.autograd.grad(outputs, differentiable(args), ones,
                                          create_graph=True)
        first_grads = differentiable(first_grads)
        self.assertNotEqual(
            len(first_grads), 0, "None of the first grads depend on the input!")

        for contig in [True, False]:
            batched_vectors = tuple(construct_v(grad, batch_size, contig)
                                    for grad in first_grads)

            def vector_hessian_product(*vectors):
                outputs = torch.autograd.grad(first_grads, differentiable(args), vectors,
                                              retain_graph=True, allow_unused=True)
                outputs = tuple(out for out in outputs if out is not None)
                assert len(outputs) > 0
                return outputs

            self._vmap_test(vector_hessian_product, batched_vectors,
                            check_propagates_grad=False)

    def _test_arithmetic(self, op, device, test_grad_grad=True):
        x = torch.randn(2, 3, requires_grad=True, device=device)
        y = _get_rand_no_zeros(2, 3, device=device, requires_grad=True)
        scalar = 3.14
        self._batched_grad_test(op, (x, y))
        self._batched_grad_test(op, (scalar, y))
        self._batched_grad_test(op, (x, scalar))

        if test_grad_grad:
            self._batched_grad_grad_test(op, (x, y))

    def test_add(self, device):
        self._test_arithmetic(torch.add, device, test_grad_grad=False)
        self._test_arithmetic(lambda x, y: x + y, device, test_grad_grad=False)

    def test_sub(self, device):
        self._test_arithmetic(torch.sub, device, test_grad_grad=False)
        self._test_arithmetic(lambda x, y: x - y, device, test_grad_grad=False)

    def test_mul(self, device):
        self._test_arithmetic(torch.mul, device)
        self._test_arithmetic(lambda x, y: x * y, device)

    def test_div(self, device):
        self._test_arithmetic(torch.div, device)
        self._test_arithmetic(lambda x, y: x / y, device)

    def test_binary_cross_entropy(self, device):
        x = F.sigmoid(torch.randn(3, 2, device=device, requires_grad=True))
        target = torch.rand(3, 2, device=device)

        op = functools.partial(F.binary_cross_entropy, target=target)

        self._batched_grad_test(op, (x,), {})
        self._batched_grad_grad_test(op, (x,), {})

    def test_log_softmax(self, device):
        op = functools.partial(torch.log_softmax, dim=-1)
        x = torch.randn(3, 2, device=device, requires_grad=True)

        self._batched_grad_test(op, (x,), {})
        self._batched_grad_grad_test(op, (x,), {})

    def test_expand(self, device):
        x = torch.randn(2, 3, device=device, requires_grad=True)

        def op(x):
            return x.expand(5, 5, 2, 3)
        self._batched_grad_test(op, (x,))

    @allowVmapFallbackUsage
    def test_index(self, device):
        x = torch.randn(2, 3, requires_grad=True, device=device)
        index = torch.tensor([[0, 0], [1, 1]], device=device)

        def op(x):
            y = x * x
            return y[index]

        self._batched_grad_test(op, (x,))
        self._batched_grad_grad_test(op, (x,))

    def test_lgamma(self, device):
        x = torch.randn(2, 3, requires_grad=True, device=device)
        self._batched_grad_test(Tensor.lgamma, (x,))
        self._batched_grad_grad_test(Tensor.lgamma, (x,))

    def test_log(self, device):
        x = _get_rand_no_zeros(2, 3, device=device, requires_grad=True)
        self._batched_grad_test(torch.log, (x,))
        self._batched_grad_grad_test(torch.log, (x,))

    def test_logsumexp(self, device):
        x = _get_rand_no_zeros(2, 3, device=device, requires_grad=True)

        def op(x):
            return torch.logsumexp(x, -1)

        self._batched_grad_test(op, (x,))
        self._batched_grad_grad_test(op, (x,))

    def test_log1p(self, device):
        x = _get_rand_no_zeros(2, 3, device=device, requires_grad=True)
        self._batched_grad_test(torch.log1p, (x,))
        self._batched_grad_grad_test(torch.log1p, (x,))

    @allowVmapFallbackUsage
    def test_max(self, device):
        x = torch.randn(2, 3, requires_grad=True, device=device)
        self._batched_grad_test(torch.max, (x,))

    @allowVmapFallbackUsage
    def test_median(self, device):
        x = torch.randn(2, 3, requires_grad=True, device=device)
        self._batched_grad_test(torch.median, (x,))

    @allowVmapFallbackUsage
    def test_min(self, device):
        x = torch.randn(2, 3, requires_grad=True, device=device)
        self._batched_grad_test(torch.min, (x,))

    def test_permute(self, device):
        x = torch.randn(2, 3, 5, requires_grad=True, device=device)

        def op(x):
            return x.permute(2, 0, 1)

        self._batched_grad_test(op, (x,))

    def test_reshape(self, device):
        x = torch.randn(2, 3, 5, requires_grad=True, device=device)

        def op(x):
            return x.reshape([2 * 3, 5])

        self._batched_grad_test(op, (x,))

    def test_sigmoid(self, device):
        x = torch.randn(2, 3, requires_grad=True, device=device)
        self._batched_grad_test(Tensor.sigmoid, (x,))
        self._batched_grad_grad_test(Tensor.sigmoid, (x,))

    def test_stack(self, device):
        x = torch.randn(2, 3, device=device, requires_grad=True)
        y = torch.randn(2, 3, device=device, requires_grad=True)

        def op(x, y):
            return torch.stack([x, y])
        self._batched_grad_test(op, (x, y))

    def test_select(self, device):
        x = torch.randn(2, 3, device=device, requires_grad=True)
        self._batched_grad_test(lambda x: x[1], (x,))
        self._batched_grad_test(lambda x: x.select(1, 2), (x,))
        self._batched_grad_test(lambda x: x.select(-1, 0), (x,))

    def test_slice(self, device):
        x = torch.randn(2, 3, 5, device=device, requires_grad=True)
        self._batched_grad_test(lambda x: x[0:1], (x,))
        self._batched_grad_test(lambda x: x[:, 1:3], (x,))
        self._batched_grad_test(lambda x: x[..., 1:3], (x,))

    def test_trace(self, device):
        x = torch.randn(2, 3, device=device, requires_grad=True)
        self._batched_grad_test(Tensor.trace, (x,))

        x = torch.randn(3, 2, 2, device=device)

        def sum_grad_trace(x):
            return grad(torch.trace)(x).sum()

        output = vmap(grad(sum_grad_trace))(x)
        self.assertEqual(output, torch.zeros_like(output))

    def test_where(self, device):
        x = torch.randn(3, 2, device=device)
        y = torch.ones(3, 2, device=device)

        def f(x, y):
            return torch.where(x > 0, x, y)

        # Check that there is no runtime error, exactness tests are done with opinfo
        vmap(f)(x, y)

        x = torch.randint(0, 2, size=(4, 3), dtype=torch.float)

        def f(t):
            return torch.where(t)

        with self.assertRaisesRegex(RuntimeError, r"Attempted to vmap over aten::where"):
            vmap(f)(x)

    @skipCUDAIfNoMagma
    @allowVmapFallbackUsage
    def test_symeig(self, device):
        def op(x):
            return torch.symeig(x, eigenvectors=True)[0]

        x = torch.randn(3, 3, device=device, requires_grad=True)
        self._batched_grad_test(op, (x,), {})
        self._batched_grad_grad_test(op, (x,), {})

    def test_threshold(self, device):
        x = torch.randn(2, 3, device=device, requires_grad=True)
        self._batched_grad_test(lambda x: F.threshold(x, 0.5, 0.0), (x,))

    @allowVmapFallbackUsage
    def test_inplace_view(self, device):
        leaf = torch.randn(4, 5, requires_grad=True)

        def func(leaf):
            # Make sure the function is non-trivially twice differentiable
            base = leaf * leaf
            view = base[0]
            view.cos_()
            return view

        self._batched_grad_test(func, (leaf,), {})
        self._batched_grad_grad_test(func, (leaf,), {})

    @allowVmapFallbackUsage
    def test_inplace_manyview(self, device):
        leaf = torch.randn(4, 4, 5, requires_grad=True)

        def func(leaf):
            # Make sure the function is non-trivially twice differentiable
            base = leaf * leaf
            view = base.transpose(0, 2)
            view = view[1]
            view = view.diagonal()
            view = view[::2]
            view.cos_()
            return view

        self._batched_grad_test(func, (leaf,), {})
        self._batched_grad_grad_test(func, (leaf,), {})

    def test_diagonal(self, device):
        x = torch.randn(4, 5, device=device, requires_grad=True)
        self._batched_grad_test(lambda x: x.diagonal(1, 0, 1), (x,))

        x = torch.randn(3, 4, 5, device=device, requires_grad=True)
        self._batched_grad_test(lambda x: x.diagonal(0, -1, -2), (x,))

    @allowVmapFallbackUsage
    def test_unrelated_output(self, device):
        B0 = 3
        x = torch.randn([], requires_grad=True)
        y = torch.randn([], requires_grad=True)
        gy = torch.randn(B0, requires_grad=True)

        def vjp(v):
            res, = torch.autograd.grad(y, x, v, allow_unused=True)
            return torch.zeros_like(x) if res is None else res

        result = vmap(vjp)(gy)
        self.assertEqual(result, torch.zeros(B0, *x.shape, device=device))

    @allowVmapFallbackUsage
    def test_unrelated_output_multiple_grad(self, device):
        B0 = 3
        x = torch.randn([], requires_grad=True)
        y = torch.randn([], requires_grad=True)
        gy = torch.randn(B0, requires_grad=True)

        def vjp(v):
            res, = torch.autograd.grad(y, x, v, allow_unused=True)
            return torch.zeros_like(x) if res is None else res

        _ = vjp(gy[0])
        result = vmap(vjp)(gy)
        self.assertEqual(result, torch.zeros(B0, *x.shape, device=device))


def discover_variants(opinfo):
    aliases = []
    inplace_variants = []

    if opinfo.inplace_variant:
        inplace_variants.append(opinfo.inplace_variant)

    aliases.append(opinfo.op)
    for alias in opinfo.aliases:
        aliases.append(alias.op)
        if alias.inplace_variant:
            inplace_variants.append(alias.inplace_variant)
    return aliases, inplace_variants


class TestVmapOperatorsOpInfo(TestCase):

    def vmap_outplace_test(self, func, args, kwargs, in_dims, check_shape_only=False,
                           postprocess_fn=None):
        for loop_out, vmap_out in compute_quantities_for_vmap_test(func, args, kwargs, in_dims):
            if postprocess_fn is not None:
                loop_out = postprocess_fn(loop_out)
                vmap_out = postprocess_fn(vmap_out)
            if check_shape_only:
                self.assertEqual(vmap_out.shape, loop_out.shape)
                continue
            self.assertEqual(vmap_out, loop_out)

    def vmap_inplace_test(self, func, args, kwargs, in_dims, postprocess_fn=None):
        # NB: This test assumes that the first argument is being modified.
        # This is OK because it's what every other OpInfo-based test assumes,
        # but it is going to need a more robust solution eventually.
        if in_dims[0] is None:
            # Check that we correctly raise an error when vmap is impossible
            # on the in-place operation
            with self.assertRaises(RuntimeError):
                for _ in compute_quantities_for_vmap_test(
                        func, args, kwargs, in_dims, compute_loop_out=False, clone_inputs=True):
                    pass
            return
        for loop_out, vmap_out in compute_quantities_for_vmap_test(
                func, args, kwargs, in_dims, clone_inputs=True):
            if postprocess_fn is not None:
                loop_out = postprocess_fn(loop_out)
                vmap_out = postprocess_fn(vmap_out)
            self.assertEqual(vmap_out, loop_out)

    def opinfo_vmap_test(self, device, dtype, op, check_has_batch_rule,
                         skip_inplace=(), postprocess_fn=None):
        def test():
            # Error inputs check
            if op.error_inputs_func is not None:
                error_inputs = op.error_inputs(device)
                for error_input in error_inputs:
                    sample_input = error_input.sample_input
                    args = (sample_input.input,) + tuple(sample_input.args)
                    kwargs = sample_input.kwargs
                    for args, in_dims, _ in generate_vmap_inputs(args, {}):
                        with self.assertRaises(Exception):
                            vmap(op, in_dims)(*args, **kwargs)

            # Sample inputs check
            sample_inputs_itr = op.sample_inputs(device, dtype, requires_grad=False)
            aliases, inplace_aliases = discover_variants(op)
            check_shape_only = op.name in ('empty_like', 'new_empty')
            for sample_input in sample_inputs_itr:
                args = (sample_input.input,) + sample_input.args
                kwargs = sample_input.kwargs
                is_batch_norm_and_training = is_batch_norm_training(op.name, kwargs)
                for args, in_dims, _ in generate_vmap_inputs(
                        args, {}, is_batch_norm_and_training=is_batch_norm_and_training):
                    for func in aliases:
                        self.vmap_outplace_test(func, args, kwargs, in_dims, check_shape_only, postprocess_fn)
                    if op.name in skip_inplace:
                        continue
                    if not is_valid_inplace_sample_input(sample_input, op, op.inplace_variant):
                        continue
                    for func in inplace_aliases:
                        self.vmap_inplace_test(func, args, kwargs, in_dims, postprocess_fn)

        if check_has_batch_rule:
            check_vmap_fallback(self, test, op)
        else:
            test()

    vmap_fail = {
        # -------------------- ALLOWED FAILURES --------------------------------
        # These are things that we either cannot fix or are not actually problems
        xfail('resize_'),
        xfail('resize_as_'),
        xfail('to_sparse'),
        xfail('__getitem__'),  # dynamic mask
        xfail('index_put'),  # dynamic mask
        xfail('nn.functional.dropout'),  # works, can't check against for loop because of randomness inconsistency
        xfail('nn.functional._scaled_dot_product_attention'),  # randomness
        xfail('masked_select'),  # dynamic op
        xfail('nonzero'),  # dynamic op
        xfail('unique', ''),  # dynamic op
        xfail('unique_consecutive', ''),  # dynamic op
        xfail('allclose'),  # returns a boolean
        xfail('uniform'),  # randomness is tested separately
        xfail('rand_like'),  # randomness is tested separately
        xfail('randint_like'),  # randomness is tested separately
        xfail('randn_like'),  # randomness is tested separately
        xfail('bernoulli', ''),  # randomness is tested separately
        xfail('normal', ''),  # randomness is tested separately
        xfail('normal', 'number_mean'),  # randomness is tested separately
        xfail('multinomial', ''),  # randomness
        xfail('nn.functional.embedding', ''),  # we only support some cases
        xfail('nn.functional.rrelu'),  # randomness
        xfail('nn.functional.dropout2d', ''),  # randomness
        xfail('nn.functional.dropout3d', ''),  # randomness
        xfail('nn.functional.alpha_dropout', ''),  # randomness
        xfail('nn.functional.feature_alpha_dropout', 'with_train'),  # randomness
        xfail('as_strided'),  # Our test runner can't handle this; manual test exists
        skip('new_empty_strided'),  # empty tensor data is garbage so it's hard to make comparisons with it
        xfail('nn.functional.fractional_max_pool3d'),  # randomness
        xfail('nn.functional.fractional_max_pool2d'),  # randomness
        xfail('pca_lowrank', ''),  # random operation
        xfail('svd_lowrank', ''),  # random operation
        xfail('linspace', ''),  # test runner can't handle factory functions
        xfail('arange', ''),  # test runner can't handle factory functions
        xfail('logspace', ''),  # test runner can't handle factory functions
        xfail('scalar_tensor'),  # test runner can't handle factory functions
        xfail('empty', ''),  # test runner can't handle factory functions
        xfail('ones', ''),  # test runner can't handle factory functions
        xfail('zeros', ''),  # test runner can't handle factory functions
        xfail('full', ''),  # test runner can't handle factory functions
        xfail('eye', ''),  # non-tensor input
        xfail('broadcast_shapes', ''),  # test runner can't handle non-Tensor ops
        xfail('sparse.sampled_addmm'),  # sparse
<<<<<<< HEAD
        xfail('cross'),  # The default value of dim in op is *very* weird. No wonder it doesn't work
        xfail("NumpyCubeNotComposableAutogradFunction"),  # Not composable autograd.Function
=======
>>>>>>> 824641b0
        skip('_softmax_backward_data'),
        skip('linalg.eigh', ''),  # not unique, see test_linalg_eigh for manual test
        skip('to'),  # RuntimeError: required rank 4 tensor to use channels_last format
        # ----------------------------------------------------------------------

        # ---------------------------- BUGS ------------------------------------
        # entries in here don't work and need to be fixed.
        # Each one of these is a bug
        xfail('clamp_min', ''),  # Exception not raised on error input
        xfail('clamp_max', ''),  # Exception not raised on error input

        xfail('view_as_complex'),  # RuntimeError: Tensor must have a last dimension with stride 1
        xfail('tensor_split'),  # data_ptr
        xfail('histogramdd'),  # expected Tensor as element 0 in argument 0, but got tuple
        xfail('nn.functional.gaussian_nll_loss'),  # data-dependent control flow error
        xfail('nn.functional.embedding_bag'),  # embedding renorm vmap inplace incompatible
        xfail('__rpow__'),  # https://github.com/pytorch/functorch/issues/617
        xfail('column_stack', ''),  # Batching rule not implemented for aten::column_stack
        xfail('narrow'),  # Batching rule not implemented for aten::narrow.Tensor

        # required rank 4 tensor to use channels_last format
        xfail('bfloat16'),
        xfail('bool'),
        xfail('byte'),
        xfail('char'),
        xfail('double'),
        xfail('float'),
        xfail('half'),
        xfail('int'),
        xfail('long'),
        xfail('short'),
        xfail('cdouble'),
        xfail('cfloat'),

        xfail('jiterator_binary', device_type='cuda'),  # NYI: querying is_contiguous inside of vmap
        xfail('jiterator_binary_return_by_ref', device_type='cuda'),  # NYI: querying is_contiguous inside of vmap
        xfail('jiterator_4inputs_with_extra_args', device_type='cuda'),  # NYI: querying is_contiguous inside of vmap
        xfail('equal', ''),  # TypeError: object of type 'bool' has no len(); likely testrunner problem
        xfail('jiterator_unary', device_type='cuda'),  # NYI: querying is_contiguous inside of vmap
        xfail('jiterator_2inputs_2outputs', device_type='cuda'),  # NYI: querying is_contiguous inside of vmap
        # ---------------------------------------------------------------------
    }

    @with_tf32_off  # https://github.com/pytorch/pytorch/issues/86798
    @ops(op_db + additional_op_db + autograd_function_db, allowed_dtypes=(torch.float,))
    @opsToleranceOverride('TestVmapOperatorsOpInfo', 'test_vmap_exhaustive', (
        tol1('linalg.det',
             {torch.float32: tol(atol=1e-04, rtol=1e-04)}, device_type='cuda'),
        # The following is often flaky, but just on windows.
        # We should investigate if it's actually a problem or not.
        tol1('nn.functional.conv_transpose3d',
             {torch.float32: tol(atol=1e-04, rtol=1e-02)}, device_type='cuda'),
    ))
    @toleranceOverride({torch.float32: tol(atol=1e-04, rtol=1e-04)})
    @skipOps('TestVmapOperatorsOpInfo', 'test_vmap_exhaustive', vmap_fail.union({
        # RuntimeError: Batch norm got a batched tensor as input while the running_mean or running_var,
        # which will be updated in place, were not batched.
        xfail('native_batch_norm'),
        xfail('_native_batch_norm_legit'),
        xfail('tril'),  # Exception not raised on error input
        xfail('triu'),  # Exception not raised on error input
        # The error inputs are vectors, that pass when batched as they are treated as a matrix
        xfail('trace'),
        xfail('as_strided', 'partial_views'),
    }))
    def test_vmap_exhaustive(self, device, dtype, op):
        # needs to be fixed
        inplace_failure_list = (
        )
        self.opinfo_vmap_test(device, dtype, op, check_has_batch_rule=False,
                              skip_inplace=inplace_failure_list)

    @ops(op_db + additional_op_db + autograd_function_db, allowed_dtypes=(torch.float,))
    @opsToleranceOverride('TestVmapOperatorsOpInfo', 'test_op_has_batch_rule', (
        tol1('linalg.det',
             {torch.float32: tol(atol=1e-04, rtol=1e-04)}, device_type='cuda'),
    ))
    @toleranceOverride({torch.float32: tol(atol=1e-04, rtol=1e-04)})
    @skipOps('TestVmapOperatorsOpInfo', 'test_op_has_batch_rule', vmap_fail.union({
        xfail('as_strided', 'partial_views'),
        skip('to'),  # RuntimeError: required rank 4 tensor to use channels_last format
        xfail('complex'),
        xfail('copysign'),
        # Batch norm got a batched tensor as input while the running_mean or running_var,
        # which will be updated in place, were not batched.
        xfail('native_batch_norm'),
        xfail('_native_batch_norm_legit'),
        xfail('histogram'),
        xfail('index_fill'),
        xfail('nansum'),
        xfail('nanmean'),
        xfail('scatter_reduce', 'sum'),
        xfail('scatter_reduce', 'mean'),
        xfail('scatter_reduce', 'amax'),
        xfail('scatter_reduce', 'amin'),
        # `index_put` OpInfo in pytorch/pytorch has
        # masked index as input which is not supported
        xfail('index_put', ''),
        xfail('isin'),
        xfail('lu_unpack'),
        xfail('masked_fill'),
        xfail('masked_scatter'),
        xfail('masked_select'),
        xfail('nanquantile'),
        xfail('ormqr'),
        xfail('put'),
        xfail('quantile'),
        xfail('renorm'),
        xfail('resize_as_'),
        xfail('take'),
        xfail('tensor_split'),
        xfail('to_sparse'),
        xfail('vdot'),
        xfail('tril'),  # Exception not raised on error input
        xfail('triu'),  # Exception not raised on error input
        xfail('__getitem__', ''),
        xfail('all'),
        xfail('any'),
        xfail('count_nonzero'),
        xfail('nanmean'),
        xfail('nn.functional.dropout'),  # works, can't check against for loop because of randomness inconsistency
        xfail('nn.functional._scaled_dot_product_attention'),  # randomness
        xfail('resize_'),
        xfail('view_as_complex'),
        xfail('matrix_exp'),
        xfail('trace'),  # Does not support batched tensors
        xfail('bucketize'),
        xfail('fft.ihfft2'),
        xfail('fft.ihfftn'),
        xfail('allclose'),
        xfail('argwhere'),
        xfail('unique_consecutive'),
        xfail('unique'),
        xfail('nn.functional.ctc_loss'),
        xfail('nn.functional.gaussian_nll_loss'),
        xfail('nn.functional.huber_loss'),
        # We can get this to work on CUDA through decomposition,
        # but fails on CPU due to max_pool1d_cpu not having a derivative
        xfail('nn.functional.max_pool1d'),
        xfail('nn.functional.max_pool3d'),
        xfail('histc'),
        xfail('as_strided'),
        xfail('istft'),
        xfail('nonzero'),
        xfail('nn.functional.fractional_max_pool2d'),
        xfail('stft'),
        xfail('isclose'),
        xfail('nn.functional.fractional_max_pool3d'),
        xfail('nn.functional.bilinear'),
        xfail('nn.functional.embedding_bag'),
        xfail('linalg.tensorsolve'),
        xfail('bernoulli', ''),
        xfail('linalg.lu_factor', ''),
        xfail('nn.functional.feature_alpha_dropout', 'with_train'),
        xfail('native_dropout_backward'),
        xfail('nn.functional.kl_div', ''),
        xfail('multinomial', ''),
        xfail('column_stack', ''),
        xfail('pca_lowrank', ''),
        xfail('normal', ''),
        xfail('nn.functional.dropout2d', ''),
        xfail('normal', 'number_mean'),
        xfail('svd_lowrank', ''),
        xfail('diagflat', ''),
        xfail('special.log_ndtr'),
        xfail('narrow'),  # Batching rule not implemented for aten::narrow.Tensor
        xfail('nn.functional.triplet_margin_loss', ''),
        xfail('nn.functional.pdist', ''),
        xfail('scatter_reduce', 'sum'),
        xfail('nn.functional.smooth_l1_loss', ''),
        xfail('scatter_reduce', 'amax'),
        xfail('nn.functional.max_unpool1d', 'grad'),
        xfail('nn.functional.multi_margin_loss', ''),
        xfail('scatter_reduce', 'prod'),
        xfail('nn.functional.multilabel_margin_loss', ''),
        xfail('scatter_reduce', 'amin'),
        xfail('nn.functional.max_unpool3d', 'grad'),
        xfail('nn.functional.max_unpool2d', ''),
        xfail('nn.functional.max_unpool2d', 'grad'),
        xfail('nn.functional.margin_ranking_loss', ''),
        xfail('nn.functional.max_unpool1d', ''),
        xfail('nn.functional.soft_margin_loss', ''),
        xfail('scatter_reduce', 'mean'),
        xfail('nn.functional.max_unpool3d', ''),
        xfail('linalg.ldl_solve', '', device_type='cpu'),
        xfail('chalf', ''),
        xfail('arange', ''),
        xfail('clamp_max', ''),
        xfail('jiterator_binary_return_by_ref', device_type='cuda'),
        xfail('special.spherical_bessel_j0'),
        xfail('jiterator_unary', device_type='cuda'),
        xfail('jiterator_2inputs_2outputs', device_type='cuda'),
        xfail('special.airy_ai'),
        xfail('clamp_min', ''),
        xfail('special.bessel_j0'),
        xfail('sparse.sampled_addmm'),
        xfail('special.bessel_y0'),
        xfail('special.chebyshev_polynomial_u'),
        xfail('special.modified_bessel_k1'),
        xfail('segment_reduce', 'offsets'),
        xfail('special.bessel_j1'),
        xfail('logspace', ''),
        xfail('empty', ''),
        xfail('index_reduce', ''),
        xfail('linspace', ''),
        xfail('special.laguerre_polynomial_l'),
        xfail('special.hermite_polynomial_h'),
        xfail('jiterator_binary', device_type='cuda'),
        xfail('special.modified_bessel_i0'),
        xfail('jiterator_4inputs_with_extra_args', device_type='cuda'),
        xfail('linalg.vander', ''),
        xfail('segment_reduce', 'lengths'),
        xfail('lu_solve', ''),
        xfail('special.bessel_y1'),
        xfail('special.hermite_polynomial_he'),
        xfail('special.scaled_modified_bessel_k0'),
        xfail('nn.functional.dropout3d', ''),
        xfail('special.scaled_modified_bessel_k1'),
        xfail('broadcast_shapes', ''),
        xfail('special.modified_bessel_k0'),
        xfail('linalg.vecdot', ''),
        xfail('linalg.ldl_factor', ''),
        xfail('special.modified_bessel_i1'),
        xfail('special.chebyshev_polynomial_t'),
        xfail('as_strided_scatter', ''),
        xfail('equal', ''),
        xfail('linalg.lu', ''),
        skip('linalg.ldl_solve', ''),
        skip('_softmax_backward_data'),
    }))
    def test_op_has_batch_rule(self, device, dtype, op):
        # needs to be fixed
        inplace_failures = (
            'abs',
            'acos',
            'acosh',
            'addbmm',
            'addcdiv',
            'addcmul',
            'addmm',
            'addmv',
            'addr',
            'asin',
            'asinh',
            'atan2',
            'atan',
            'atanh',
            'baddbmm',
            'clamp',
            'conj_physical',
            'cumprod',
            'cumsum',
            'div',
            'div',
            'floor_divide',
            'fmod',
            'heaviside',
            'hypot',
            'igamma',
            'igammac',
            'index_add',
            'index_copy',
            'ldexp',
            'lerp',
            'neg',
            'nextafter',
            'polygamma',
            'pow',
            'remainder',
            'scatter_add',
            'scatter',
            'square',
            'sub',
            'tril',
            'triu',
            'trunc',
            'xlogy',
        )
        self.opinfo_vmap_test(device, dtype, op, check_has_batch_rule=True,
                              skip_inplace=inplace_failures)

    def test_linalg_svd(self, device):
        # linalg_svd returns a tuple of three tensors, (U, S, Vh).
        # Given the same input, it may return different tensors,
        # because svd isn't unique. To test that the svd is correct, we multiply
        # U @ diag(S) @ Vh and check that that the output from vmap matches the
        # output from a for-loop.
        def compute_A(out):
            U, S, Vh = out
            m = U.shape[-1]
            n = Vh.shape[-2]
            diag_S = S.new_zeros(*S.shape[:-1], m, n)
            diag_S.diagonal(offset=0, dim1=-2, dim2=-1).copy_(S)
            return U @ diag_S @ Vh

        opinfos = [op for op in op_db if op.name == 'linalg.svd']
        assert len(opinfos) > 0

        for op in opinfos:
            self.opinfo_vmap_test(device, torch.float, op, check_has_batch_rule=True,
                                  postprocess_fn=compute_A)

    def test_linalg_eigh(self, device):
        # linalg_svd returns two tensors, (Q, L).
        # Given the same input, it may return different tensors,
        # because the eig decomposition isn't unique.
        # To test that eigh is correct, we multiply
        # Q @ diag(L) @ Qh and check that that the output from vmap matches the
        # output from a for-loop.
        def compute_A(out):
            L, Q = out
            n = Q.shape[-1]
            diag_L = L.new_zeros(*L.shape[:-1], n, n)
            diag_L.diagonal(offset=0, dim1=-2, dim2=-1).copy_(L)
            Qh = Q.transpose(-2, -1).conj()
            return Q @ diag_L @ Qh

        opinfos = [op for op in op_db if op.name == 'linalg.eigh']
        assert len(opinfos) > 0

        for op in opinfos:
            self.opinfo_vmap_test(device, torch.float, op, check_has_batch_rule=False,
                                  postprocess_fn=compute_A)

    def test_slogdet(self, device):
        # There's no OpInfo for this
        def test():
            B = 2
            x = torch.randn(2, 5, 5, device=device)
            self.vmap_outplace_test(torch.slogdet, (x,), {}, (0,))

        check_vmap_fallback(self, test, torch.slogdet)

    def test_fill__Tensor(self, device):
        # There's no OpInfo for fill_.Tensor, so here's an extra test for it.
        def test():
            B = 2
            args = (torch.randn(B, 3, device=device), torch.randn(B))
            self.vmap_inplace_test(Tensor.fill_, args, {}, (0, 0))

            args = (torch.randn(3, B, device=device), torch.randn(B))
            self.vmap_inplace_test(Tensor.fill_, args, {}, (-1, 0))

            args = (torch.randn(3, device=device), torch.randn(B))
            self.vmap_inplace_test(Tensor.fill_, args, {}, (None, 0))

            args = (torch.randn(3, B, device=device), torch.randn([]))
            self.vmap_inplace_test(Tensor.fill_, args, {}, (1, None))

        check_vmap_fallback(self, test, Tensor.fill_)

    def test_conv_double_backward(self, device):
        images = torch.randn(2, 1, 5, 5, device=device)
        weight = torch.randn(2, 1, 2, 2, device=device)
        bias = torch.randn(2, device=device)
        ggI = torch.randn_like(images)
        ggW = torch.randn_like(weight)
        ggb = torch.randn_like(bias)
        stride = (1, 1)
        padding = (0, 0)
        dilation = (1, 1)
        transposed = False
        output_padding = (0, 0)
        groups = 1
        output_mask = (True, True, True)
        gO = torch.randn_like(F.conv2d(images, weight, bias, stride, padding, dilation, groups))

        args = (
            ggI, ggW, ggb, gO, weight, images, stride, padding, dilation,
            transposed, output_padding, groups, output_mask,
        )
        op = torch.ops.aten._convolution_double_backward

        generator = get_fallback_and_vmap_exhaustive(op, args, {})
        is_cuda_sm86 = device.startswith("cuda") and torch.cuda.get_device_capability(0) == (8, 6)
        atol, rtol = (1e-3, 1e-3) if is_cuda_sm86 else (1e-4, 1e-4)

        def test():
            for loop_out, batched_out in generator:
                self.assertEqual(loop_out, batched_out, atol=atol, rtol=rtol)

        check_vmap_fallback(self, test, op)

    def test_isnan(self, device):
        test = functools.partial(_vmap_test, check_propagates_grad=False)

        B, N, C, H, W = 2, 3, 24, 5, 7
        op = torch.isnan

        x = torch.randn(B, N, C, H, W)
        x[x > 0] = float('nan')
        test(self, op, (x,), in_dims=(0))

    def test_isinf(self, device):
        test = functools.partial(_vmap_test, check_propagates_grad=False)

        B, N, C, H, W = 2, 3, 24, 5, 7
        op = torch.isinf

        x = torch.randn(B, N, C, H, W)
        x[x > 0] = float('inf')
        test(self, op, (x,), in_dims=(0))

    def test_foo_like(self, device):
        # vfdev-5: Probably, we can remove this line. Flake8 reported as unused
        # test = functools.partial(_vmap_test, check_propagates_grad=False)

        B, N, C, H, W = 2, 3, 24, 5, 7
        for op in [torch.ones_like, torch.zeros_like]:
            x = torch.randn(B, N, C, H, W)
            # todo(chilli): test these better
            # Not testing correctness, just that they run
            vmap(op, in_dims=(0,))(x,)

    def test_flatten(self, device):
        test = functools.partial(_vmap_test, check_propagates_grad=False)

        op = torch.flatten

        x = torch.randn(2, 3, 4, 5)
        test(self, op, (x, 1, 2), in_dims=(0, None, None))

    def test_group_norm(self, device):
        test = functools.partial(_vmap_test, check_propagates_grad=False)

        B, N, C, H, W = 2, 3, 24, 5, 7
        op = F.group_norm

        x = torch.randn(B, N, C, H, W)
        weight = torch.randn(C)
        bias = torch.randn(C)
        test(self, op, (x, 3, weight, bias), in_dims=(0, None, None, None))

        x = torch.randn(B, N, C, H, W)
        weight = torch.randn(B, C)
        bias = torch.randn(B, C)
        test(self, op, (x, 4, weight, bias), in_dims=(0, None, 0, 0))

    def test_index_put(self, device):
        def test(f, t, idx, values):
            base = f(t[0], idx[0], values[0])
            self.assertEqual(vmap(f, in_dims=(0, 0, 0))(t, idx, values)[0], base)
            self.assertEqual(vmap(f, in_dims=(0, None, None))(t, idx[0], values[0])[0], base)
            self.assertEqual(vmap(f, in_dims=(0, None, 0))(t, idx[0], values)[0], base)
            self.assertEqual(vmap(f, in_dims=(0, 0, None))(t, idx, values[0])[0], base)

        def f(x, y, z):
            x[y] = z
            return x

        x = torch.randn(3, 4, 5, device=device)
        y = torch.zeros((3, 2), device=device).long()
        z = torch.randn(3, 2, 5, device=device)
        test(f, x, y, z)

        # indexing innermost dim
        def f(t, idx, values):
            t[:, idx] = values
            return t

        t = torch.zeros((3, 2, 3))
        values = torch.ones((3, 1, 2))
        idx = torch.tensor([[1, 2]]).expand((3, 2))
        test(f, t, idx, values)

        # indexing middle dim
        def f(t, idx, values):
            t[:, idx, :] = values
            return t

        t = torch.zeros((3, 2, 3, 3))
        values = torch.ones((3, 1, 2, 3))
        idx = torch.tensor([[0, 2]]).expand((3, 2))
        test(f, t, idx, values)

        # indexing with slices
        def f(t, values):
            t[:, :2, :] = values
            return t

        base = f(t[0], values[0])
        self.assertEqual(vmap(f, in_dims=(0, 0))(t, values)[0], base)
        self.assertEqual(vmap(f, in_dims=(0, None))(t, values[0])[0], base)

        # index_put_
        tensor = torch.zeros(3, 3, 4)
        value = torch.ones(3, 2)
        idxs = (torch.tensor([[0], [1], [2]]), torch.tensor([[0]]), torch.tensor([1, 2]))
        expected = torch.index_put_(tensor.clone(), idxs, value)

        def f(t, idx, v):
            torch.index_put_(t, idx, v)
            return t

        self.assertEqual(vmap(f, in_dims=(0, (None, None), 0))(tensor, idxs[1:], value), expected)
        self.assertEqual(vmap(f, in_dims=(0, (None, None), None))(tensor, idxs[1:], value[0]), expected)

    @parametrize('training', [True, False])
    @parametrize('track_running_stats', [True, False])
    @parametrize('affine', [True, False])
    def test_batch_norm(self, device, affine, track_running_stats, training):
        if not track_running_stats and not training:
            return

        test = functools.partial(_vmap_test, check_propagates_grad=False)
        BN = torch.nn.BatchNorm2d
        ensemble_size = 10
        hidden_dim = 3

        weights, buffers, _, _, _ = \
            functional_init_with_buffers(BN, [ensemble_size])(
                hidden_dim, affine=affine, track_running_stats=track_running_stats)

        inputs = [torch.randn(ensemble_size, 32, hidden_dim, 16, 16, device=device)]
        in_dims = [0]

        def append(inp, in_dim):
            inputs.append(inp)
            in_dims.append(in_dim)

        if track_running_stats:
            running_mean, running_var, _ = buffers
            append(running_mean.to(device), 0)
            append(running_var.to(device), 0)
        else:
            append(None, None)
            append(None, None)

        if affine:
            weight, bias = weights
            append(weight.to(device), 0)
            append(bias.to(device), 0)
        else:
            append(None, None)
            append(None, None)

        append(training, None)

        def op(inp, running_mean, running_var, weight, bias, training):
            res = F.batch_norm(inp, running_mean, running_var, weight, bias, training)
            if track_running_stats:
                return res, running_mean, running_var
            return res

        test(self, op, tuple(inputs), in_dims=tuple(in_dims))

    def test_torch_return_types_returns(self, device):
        t = torch.randn(3, 2, 2, device=device)
        self.assertTrue(isinstance(vmap(torch.min, (0, None))(t, 0), torch.return_types.min))
        self.assertTrue(isinstance(vmap(torch.max, (0, None))(t, 0), torch.return_types.max))
        self.assertTrue(isinstance(vmap(torch.topk, (0, None, None))(t, 1, 0), torch.return_types.topk))
        self.assertTrue(isinstance(vmap(torch.linalg.eig, (0))(t), torch.return_types.linalg_eig))

    def test_namedtuple_returns(self, device):
        Point = namedtuple('Point', ['x', 'y'])

        def f(x, y):
            return Point(x=x, y=y)

        x = torch.randn(2, 5, device=device)
        y = torch.randn(2, 3, device=device)
        self.assertTrue(isinstance(vmap(f)(x, y), Point))

    def test_inplace_on_view(self, device):
        def func(leaf):
            base = leaf * leaf
            view = base.transpose(0, 1)
            view[2:4, 2:4] *= 2
            view[0:2, 0:2].diagonal().sin_()
            view = view[1:3, 1:3]
            view.cos_()
            return view

        def push_vjp(leaf, gout):
            _, vjp_fn = vjp(func, leaf)
            result, = vjp_fn(gout)
            return result

        leaf = torch.randn(4, 4, device=device)
        gout = torch.randn(2, 2, device=device)
        args = (leaf, gout)

        for args, in_dims, _, in generate_vmap_inputs(args, {}):
            if in_dims[1] is None:
                # triggers some composite compliance problem
                continue
            self.vmap_outplace_test(push_vjp, args, {}, in_dims)

    def test_advanced_indexing(self, device):
        def test(f, args):
            for loop_out, batched_out in get_fallback_and_vmap_exhaustive(f, args, {}):
                self.assertEqual(loop_out, batched_out)

        def f(x, idx):
            return x[:, idx]

        def f2(x, idx):
            return x[idx, :]

        def f3(x, idx):
            return x[:, :, idx]

        inps = (torch.randn(5, 5, 5, device=device),
                torch.randn(5, 5, 5, 5, device=device),
                torch.randn(5, 5, 5, 5, 5, device=device))
        idxes = (torch.tensor([0, 1, 2], device=device),
                 torch.tensor([0, 1, 2], device=device).reshape(3, 1),
                 torch.tensor([0, 1, 2], device=device).reshape(3, 1, 1))
        for (inp, idx) in itertools.product(inps, idxes):
            test(f, (inp, idx))
            test(f2, (inp, idx))
            test(f3, (inp, idx))

    def test_nested_advanced_indexing(self, device):
        e = torch.rand(7, 4, device=device)
        idx = torch.tensor([0, 1], device=device).view(2, 1)

        # simple reference implementation for comparison
        def _fake_vmap(f, in_dims=0, out_dims=0):
            def w(input):
                r = [f(input.select(in_dims, i)) for i in range(input.size(in_dims))]
                return torch.stack(r, out_dims)

            return w

        def with_vmap(_vmap):
            def g(idx_):
                def f(e_):
                    return e_[idx_]

                return _vmap(f, in_dims=1)(e)

            r = _vmap(g)(idx)
            return r

        a = with_vmap(vmap)
        b = with_vmap(_fake_vmap)
        self.assertEqual(a, b)

    @ops(filter(lambda op: "linalg" in op.name, op_db + additional_op_db), allowed_dtypes=(torch.float,))
    @skipOps('TestVmapOperatorsOpInfo', 'test_vmap_linalg_failure_1D_input', {
        xfail('linalg.vector_norm'),  # can accept vector inputs
        xfail('linalg.norm'),  # can accept vector inputs
        xfail('linalg.norm', 'subgradients_at_zero'),  # can accept vector inputs
        skip('linalg.multi_dot'),  # accepts list of tensor inputs, has its own special test
        xfail('linalg.vander'),
        xfail('linalg.vecdot'),
        # throws in vmap on CUDA
        # IndexError: Dimension out of range (expected to be in range of [-1, 0], but got -2)
        # https://github.com/pytorch/pytorch/runs/8110653462?check_suite_focus=true
        # but it passes locally
        skip('linalg.matrix_norm', ''),
        skip('linalg.ldl_solve', ''),
    })
    def test_vmap_linalg_failure_1D_input(self, device, dtype, op):
        for sample in op.sample_inputs(device, dtype, requires_grad=False):
            if sample.input.dim() != 2 or sample.input.shape[0] == 0:
                continue
            test_input = sample.input[0]  # using the sample input avoids numerical inconsistency issues
            with self.assertRaisesRegex(RuntimeError, "dimension"):
                op(test_input, *sample.args, **sample.kwargs)

            def op_wrapper(inp):
                return op(inp, *sample.args, **sample.kwargs)

            # square inputs are more likely to pass linalg checks
            test_input = test_input.expand(test_input.shape[0], test_input.shape[0])
            with self.assertRaisesRegex(RuntimeError, "dimension"):
                return vmap(op_wrapper)(test_input)

    def test_vmap_multi_dot_failure_1D_input(self):
        # special exception for first and last tensors so making giving 3 items avoids special cases
        inputs = (torch.randn(3, 3), torch.randn(3), torch.randn(3, 3))
        with self.assertRaisesRegex(RuntimeError, "tensor 1 must be 2D but got 1D"):
            torch.linalg.multi_dot(inputs)

        # square inputs are more likely to pass linalg checks
        inputs = tuple(i.expand(i.shape[0], i.shape[0]) for i in inputs)
        with self.assertRaisesRegex(RuntimeError, "tensor 1 must be 2D but got 1D"):
            return vmap(torch.linalg.multi_dot)(inputs)

    def test_vmap_escaped_error(self):
        escaped = None

        def f(x):
            nonlocal escaped
            escaped = x
            return x ** 2

        x = torch.randn(3)
        vmap(f)(x)

        common_message = r"your tensor may have escaped from inside a function being vmapped.*{0}.*"

        with self.assertRaisesRegex(RuntimeError, common_message.format("gen_vmap_plumbing")):
            escaped.sin()

        with self.assertRaisesRegex(RuntimeError, common_message.format("boxed_tensor_inputs_batch_rule")):
            escaped.sin_()

        with self.assertRaisesRegex(RuntimeError, common_message.format("gen_vmap_inplace_plumbing")):
            escaped.mul_(1)

        vmap(f)(torch.tensor([[0, 0], [0, 0]], dtype=torch.int))
        with self.assertRaisesRegex(RuntimeError, common_message.format("gen_vmap_plumbing_no_returns")):
            torch.ops.aten._linalg_check_errors(escaped, 'linalg.inv', is_matrix=False)

class TestRandomness(TestCase):
    def _reset_random(self, generator, orig_state, use_generator, seed):
        return generator.set_state(orig_state) if use_generator else torch.manual_seed(seed)

    def _get_image(self, batched_input, batch_size, device):
        if batched_input == "first":
            return torch.ones([batch_size, 3, 3, 14, 14], device=device)
        if batched_input == "last":
            return torch.ones([3, 3, 14, 14, batch_size], device=device)
        assert batched_input == "none"
        return torch.ones([3, 3, 14, 14], device=device)

    def _assert_all_slices_equal(self, tensor):
        expected = tensor[0]
        self.assertTrue((tensor == expected).all())

    def _assert_all_slices_unique(self, tensor):
        B0 = tensor.shape[0]
        slices_equal = vmap(vmap(lambda x, y: (x == y).all(), (0, None)), (None, 0))(tensor, tensor)
        assert slices_equal.shape == (B0, B0)
        slices_equal.diagonal().zero_()
        self.assertEqual(slices_equal, torch.zeros_like(slices_equal))

    def _assert_throws_in_error_mode(self, fn, args, in_dims):
        with self.assertRaisesRegex(RuntimeError, r"called random operation while in randomness error mode"):
            vmap(fn, in_dims=in_dims, randomness="error")(*args)

    def _assert_throws_in_different_mode_inplace(self, fn, args, in_dims):
        with self.assertRaisesRegex(RuntimeError, r"different inplace randomness on an unbatched tensor"):
            vmap(fn, in_dims=in_dims, randomness="different")(*args)

    def _assert_throws_in_same_mode_batched(self, fn, args, in_dims):
        with self.assertRaisesRegex(RuntimeError,
                                    r"Vmap does not currently support same randomness with a batched tensor input"):
            vmap(fn, in_dims=in_dims, randomness="same")(*args)

    def _in_dims(self, *batched_strings):

        def get_in_dim(batched_string):
            if batched_string == "first":
                return 0
            if batched_string == "last":
                return -1
            assert batched_string == "none"
            return None

        batched_strings = batched_strings + ("first",)  # for the always batched as first dim dummy argument
        return tuple(get_in_dim(batched_string) for batched_string in batched_strings)

    @parametrize('randomness', ['same', 'different', 'error'])
    @parametrize('use_generator', [True, False])
    def test_factory_ops(self, device, randomness, use_generator):
        generator = torch.Generator(device=device)
        orig_state = generator.get_state()
        kwargs = {'device': device, 'generator': generator} if use_generator else {'device': device}
        ops = [
            lambda _, shape: torch.randn(shape, **kwargs),
            lambda _, shape: torch.rand(shape, **kwargs),
            lambda _, shape: torch.randint(100, shape, **kwargs),
            lambda _, shape: torch.randint(5, 100, shape, **kwargs),
            lambda _, shape: torch.normal(0., 1., shape, **kwargs),
        ]
        B0 = 4
        shape = (3, 3)
        seed = 1234567

        for op in ops:
            passed = torch.randn(B0, device=device)
            if randomness == 'error':
                self._assert_throws_in_error_mode(op, (passed, shape), in_dims=(0, None))
                return

            generator = self._reset_random(generator, orig_state, use_generator, seed)
            vmap_result = vmap(op, in_dims=(0, None), randomness=randomness)(passed, shape)

            generator = self._reset_random(generator, orig_state, use_generator, seed)
            if randomness == "different":
                expected = op(passed, [B0, *shape])
                self._assert_all_slices_unique(vmap_result)
                self.assertEqual(vmap_result, expected)
            else:
                expected = op(passed, shape)
                self._assert_all_slices_equal(vmap_result)
                for i in range(B0):
                    self.assertEqual(vmap_result[i], expected)

    @parametrize('randomness', ['same', 'different', 'error'])
    @parametrize('use_generator', [True, False])
    def test_randperm(self, device, randomness, use_generator):
        # needs a special case because randperm doesn't take a batch size
        B0 = 4
        seed = 1234567
        passed = torch.randn(B0, device=device)

        torch.manual_seed(seed)
        generator = torch.Generator(device=device)
        orig_state = generator.get_state()

        kwargs = {'device': device, 'generator': generator} if use_generator else {'device': device}

        if randomness == 'error':
            with self.assertRaisesRegex(RuntimeError, r"called random operation while in randomness error mode"):
                vmap(lambda _: torch.randperm(10, **kwargs), randomness=randomness)(passed)
            return

        vmap_result = vmap(lambda _: torch.randperm(10, **kwargs), randomness=randomness)(passed)
        generator = generator.set_state(orig_state)
        torch.manual_seed(seed)
        if randomness == 'different':
            for i in range(B0):
                expected = torch.randperm(10, **kwargs)
                self.assertEqual(vmap_result[i], expected)
        else:
            expected = torch.randperm(10, **kwargs)
            for i in range(B0):
                self.assertEqual(vmap_result[i], expected)

    @parametrize('randomness', ['error', 'same', 'different'])
    @parametrize('batched_input', ["first", "last", "none"])
    def test_dropout(self, device, randomness, batched_input):
        def op(t, ignored):
            return torch.nn.functional.dropout(torch.ones_like(t), training=True)

        B0 = 4
        always_batched = torch.randn((B0,))
        passed = self._get_image(batched_input, B0, device)
        in_dims = self._in_dims(batched_input)

        if randomness == 'error':
            with self.assertRaisesRegex(RuntimeError, r"called random operation while in randomness error mode"):
                vmap(op, randomness=randomness, in_dims=in_dims)(passed, always_batched)
            return

        vmap_result = vmap(op, randomness=randomness, in_dims=in_dims)(passed, always_batched)

        # Check that the randomness is within bounds...
        # ideally this is close to 0.5
        p_estimate = vmap_result.mean() / 2
        self.assertTrue(p_estimate < 0.75)
        self.assertTrue(p_estimate > 0.25)

        if randomness == 'different':
            self._assert_all_slices_unique(vmap_result)
            return

        assert randomness == 'same'
        self._assert_all_slices_equal(vmap_result)

    @parametrize('randomness', ['error', 'same', 'different'])
    @parametrize('batched_input', ["first", "last", "none"])
    def test_alpha_dropout(self, device, randomness, batched_input):
        def op(t, ignored):
            return torch.nn.functional.alpha_dropout(torch.ones_like(t), training=True)

        B0 = 4
        always_batched = torch.randn((B0,))
        passed = self._get_image(batched_input, B0, device)
        in_dims = self._in_dims(batched_input)

        if randomness == 'error':
            with self.assertRaisesRegex(RuntimeError, r"called random operation while in randomness error mode"):
                vmap(op, randomness=randomness, in_dims=in_dims)(passed, always_batched)
            return

        # I have no clue how to actually test corectness of alpha dropout because the docs
        # seem wrong: https://github.com/pytorch/pytorch/issues/74004
        vmap_result = vmap(op, randomness=randomness, in_dims=in_dims)(passed, always_batched)
        if randomness == 'different':
            self._assert_all_slices_unique(vmap_result)
            return

        assert randomness == 'same'
        self._assert_all_slices_equal(vmap_result)

    @parametrize('randomness', ['error', 'same', 'different'])
    @parametrize('batched_input', ["first", "last", "none"])
    @parametrize('dim', [2, 3])
    def test_feature_dropout(self, device, randomness, batched_input, dim):
        def op(t, ignored):
            f = torch.nn.functional.dropout2d if dim == 2 else torch.nn.functional.dropout3d
            return f(torch.ones_like(t), training=True)

        B0 = 4
        always_batched = torch.randn((B0,))
        passed = self._get_image(batched_input, B0, device)
        if dim == 3:
            unsqueeze_dim = -2 if batched_input == "last" else -1
            passed = passed.unsqueeze(unsqueeze_dim)
        in_dims = self._in_dims(batched_input)

        if randomness == 'error':
            with self.assertRaisesRegex(RuntimeError, r"called random operation while in randomness error mode"):
                vmap(op, randomness=randomness, in_dims=in_dims)(passed, always_batched)
            return

        vmap_result = vmap(op, randomness=randomness, in_dims=in_dims)(passed, always_batched)

        # Check that the randomness is within bounds...
        # ideally this is close to 0.5
        p_estimate = vmap_result.mean() / 2
        self.assertTrue(p_estimate < 0.75)
        self.assertTrue(p_estimate > 0.25)

        # Check the "feature" pattern
        dims = [-1, -2] if dim == 2 else [-1, -2, -3]
        planes_numel = 2 * vmap_result.numel() / (vmap_result.shape[0] * vmap_result.shape[1] * vmap_result.shape[2])
        planes = vmap_result.sum(dims)
        result = (planes == 0) ^ (planes == planes_numel)
        self.assertEqual(result, torch.ones_like(result, dtype=torch.bool))

        if randomness == 'different':
            self._assert_all_slices_unique(vmap_result)
            return

        assert randomness == 'same'
        self._assert_all_slices_equal(vmap_result)

    @parametrize('randomness', ['error', 'same', 'different'])
    @parametrize('batched_input', ["first", "last", "none"])
    def test_feature_alpha_dropout(self, device, randomness, batched_input):
        def op(t, ignored):
            return torch.nn.functional.feature_alpha_dropout(torch.ones_like(t), training=True)

        B0 = 4
        always_batched = torch.randn((B0,))
        passed = self._get_image(batched_input, B0, device)
        unsqueeze_dim = -2 if batched_input == "last" else -1
        passed = passed.unsqueeze(unsqueeze_dim)
        in_dims = self._in_dims(batched_input)

        if randomness == 'error':
            with self.assertRaisesRegex(RuntimeError, r"called random operation while in randomness error mode"):
                vmap(op, randomness=randomness, in_dims=in_dims)(passed, always_batched)
            return

        vmap_result = vmap(op, randomness=randomness, in_dims=in_dims)(passed, always_batched)

        # I have no clue how to actually test corectness of alpha dropout because the docs
        # seem wrong: https://github.com/pytorch/pytorch/issues/74004

        # Check the "feature" pattern
        dims = [-1, -2, -3]
        planes = vmap_result.sum(dims)
        max_elt = planes.max()
        min_elt = planes.min()
        result = (planes == min_elt) ^ (planes == max_elt)
        self.assertEqual(result, torch.ones_like(result, dtype=torch.bool))

        if randomness == 'different':
            self._assert_all_slices_unique(vmap_result)
            return

        assert randomness == 'same'
        self._assert_all_slices_equal(vmap_result)

    @parametrize('randomness', ['error', 'same', 'different'])
    @parametrize('batched_input', ["first", "last", "none"])
    def test_like_functions(self, device, randomness, batched_input):
        seed = 1234567
        supported_ops = [
            lambda t, _: torch.randint_like(t, 20),
            lambda t, _: torch.randint_like(t, 0, 20),
            lambda t, _: torch.rand_like(t),
            lambda t, _: torch.randn_like(t),
        ]
        B0 = 4

        for op in supported_ops:
            always_batched = torch.randn(B0)
            passed = self._get_image(batched_input, B0, device)
            in_dims = self._in_dims(batched_input)

            if randomness == 'error':
                with self.assertRaisesRegex(RuntimeError, r"called random operation while in randomness error mode"):
                    vmap(op, in_dims=in_dims, randomness=randomness)(passed, always_batched)
                return

            torch.manual_seed(seed)
            vmap_result = vmap(op, randomness=randomness, in_dims=in_dims)(passed, always_batched)

            torch.manual_seed(seed)

            if batched_input == "last":
                passed = passed.movedim(-1, 0)
            if randomness == 'different':
                if batched_input == "none":
                    passed = passed.expand(B0, *passed.shape)
                expected = op(passed, 0)

                self._assert_all_slices_unique(vmap_result)
                self.assertEqual(expected, vmap_result)
                return

            assert randomness == 'same'
            if batched_input != "none":
                passed = passed[0]
            expected = op(passed, 0)
            self._assert_all_slices_equal(vmap_result)
            for i in range(B0):
                self.assertEqual(expected, vmap_result[i])

    @parametrize('use_generator', [True, False])
    @parametrize('randomness', ['error', 'same', 'different'])
    @parametrize('batched_input', ["first", "last", "none"])
    def test_random_unary_inplace(self, device, use_generator, randomness, batched_input):
        generator = torch.Generator(device=device)
        orig_state = generator.get_state()
        kwargs = {'generator': generator} if use_generator else {}
        ops = [
            lambda t, _: t.random_(**kwargs),
            lambda t, _: t.random_(100, **kwargs),
            lambda t, _: t.random_(-5, 100, **kwargs),
            lambda t, _: t.normal_(**kwargs),
            lambda t, _: t.bernoulli_(**kwargs),
            lambda t, _: t.cauchy_(**kwargs),
            lambda t, _: t.exponential_(**kwargs),
            lambda t, _: t.geometric_(0.5, **kwargs),
            lambda t, _: t.log_normal_(**kwargs),
            lambda t, _: t.uniform_(**kwargs),
        ]
        B0 = 4
        seed = 1234567
        in_dims = self._in_dims(batched_input)

        for op in ops:
            # because of in place updates, clone inputs
            always_batched = torch.randn(B0, device=device)
            passed = self._get_image(batched_input, B0, device)
            passed_expected = passed.clone()

            if randomness == 'error':
                self._assert_throws_in_error_mode(op, (passed, always_batched), in_dims=in_dims)
                return
            if randomness == 'different' and batched_input == "none":
                self._assert_throws_in_different_mode_inplace(op, (passed, always_batched), in_dims=in_dims)
                return

            generator = self._reset_random(generator, orig_state, use_generator, seed)
            vmap_result = vmap(op, in_dims=in_dims, randomness=randomness)(passed, always_batched)

            if batched_input == "last":
                passed_expected = passed_expected.movedim(-1, 0)
            generator = self._reset_random(generator, orig_state, use_generator, seed)
            if randomness == "different":
                expected = op(passed_expected, always_batched)
                self._assert_all_slices_unique(vmap_result)
                self.assertEqual(vmap_result, expected)
            else:
                if batched_input != "none":
                    passed_expected = passed_expected[0].clone()  # bug in pytorch, normal_ on views doesn't work
                expected = op(passed_expected, always_batched)
                self._assert_all_slices_equal(vmap_result)
                for i in range(B0):
                    self.assertEqual(vmap_result[i], expected)

    @parametrize('use_generator', [True, False])
    @parametrize('randomness', ['error', 'same', 'different'])
    @parametrize('batched_input', ["first", "last", "none"])
    @parametrize('batched_probability', ["first", "last", "none"])
    def test_bernoulli_in_place(self, device, use_generator, randomness, batched_input, batched_probability):
        B0 = 4
        seed = 1234567
        generator = torch.Generator(device=device)
        orig_state = generator.get_state()
        kwargs = {'generator': generator} if use_generator else {}
        in_dims = self._in_dims(batched_input, batched_probability)

        def op(t, p, ignored):
            return t.bernoulli_(p, **kwargs)

        # because of in place updates, clone inputs
        always_batched = torch.randn(B0, device=device)
        input = self._get_image(batched_input, B0, device)
        input_expected = input.clone()
        probability = self._get_image(batched_probability, B0, device) - 0.5

        if randomness == 'error':
            self._assert_throws_in_error_mode(op, (input, probability, always_batched), in_dims=in_dims)
            return
        if randomness == 'same' and batched_probability != "none":
            self._assert_throws_in_same_mode_batched(op, (input, probability, always_batched), in_dims=in_dims)
            return
        if batched_input == "none" and batched_probability != "none":
            regex = r"there exists a Tensor `other` in extra_args that has more elements than `self`"
            with self.assertRaisesRegex(RuntimeError, regex):
                vmap(op, in_dims=in_dims, randomness=randomness)(input, probability, always_batched)
            return
        if randomness == 'different' and batched_input == "none":
            self._assert_throws_in_different_mode_inplace(op, (input, probability, always_batched), in_dims=in_dims)
            return

        self._reset_random(generator, orig_state, use_generator, seed)
        vmap_result = vmap(op, in_dims=in_dims, randomness=randomness)(input, probability, always_batched)

        self._reset_random(generator, orig_state, use_generator, seed)
        if batched_input == "last":
            input_expected = input_expected.movedim(-1, 0)
        if batched_probability == "last":
            probability = probability.movedim(-1, 0)
        if randomness == "different":
            expected = op(input_expected, probability, always_batched)
            self._assert_all_slices_unique(vmap_result)
            self.assertEqual(vmap_result, expected)
        else:
            if batched_input != "none":
                input_expected = input_expected[0]
            expected = op(input_expected, probability, always_batched)
            self._assert_all_slices_equal(vmap_result)
            for i in range(B0):
                self.assertEqual(vmap_result[i], expected)

    @parametrize('use_generator', [True, False])
    @parametrize('randomness', ['error', 'same', 'different'])
    @parametrize('batched_input', ["first", "last", "none"])
    @parametrize('batched_other', ["first", "last", "none"])
    def test_random_binary_out_of_place(self, device, use_generator, randomness, batched_input, batched_other):
        generator = torch.Generator(device=device)
        orig_state = generator.get_state()
        kwargs = {'generator': generator} if use_generator else {}
        ops = [
            lambda t, o, _: torch.normal(t, o, **kwargs),
            lambda t, o, _: torch.binomial(t, (o - 0.5), **kwargs),
        ]

        B0 = 4
        seed = 1234567
        in_dims = self._in_dims(batched_input, batched_other)

        for op in ops:
            always_batched = torch.randn(B0, device=device)
            input = self._get_image(batched_input, B0, device)
            other = self._get_image(batched_other, B0, device)

            if randomness == 'error':
                self._assert_throws_in_error_mode(op, (input, other, always_batched), in_dims=in_dims)
                return
            if randomness == 'same' and (batched_input != "none" or batched_other != "none"):
                self._assert_throws_in_same_mode_batched(op, (input, other, always_batched), in_dims=in_dims)
                return

            generator = self._reset_random(generator, orig_state, use_generator, seed)
            vmap_result = vmap(op, in_dims=in_dims, randomness=randomness)(input, other, always_batched)

            if batched_input == "last":
                input = input.movedim(-1, 0)
            if batched_other == "last":
                other = other.movedim(-1, 0)

            generator = self._reset_random(generator, orig_state, use_generator, seed)
            if randomness == "different":
                if batched_input == "none":
                    input = input.expand(B0, *input.shape)
                expected = op(input, other, always_batched)
                self._assert_all_slices_unique(vmap_result)
                self.assertEqual(vmap_result, expected)
            else:
                assert batched_input == "none" and batched_other == "none"
                expected = op(input, other, always_batched)
                self._assert_all_slices_equal(vmap_result)
                for i in range(B0):
                    self.assertEqual(vmap_result[i], expected)

    @parametrize('use_generator', [True, False])
    @parametrize('randomness', ['error', 'same', 'different'])
    @parametrize('batched_input', ["first", "last", "none"])
    def test_random_unary_out_of_place(self, device, use_generator, randomness, batched_input):
        generator = torch.Generator(device=device)
        orig_state = generator.get_state()
        kwargs = {'generator': generator} if use_generator else {}
        ops = [
            lambda t, _: torch.normal(0., torch.abs(t), **kwargs),
            lambda t, _: torch.normal(t, 1., **kwargs),
            lambda t, _: torch.bernoulli(t - 0.5, **kwargs),
            lambda t, _: torch.bernoulli(t, 0.5, **kwargs),
            lambda t, _: torch._standard_gamma(t, **kwargs),
            lambda t, _: torch._sample_dirichlet(t, **kwargs),
            lambda t, _: torch.poisson(t, **kwargs),
        ]

        B0 = 4
        seed = 1234567
        in_dims = self._in_dims(batched_input)

        for op in ops:
            always_batched = torch.randn(B0, device=device)
            passed = self._get_image(batched_input, B0, device)
            if randomness == 'error':
                self._assert_throws_in_error_mode(op, (passed, always_batched), in_dims=in_dims)
                return
            if randomness == 'same' and batched_input != "none":
                self._assert_throws_in_same_mode_batched(op, (passed, always_batched), in_dims=in_dims)
                return

            generator = self._reset_random(generator, orig_state, use_generator, seed)
            vmap_result = vmap(op, in_dims=in_dims, randomness=randomness)(passed, always_batched)

            generator = self._reset_random(generator, orig_state, use_generator, seed)
            if randomness == "different":
                if batched_input == "none":
                    passed = passed.expand(B0, *passed.shape)
                if batched_input == "last":
                    passed = passed.movedim(-1, 0)
                expected = op(passed, always_batched)
                self._assert_all_slices_unique(vmap_result)
                self.assertEqual(vmap_result, expected)
            else:
                expected = op(passed, always_batched)
                self._assert_all_slices_equal(vmap_result)
                for i in range(B0):
                    self.assertEqual(vmap_result[i], expected)

    @parametrize('use_generator', [True, False])
    @parametrize('randomness', ['error', 'same', 'different'])
    @parametrize('batched_call', [True, False])
    @parametrize('batched_input', ["first", "last", "none"])
    def test_multinomial(self, device, use_generator, randomness, batched_call, batched_input):
        def flatten_input(input, batch_call, batch_location):
            if batch_call and batch_location != "none":
                final_size = 3  # [B0, B, N]
            elif not batch_call and batch_location == "none":
                final_size = 1  # [N]
            else:
                final_size = 2  # [B0, N] or [B, N]

            start_idx = final_size - 1
            end_idx = -1
            if batch_location == "last":
                start_idx -= 1
                end_idx -= 1   # gets to correct final size because using negative indices

            ret = input.flatten(start_idx, end_idx)
            assert ret.dim() == final_size
            return ret

        def op(input, _):
            return torch.multinomial(input, 10, **kwargs)

        generator = torch.Generator(device=device)
        orig_state = generator.get_state()
        kwargs = {'generator': generator} if use_generator else {}

        B0 = 4
        seed = 1234567
        in_dims = self._in_dims(batched_input)

        always_batched = torch.randn(B0, device=device)
        passed = self._get_image(batched_input, B0, device)
        passed = flatten_input(passed, batched_call, batched_input)
        if randomness == 'error':
            self._assert_throws_in_error_mode(op, (passed, always_batched), in_dims=in_dims)
            return
        if randomness == 'same' and batched_input != "none":
            self._assert_throws_in_same_mode_batched(op, (passed, always_batched), in_dims=in_dims)
            return

        generator = self._reset_random(generator, orig_state, use_generator, seed)
        vmap_result = vmap(op, in_dims=in_dims, randomness=randomness)(passed, always_batched)

        generator = self._reset_random(generator, orig_state, use_generator, seed)

        if randomness == "different":
            if batched_input == "none":
                passed = passed.expand(B0, *passed.shape)
            if batched_input == "last":
                passed = passed.movedim(-1, 0)
            orig_passed_size = passed.shape[:2] if batched_call else passed.shape[:1]
            passed = passed.flatten(0, 1) if batched_call else passed
            expected = op(passed, always_batched)
            expected = expected.reshape(*orig_passed_size, 10)
            self._assert_all_slices_unique(vmap_result)
            self.assertEqual(vmap_result, expected)
        else:
            expected = op(passed, always_batched)
            self._assert_all_slices_equal(vmap_result)
            for i in range(B0):
                self.assertEqual(vmap_result[i], expected)

    def test_unsupported_random(self, device):
        x = torch.randn(3, device=device)
        y = x.abs()
        z = x.abs()
        with self.assertRaisesRegex(RuntimeError, "calling out variants"):
            def f(x):
                return torch.randn(3, device=device, out=y)
            vmap(f, randomness='same')(x)
        with self.assertRaisesRegex(RuntimeError, "calling out variants"):
            def f(x0, x1):
                return torch.normal(x, y, out=x)
            vmap(f, randomness='same')(z, z)
        with self.assertRaisesRegex(RuntimeError, "do not yet support"):
            def f(z):
                return torch.rrelu(x)
            vmap(f, randomness='same')(z)

    @parametrize('in_dim', [0, 1, 2])
    @parametrize('out_dim', [0, 1, 2])
    def test_chunk_vmap(self, in_dim, out_dim):

        randomness = "different"

        x = torch.randn(4, 5, 6)

        def f(x):
            y = x.sin() + torch.rand_like(x)
            return y

        for chunks in [1, 2, 3, 4, 7, 10, 16]:
            output = chunk_vmap(
                f, in_dims=in_dim, out_dims=out_dim, randomness=randomness, chunks=chunks
            )(x)
            self._assert_all_slices_unique(output)


    def test_jacfwd_with_random(self):
        # checks on behavior are above, this just checks that jacfwd respects
        # the randomness param

        x = torch.rand(3, 4)
        with self.assertRaisesRegex(RuntimeError, r"called random operation while in randomness error mode"):
            jacfwd(torch.bernoulli)(x)

        # x isn't batched so use bernoulli since it doesn't do inplace randomness
        jacfwd(torch.bernoulli, randomness="same")(x)
        jacfwd(torch.bernoulli, randomness="different")(x)


class TestTransformFailure(TestCase):
    @parametrize('transform', ['vmap', 'grad', 'grad_and_value', 'vjp', 'jvp', 'jacrev', 'jacfwd'])
    def test_fails_with_autograd_function(self, device, transform):
        class Test(torch.autograd.Function):
            @staticmethod
            def forward(_, input):
                return input

            @staticmethod
            def backward(_, grad_input):
                return grad_input

        transform = getattr(functorch, transform)

        def f(x):
            return Test.apply(x)

        if transform == grad or transform == grad_and_value:
            input = torch.tensor(4.)
        else:
            input = torch.randn(5)

        if transform == vjp:
            transform = functools.partial(transform, f)
        elif transform == jvp:
            input = (input,)
            transform = functools.partial(transform, f, input)
        else:
            transform = transform(f)

        with self.assertRaisesRegex(RuntimeError, "autograd.Function"):
            transform(input)

only_for = ("cpu", "cuda")
instantiate_device_type_tests(TestVmapOperatorsOpInfo, globals(), only_for=only_for)

instantiate_device_type_tests(
    TestVmapBatchedGradient,
    globals(),
    only_for=only_for,
)
instantiate_device_type_tests(TestTransformFailure, globals(), only_for=only_for)
instantiate_device_type_tests(TestRandomness, globals(), only_for=only_for)

if __name__ == '__main__':
    run_tests()<|MERGE_RESOLUTION|>--- conflicted
+++ resolved
@@ -51,8 +51,7 @@
 from torch._C._functorch import reshape_dim_into, reshape_dim_outof
 from torch._functorch.make_functional import functional_init_with_buffers
 from torch.testing._internal.autograd_function_db import autograd_function_db
-
-torch._C._set_autograd_function_extension_enabled(True)
+from torch.autograd.function import _set_autograd_function_extension_enabled
 
 FALLBACK_REGEX = 'There is a performance drop'
 
@@ -3241,11 +3240,7 @@
         xfail('eye', ''),  # non-tensor input
         xfail('broadcast_shapes', ''),  # test runner can't handle non-Tensor ops
         xfail('sparse.sampled_addmm'),  # sparse
-<<<<<<< HEAD
-        xfail('cross'),  # The default value of dim in op is *very* weird. No wonder it doesn't work
         xfail("NumpyCubeNotComposableAutogradFunction"),  # Not composable autograd.Function
-=======
->>>>>>> 824641b0
         skip('_softmax_backward_data'),
         skip('linalg.eigh', ''),  # not unique, see test_linalg_eigh for manual test
         skip('to'),  # RuntimeError: required rank 4 tensor to use channels_last format
@@ -3289,6 +3284,7 @@
         # ---------------------------------------------------------------------
     }
 
+    @_set_autograd_function_extension_enabled()
     @with_tf32_off  # https://github.com/pytorch/pytorch/issues/86798
     @ops(op_db + additional_op_db + autograd_function_db, allowed_dtypes=(torch.float,))
     @opsToleranceOverride('TestVmapOperatorsOpInfo', 'test_vmap_exhaustive', (
@@ -3318,6 +3314,7 @@
         self.opinfo_vmap_test(device, dtype, op, check_has_batch_rule=False,
                               skip_inplace=inplace_failure_list)
 
+    @_set_autograd_function_extension_enabled()
     @ops(op_db + additional_op_db + autograd_function_db, allowed_dtypes=(torch.float,))
     @opsToleranceOverride('TestVmapOperatorsOpInfo', 'test_op_has_batch_rule', (
         tol1('linalg.det',
