# Owner(s): ["module: mta"]

from contextlib import nullcontext
from numbers import Number
import random
import re
import torch
import unittest
import itertools

from torch.testing import make_tensor
from torch.testing._comparison import default_tolerances
from torch.testing._internal.common_utils import \
    TestCase, run_tests, TEST_WITH_ROCM, skipIfTorchDynamo, parametrize, gradcheck
from torch.testing._internal.common_device_type import \
    (instantiate_device_type_tests, dtypes, onlyCUDA, ops, OpDTypes)
from torch.testing._internal.common_methods_invocations import (
    foreach_unary_op_db, foreach_binary_op_db, foreach_pointwise_op_db,
    foreach_reduce_op_db, foreach_lerp_op_db)
from torch.testing._internal.common_dtype import (
    all_types_and_complex_and, integral_types, complex_types,
    floating_types_and, floating_types, integral_types_and,
)


_BOOL_SUB_ERR_MSG = "Subtraction, the `-` operator"


class RegularFuncWrapper:
    def __init__(self, func):
        self.func = func

    def __call__(self, inputs, values=None, **kwargs):
        if values is not None:
            assert len(inputs) == 3
            if isinstance(values, Number):
                values = [values for _ in range(len(inputs[0]))]
            return [self.func(*i, value=values[idx], **kwargs) for idx, i in enumerate(zip(*inputs))]
        if len(inputs) == 2 and isinstance(inputs[1], Number):
            # binary op with tensorlist and scalar.
            inputs[1] = [inputs[1] for _ in range(len(inputs[0]))]
        return [self.func(*i, **kwargs) for i in zip(*inputs)]


class ForeachFuncWrapper:
    def __init__(self, func):
        self.func = func
        # Some foreach functions don't have in-place implementations.
        self.is_inplace = False if func is None else func.__name__.endswith('_')

    def __call__(self, inputs, is_cuda, is_fastpath, **kwargs):
        actual = None
        zero_size = kwargs.pop("zero_size")
        if (
            is_cuda and
            torch.autograd.kineto_available() and
            torch.profiler.ProfilerActivity.CUDA in torch.profiler.supported_activities()
        ):
            with torch.profiler.profile() as p:
                actual = self.func(*inputs, **kwargs)
            keys = tuple([e.key for e in p.key_averages()])
            mta_called = any("multi_tensor_apply_kernel" in k for k in keys)
            assert mta_called == (is_fastpath and (not zero_size))
        else:
            actual = self.func(*inputs, **kwargs)
        # note(mkozuki): inplace foreach functions are void functions.
        return inputs[0] if self.is_inplace else actual


class InplaceForeachVersionBumpCheck:

    def __init__(self, testcase: TestCase, tensorlist: "List[torch.Tensor]") -> None:
        self._testcase = testcase
        self._tensorlist = tensorlist
        self._orig_version_counts = [t._version for t in tensorlist]

    def __enter__(self):
        pass

    def __exit__(self, exc_type, exc_value, traceback):
        # note(crcrpar): some methods e.g. `_binary_test` could call the given inplace function multiple times
        self._testcase.assertGreaterEqual([t._version for t in self._tensorlist], self._orig_version_counts)


def get_transform_func(num_tensors, dtype, device, is_fastpath):
    def transform(t):
        if not torch.is_tensor(t):
            return t
        return make_tensor(
            (num_tensors, num_tensors), dtype=dtype, device=device,
            requires_grad=True, noncontiguous=not is_fastpath,
        )

    return transform


def assert_multiple_grad_fns(tensors, test_case):
    test_case.assertEqual(len({t.grad_fn for t in tensors}), len(tensors), msg=f"{[t.grad_fn for t in tensors]}")


def clone(arg):
    if isinstance(arg, (list, tuple)):
        return [clone(a) for a in arg]
    if torch.is_tensor(arg):
        return arg.clone().detach().requires_grad_()
    else:
        return arg


# note(crcrpar): `zero_size` is `False` unless (dtype, device) == (torch.float32, "cuda")
# as the pair would go through `multi_tensor_apply_kernel` if inputs are not zero size.
class TestForeach(TestCase):
    @property
    def is_cuda(self):
        return self.device_type == 'cuda'

    def _get_funcs(self, op):
        return (
            ForeachFuncWrapper(op.method_variant),
            RegularFuncWrapper(op.ref),
            ForeachFuncWrapper(op.inplace_variant),
            RegularFuncWrapper(op.ref_inplace),
        )

    def _binary_test(
        self,
        dtype, op, ref, inputs, is_fastpath, is_inplace,
        *,
        alpha, scalar_self_arg: bool, zero_size: bool,
    ):
        if zero_size:
            with InplaceForeachVersionBumpCheck(self, inputs[0]) if op.is_inplace else nullcontext():
                op(inputs, self.is_cuda, is_fastpath, zero_size=zero_size)
                return

        ref_inputs = [[t.clone().detach() for t in inputs[0]], inputs[1]] if is_inplace else inputs
        try:
            with InplaceForeachVersionBumpCheck(self, inputs[0]) if op.is_inplace else nullcontext():
                actual = op(inputs, self.is_cuda, is_fastpath, zero_size=zero_size)
        except RuntimeError as e:
            with self.assertRaisesRegex(type(e), re.escape(str(e))):
                if not scalar_self_arg:
                    ref(ref_inputs)
                else:
                    [ref.func(ref_inputs[0], t) for t in ref_inputs[1]]
        else:
            expected = ref(ref_inputs) if not scalar_self_arg else [ref.func(ref_inputs[0], t) for t in ref_inputs[1]]
            self.assertEqual(actual, expected)
        if alpha is not None and not scalar_self_arg:
            kwargs = {'alpha': alpha}
            ref_inputs = inputs
            try:
                op_kwargs = {}
                op_kwargs.update(kwargs)
                op_kwargs['zero_size'] = zero_size
                with InplaceForeachVersionBumpCheck(self, inputs[0]) if op.is_inplace else nullcontext():
                    actual = op(inputs, self.is_cuda, is_fastpath, **op_kwargs)
            except RuntimeError as e:
                with self.assertRaisesRegex(type(e), re.escape(str(e))):
                    ref(ref_inputs, **kwargs)
            else:
                expected = ref(ref_inputs, **kwargs)
                if dtype in (torch.float16, torch.bfloat16) and TEST_WITH_ROCM:
                    self.assertEqual(expected, actual, atol=1.e-3, rtol=default_tolerances(dtype)[0])
                else:
                    self.assertEqual(expected, actual)

    @ops(foreach_binary_op_db)
    @parametrize("is_fastpath", (True, False))
    def test_binary_op(self, device, dtype, op, is_fastpath):
        scalar_self_arg_test_complete = False
        for i, sample in enumerate(op.sample_inputs(device, dtype, noncontiguous=not is_fastpath)):
            (rhs_arg,) = sample.args
            zero_size = sample.kwargs.pop("zero_size")
            kwargs = {} or sample.kwargs
            alpha = kwargs.pop("alpha", None)
            disable_fastpath = kwargs.pop("disable_fastpath") if is_fastpath else False
            wrapped_op, ref, inplace_op, inplace_ref = self._get_funcs(op)
            self._binary_test(
                dtype, wrapped_op, ref, [sample.input, rhs_arg],
                is_fastpath and not disable_fastpath, False,
                alpha=alpha, zero_size=zero_size, scalar_self_arg=False,
            )
            self._binary_test(
                dtype, inplace_op, inplace_ref, [sample.input, rhs_arg],
                is_fastpath and not disable_fastpath, True,
                alpha=alpha, zero_size=zero_size, scalar_self_arg=False,
            )

            if op.supports_autograd and dtype in floating_types() and not zero_size:
                transformed_sample = sample.transform(get_transform_func(len(sample.input), dtype, device, is_fastpath))
                tensors = transformed_sample.input
                (rhs_arg,) = transformed_sample.args
                ref_tensors, ref_rhs_arg = clone(tensors), clone(rhs_arg)
                try:
                    sum(
                        wrapped_op([tensors, rhs_arg], is_cuda=False, is_fastpath=False, zero_size=zero_size)
                    ).mean().backward()
                except RuntimeError:
                    with self.assertRaises(RuntimeError):
                        sum(ref([ref_tensors, ref_rhs_arg])).mean().backward()
                else:
                    sum(ref([ref_tensors, ref_rhs_arg])).mean().backward()
                    self.assertEqual([t.grad for t in tensors], [t.grad for t in ref_tensors])
                    if isinstance(rhs_arg, list) and isinstance(rhs_arg[0], torch.Tensor):
                        self.assertEqual([t.grad for t in rhs_arg], [t.grad for t in ref_rhs_arg])
                    tensors = [t.clone().detach().requires_grad_().clone() for t in tensors]
                    ref_tensors = [t.clone().detach().requires_grad_().clone() for t in tensors]
                    inplace_op([tensors, rhs_arg], is_cuda=False, is_fastpath=False, zero_size=zero_size)
                    assert_multiple_grad_fns(tensors, self)

                    # note(crcrpar): the following ops' reference torch functions don't have the overload with Scalar/ScalarList.
                    is_foreach_max_min_imum_with_scalar_or_scalarlist = (
                        inplace_op.func in (torch._foreach_minimum_, torch._foreach_maximum_)
                        and (
                            isinstance(rhs_arg, Number) or (isinstance(rhs_arg, list) and isinstance(rhs_arg[0], Number))
                        )
                    )
                    if not is_foreach_max_min_imum_with_scalar_or_scalarlist:
                        inplace_ref([ref_tensors, rhs_arg])
                        torch.autograd.backward(sum([t.clone() for t in tensors]).sum(), inputs=tensors)
                        torch.autograd.backward(sum([t.clone() for t in ref_tensors]).sum(), inputs=ref_tensors)
                        self.assertEqual([t.grad for t in tensors], [t.grad for t in ref_tensors])
            if (
                op.supports_scalar_self_arg
                and isinstance(rhs_arg, Number)
                and not scalar_self_arg_test_complete
                and not zero_size
            ):
                scalar_self_arg_test_complete = True
                self._binary_test(
                    dtype, wrapped_op, ref, [rhs_arg, sample.input], is_fastpath, False,
                    alpha=alpha, scalar_self_arg=True, zero_size=False,
                )
                if op.supports_autograd and dtype == torch.float32 and not zero_size:
                    transformed_sample = sample.transform(
                        get_transform_func(len(sample.input), dtype, device, is_fastpath))
                    tensors = transformed_sample.input
                    (rhs_arg,) = transformed_sample.args
                    ref_tensors, ref_rhs_arg = clone(tensors), clone(rhs_arg)
                    sum(wrapped_op(
                        [rhs_arg, tensors], is_cuda=False, is_fastpath=False, zero_size=False
                    )).mean().backward()
                    sum([ref.func(ref_rhs_arg, t) for t in ref_tensors]).mean().backward()
                    self.assertEqual([t.grad for t in tensors], [t.grad for t in ref_tensors])

    @ops(foreach_pointwise_op_db)
    @parametrize("is_fastpath", (True, False))
    def test_pointwise_op(self, device, dtype, op, is_fastpath):
        for sample in op.sample_inputs(device, dtype, noncontiguous=not is_fastpath):
            assert isinstance(sample.args, tuple)
            assert len(sample.args) == 2
            inputs = [sample.input, *sample.args]
            zero_size = sample.kwargs.pop("zero_size")
            kwargs = sample.kwargs
            disable_fastpath = kwargs.pop("disable_fastpath") if is_fastpath else False
            wrapped_op, ref, inplace_op, inplace_ref = self._get_funcs(op)
            values = kwargs.pop("values")
            self._pointwise_test(
                wrapped_op, ref, inputs, is_fastpath and not disable_fastpath, False, values=values, zero_size=zero_size
            )
            self._pointwise_test(
                inplace_op, inplace_ref, inputs, is_fastpath and not disable_fastpath,
                True, values=values, zero_size=zero_size)

            if op.supports_autograd and dtype in floating_types() and not zero_size:
                transformed_sample = sample.transform(get_transform_func(len(sample.input), dtype, device, is_fastpath))
                tensors = transformed_sample.input
                rhs_arg = transformed_sample.args
                ref_tensors, ref_rhs_arg = clone(tensors), clone(rhs_arg)
                try:
                    sum(
                        wrapped_op([tensors, *rhs_arg], is_cuda=False, is_fastpath=False, zero_size=zero_size)
                    ).mean().backward()
                except RuntimeError:
                    with self.assertRaises(RuntimeError):
                        sum(ref([ref_tensors, *ref_rhs_arg])).mean().backward()
                else:
                    sum(ref([ref_tensors, *ref_rhs_arg])).mean().backward()
                    self.assertEqual([t.grad for t in tensors], [t.grad for t in ref_tensors])
                    for op_list, ref_list in zip(rhs_arg, ref_rhs_arg):
                        if isinstance(op_list, list) and isinstance(op_list[0], torch.Tensor):
                            self.assertEqual([t.grad for t in op_list], [t.grad for t in ref_list])
                    tensors = [t.clone().detach().requires_grad_().clone() for t in tensors]
                    ref_tensors = [t.clone().detach().requires_grad_().clone() for t in tensors]
                    inplace_op([tensors, *rhs_arg], is_cuda=False, is_fastpath=False, zero_size=zero_size)
                    assert_multiple_grad_fns(tensors, self)
                    inplace_ref([ref_tensors, *rhs_arg])
                    torch.autograd.backward(sum([t.clone() for t in tensors]).sum(), inputs=tensors)
                    torch.autograd.backward(sum([t.clone() for t in ref_tensors]).sum(), inputs=ref_tensors)
                    self.assertEqual([t.grad for t in tensors], [t.grad for t in ref_tensors])

            if is_fastpath and isinstance(values, list) and not zero_size:
                sample = sample.transform(lambda t: t.clone().detach() if torch.is_tensor(t) else t)
                inputs = [sample.input, *sample.args]
                tensor_values = torch.tensor(values)
                # 1D Tensor of scalars
                for is_inplace, op_, ref_ in ((False, wrapped_op, ref), (True, inplace_op, inplace_ref)):
                    self._pointwise_test(
                        op_, ref_, inputs, is_fastpath and not disable_fastpath, is_inplace,
                        values=tensor_values, zero_size=False)
                    self._pointwise_test(
                        op_, ref_, inputs, is_fastpath and not disable_fastpath, is_inplace,
                        values=tensor_values[0],
                        custom_values_err="Expected packed scalar Tensor to be of dimension 1. Got 0 instead.",
                        zero_size=False,
                    )
                    if self.is_cuda:
                        self._pointwise_test(
                            op_, ref_, inputs, is_fastpath and not disable_fastpath, is_inplace,
                            values=tensor_values.cuda(),
                            custom_values_err="Expected scalars to be on CPU, got cuda:0 instead.",
                            zero_size=False,
                        )
                    self._pointwise_test(
                        op_, ref_, inputs, is_fastpath and not disable_fastpath, is_inplace,
                        values=tensor_values[:2],
                        custom_values_err=f"Expected length of scalars to match input of length {len(values)} but got 2 instead.",
                        zero_size=False,
                    )
                    self._pointwise_test(
                        op_, ref_, inputs, is_fastpath and not disable_fastpath, is_inplace,
                        values=torch.tensor([[0, 1], [2, 3]])[:, 1],
                        custom_values_err="Expected scalars to be contiguous.",
                        zero_size=False,
                    )

            if not zero_size:
                # Tests of implicit broadcasting
                N = len(sample.input)
                inputs = [
                    [make_tensor((N, N), device=device, dtype=dtype, noncontiguous=not is_fastpath) for _ in range(N)],
                    [
                        make_tensor((N - i, 1), device=device, dtype=dtype, noncontiguous=not is_fastpath)
                        for i in range(N)
                    ],
                    [
                        make_tensor((1, N - i), device=device, dtype=dtype, noncontiguous=not is_fastpath)
                        for i in range(N)
                    ],
                ]
                self._pointwise_test(
                    wrapped_op, ref, inputs, is_fastpath and disable_fastpath, is_inplace=False,
                    values=values, zero_size=zero_size)
                self._pointwise_test(
                    inplace_op, inplace_ref, inputs, is_fastpath and disable_fastpath,
                    is_inplace=True, values=values, zero_size=zero_size)

    def _pointwise_test(
        self,
        op, ref, inputs, is_fastpath, is_inplace,
        *,
        values=None, custom_values_err=None, zero_size,
    ):
        kwargs = {'zero_size': zero_size}
        if zero_size:
            op(inputs, self.is_cuda, is_fastpath, **kwargs)
            return
        ref_inputs = [[t.clone().detach() for t in inputs[0]], inputs[1], inputs[2]] if is_inplace else inputs
        try:
            with (InplaceForeachVersionBumpCheck(self, inputs[0]) if is_inplace else nullcontext()):
                actual = op(inputs, self.is_cuda, is_fastpath, **kwargs)
        except RuntimeError as e:
            with self.assertRaisesRegex(type(e), re.escape(str(e))):
                ref(ref_inputs)
        else:
            expected = ref(ref_inputs)
            self.assertEqual(expected, actual)
        if values is not None:
            try:
                actual = op(inputs + [values], self.is_cuda, is_fastpath, **kwargs)
            except RuntimeError as e:
                # Match with error messages from regular non-foreach reference if no
                # custom error message was provided.
                if custom_values_err is None:
                    with self.assertRaisesRegex(type(e), re.escape(str(e))):
                        ref(ref_inputs, values=values)
                else:
                    self.assertEqual(re.escape(str(e)), re.escape(custom_values_err))
            else:
                expected = ref(ref_inputs, values=values)
                self.assertEqual(expected, actual)

    # note(mkozuki): why `try-except` for both fastpath?
    # - inputs for fastpath can be integer tensors.
    #    - this is because opinfo dtypes are configured for out-place implementation
    # - for integer inputs, trigonometric functions and exponential function returns float outputs,
    #   which causes "result type Float can't be case to the desired type" error.
    # Thus, `try-except` is used even if `is_fastpath` is `True`.
    def _inplace_unary_test(self, inplace, inplace_ref, inputs, is_fastpath, **kwargs):
        copied_inputs = [[t.clone().detach() for t in tensors] for tensors in inputs]
        try:
            with InplaceForeachVersionBumpCheck(self, inputs[0]):
                inplace(inputs, self.is_cuda, is_fastpath, **kwargs)
        except RuntimeError as e:
            with self.assertRaisesRegex(type(e), re.escape(str(e))):
                inplace_ref(copied_inputs)
        else:
            inplace_ref(copied_inputs)
            self.assertEqual(copied_inputs, inputs)

    @ops(foreach_unary_op_db)
    @parametrize("is_fastpath", (True, False))
    def test_unary_op(self, device, dtype, op, is_fastpath):
        out_place_defined = op.name != "_foreach_zero"
        wrapped_op, ref, inplace_op, inplace_ref = self._get_funcs(op)
        samples = op.sample_inputs(device, dtype, noncontiguous=not is_fastpath)
        disable_fastpath = op.name == "_foreach_abs" and dtype in complex_types()
        for sample in samples:
            zero_size = sample.kwargs.pop('zero_size')
            inputs = [sample.input]
            if zero_size:
                if out_place_defined:
                    wrapped_op(inputs, self.is_cuda, is_fastpath and not disable_fastpath, zero_size=zero_size)
                inplace_op(inputs, self.is_cuda, is_fastpath and not disable_fastpath, zero_size=zero_size)
                continue
            inputs = [sample.input]
            disable_fastpath = (op.name == "_foreach_abs" and dtype in complex_types()) or sample.kwargs.pop(
                "disable_fastpath"
            )
            if out_place_defined:
                self.assertEqual(
                    ref(inputs),
                    wrapped_op(inputs, self.is_cuda, is_fastpath and not disable_fastpath, zero_size=zero_size),
                )
            self._inplace_unary_test(
                inplace_op, inplace_ref, [sample.input], is_fastpath and not disable_fastpath, zero_size=zero_size
            )
            if op.supports_autograd and dtype in floating_types() and not zero_size:
                tensors = [t.clone().detach().requires_grad_() for t in sample.input]
                ref_tensors = [t.clone().detach().requires_grad_() for t in tensors]
                if out_place_defined:
                    out = wrapped_op.func(tensors)
                    # tensors have different shapes
                    torch.cat([t.view(-1) for t in out]).mean().backward()
                    torch.cat([ref.func(t).view(-1) for t in ref_tensors]).mean().backward()
                    self.assertEqual([t.grad for t in tensors], [t.grad for t in ref_tensors])
                    self.assertEqual(len({t.grad_fn for t in out}), 1)

                inplace_input_tensors = [t.clone().detach().requires_grad_() for t in tensors]
                inplace_inputs = [t.clone() for t in inplace_input_tensors]
                # set both to False to skip multi_tensor_apply_kernel check
                inplace_op([inplace_inputs], False, False, zero_size=zero_size)
                assert_multiple_grad_fns(inplace_inputs, self)

                # per-tensor `grad_fn` check.
                hook_buffer = []

                def get_grad_fn_hook(i):

                    def hook(grad_inputs, grad_outputs) -> None:
                        hook_buffer.append(i)

                    return hook

                for i, t in enumerate(inplace_inputs):
                    t.grad_fn.register_hook(get_grad_fn_hook(i))

                _ = torch.autograd.grad(
                    inplace_inputs[0],
                    inputs=(inplace_input_tensors[0],),
                    grad_outputs=(torch.rand_like(inplace_inputs[0]),),
                    retain_graph=True,
                )
                self.assertEqual(hook_buffer, [0])
                hook_buffer.clear()

                # tensors have different shapes.
                sum_of_cloned_tensors = torch.cat([t.view(-1) for t in inplace_inputs]).sum()
                grad_output = torch.rand_like(sum_of_cloned_tensors)
                grad_inputs = torch.autograd.grad(
                    sum_of_cloned_tensors,
                    inputs=tuple(inplace_input_tensors),
                    grad_outputs=(grad_output,),
                    retain_graph=False,
                )
                self.assertEqual(hook_buffer, list(reversed(range(len(inplace_inputs)))))

                ref_inplace_input_tensors = [t.clone().detach().requires_grad_() for t in inplace_input_tensors]
                ref_inplace_inputs = [t.clone() for t in ref_inplace_input_tensors]
                ref_output = inplace_ref([ref_inplace_inputs])
                ref_grad_inputs = torch.autograd.grad(
                    torch.cat([t.view(-1) for t in ref_output]).sum(),
                    inputs=tuple(ref_inplace_input_tensors),
                    grad_outputs=(grad_output,),
                )
                self.assertEqual(grad_inputs, ref_grad_inputs)

    @ops(foreach_reduce_op_db)
    @parametrize("is_fastpath", (True, False))
    def test_reduce_op(self, device, dtype, op, is_fastpath):
        for sample in op.sample_inputs(device, dtype, noncontiguous=not is_fastpath):
            ord = sample.kwargs.pop("ord")
            zero_size = sample.kwargs.pop("zero_size")
            disable_fastpath = sample.kwargs.pop("disable_fastpath", False)

            inputs = (sample.input,)
            wrapped_op, ref, _, _ = self._get_funcs(op)

            self.assertEqual(
                ref(inputs, ord=ord),
                wrapped_op(
                    inputs, self.is_cuda, is_fastpath and not disable_fastpath, ord=ord,
                    zero_size=zero_size,
                ),
            )
            if op.supports_autograd and dtype in floating_types() and not zero_size:
                transformed_sample = sample.transform(get_transform_func(len(sample.input), dtype, device, is_fastpath))
                tensors = transformed_sample.input
                ref_tensors = clone(tensors)
                sum(wrapped_op((tensors,), False, False, ord=ord, zero_size=zero_size)).backward()
                sum(ref((ref_tensors,), ord=ord)).backward()
                self.assertEqual([t.grad for t in tensors], [t.grad for t in ref_tensors])

    @dtypes(*all_types_and_complex_and(torch.half, torch.bfloat16, torch.bool))
    def test_add_scalar_with_empty_list_and_empty_tensor(self, device, dtype):
        # TODO: enable empty list case
        for tensors in [[torch.randn([0])]]:
            res = torch._foreach_add(tensors, 1)
            self.assertEqual(res, tensors)

            torch._foreach_add_(tensors, 1)
            self.assertEqual(res, tensors)

    @ops(foreach_binary_op_db, dtypes=OpDTypes.supported)
    def test_binary_op_scalar_with_overlapping_tensors(self, device, dtype, op):
        foreach_op, ref = op.method_variant, op.ref
        tensors = [torch.ones(1, 1, device=device, dtype=dtype).expand(2, 1, 3)]

        if ref == torch.sub and dtype == torch.bool:
            with self.assertRaisesRegex(RuntimeError, re.escape(_BOOL_SUB_ERR_MSG)):
                [ref(t, 1) for t in tensors]
            with self.assertRaisesRegex(RuntimeError, re.escape(_BOOL_SUB_ERR_MSG)):
                foreach_op(tensors, 1)
            return

        expected = [ref(t, 1) for t in tensors]
        res = foreach_op(tensors, 1)
        self.assertEqual(res, expected)

    @ops(foreach_binary_op_db, allowed_dtypes=[torch.float])
    def test_binary_op_scalar_with_different_tensor_dtypes(self, device, dtype, op):
        foreach_op = op.method_variant
        tensors = [
            torch.tensor([1.1], dtype=torch.float, device=device),
            torch.tensor([1], dtype=torch.long, device=device),
        ]
        runtime_error = None
        try:
            foreach_op(tensors, 1)
        except RuntimeError as e:
            runtime_error = e
        self.assertIsNone(runtime_error)

    @skipIfTorchDynamo("Different error msgs, TODO")
    @ops(foreach_binary_op_db, dtypes=OpDTypes.supported)
    def test_binary_op_list_error_cases(self, device, dtype, op):
        foreach_op, foreach_op_, ref, ref_ = op.method_variant, op.inplace_variant, op.ref, op.ref_inplace
        tensors1 = []
        tensors2 = []

        # Empty lists
        with self.assertRaisesRegex(RuntimeError, "There were no tensor arguments to this function"):
            foreach_op(tensors1, tensors2)
        with self.assertRaisesRegex(RuntimeError, "There were no tensor arguments to this function"):
            foreach_op_(tensors1, tensors2)

        # One empty list
        tensors1.append(torch.tensor([1], device=device, dtype=dtype))
        with self.assertRaisesRegex(RuntimeError, "Tensor list must have same number of elements as scalar list."):
            foreach_op(tensors1, tensors2)
        with self.assertRaisesRegex(RuntimeError, "Tensor list must have same number of elements as scalar list."):
            foreach_op_(tensors1, tensors2)

        # Lists have different amount of tensors
        tensors2.append(torch.tensor([1], device=device))
        tensors2.append(torch.tensor([1], device=device))
        with self.assertRaisesRegex(RuntimeError, "Tensor lists must have the same number of tensors, got 1 and 2"):
            foreach_op(tensors1, tensors2)
        with self.assertRaisesRegex(RuntimeError, "Tensor lists must have the same number of tensors, got 1 and 2"):
            foreach_op_(tensors1, tensors2)

        # Corresponding tensors with different sizes that aren't compatible with broadcast
        # If sizes are different then foreach chooses slow path, thus error messages are expected
        # to be the same as torch regular function.
        tensors1 = [torch.zeros(10, 10, device=device, dtype=dtype) for _ in range(10)]
        tensors2 = [torch.ones(11, 11, device=device, dtype=dtype) for _ in range(10)]
        try:
            foreach_op(tensors1, tensors2)
        except RuntimeError as e:
            with self.assertRaisesRegex(type(e), re.escape(str(e))):
                [ref(t1, t2) for t1, t2 in zip(tensors1, tensors2)]
        try:
            foreach_op_(tensors1, tensors2)
        except RuntimeError as e:
            with self.assertRaisesRegex(type(e), re.escape(str(e))):
                [ref_(t1, t2) for t1, t2 in zip(tensors1, tensors2)]

        # different devices
        if self.device_type == "cuda" and torch.cuda.device_count() > 1:
            tensor1 = torch.zeros(10, 10, device="cuda:0", dtype=dtype)
            tensor2 = torch.ones(10, 10, device="cuda:1", dtype=dtype)
            if dtype == torch.bool and foreach_op == torch._foreach_sub:
                with self.assertRaisesRegex(RuntimeError, re.escape(_BOOL_SUB_ERR_MSG)):
                    foreach_op([tensor1], [tensor2])
                with self.assertRaisesRegex(RuntimeError, re.escape(_BOOL_SUB_ERR_MSG)):
                    foreach_op_([tensor1], [tensor2])
                return
            with self.assertRaisesRegex(RuntimeError, "Expected all tensors to be on the same device"):
                foreach_op([tensor1], [tensor2])
            if dtype in integral_types_and(torch.bool) and foreach_op == torch._foreach_div:
                with self.assertRaisesRegex(RuntimeError, "result type"):
                    foreach_op_([tensor1], [tensor2])
            else:
                with self.assertRaisesRegex(RuntimeError, "Expected all tensors to be on the same device"):
                    foreach_op_([tensor1], [tensor2])

    @unittest.skipIf(not torch.cuda.is_available(), "CUDA not found")
    @ops(foreach_binary_op_db, dtypes=OpDTypes.supported)
    def test_binary_op_list_slow_path(self, device, dtype, op):
        foreach_op, native_op, foreach_op_, native_op_ = self._get_funcs(op)
        # 0-strides
        tensor1 = make_tensor((10, 10), dtype=dtype, device=device)
        tensor2 = make_tensor((1,), device=device, dtype=dtype).expand_as(tensor1)
        inputs = ([tensor1], [tensor2])
        self._binary_test(
            dtype, foreach_op, native_op, inputs, is_fastpath=False, is_inplace=False,
            zero_size=False, alpha=None, scalar_self_arg=False)
        self._binary_test(
            dtype, foreach_op_, native_op_, inputs, is_fastpath=False, is_inplace=True,
            zero_size=False, alpha=None, scalar_self_arg=False)

        # different strides
        tensor1 = torch.zeros(10, 10, device=device, dtype=dtype)
        tensor2 = torch.ones(10, 10, device=device, dtype=dtype)
        inputs = ([tensor1], [tensor2.t()])
        self._binary_test(
            dtype, foreach_op, native_op, inputs, is_fastpath=False, is_inplace=False,
            zero_size=False, alpha=None, scalar_self_arg=False)
        self._binary_test(
            dtype, foreach_op_, native_op_, inputs, is_fastpath=False, is_inplace=True,
            zero_size=False, alpha=None, scalar_self_arg=False)

        # non contiguous
        tensor1 = make_tensor((5, 2, 1, 3), device=device, dtype=dtype, noncontiguous=True)
        tensor2 = make_tensor((5, 2, 1, 3), device=device, dtype=dtype, noncontiguous=True)
        self.assertFalse(tensor1.is_contiguous())
        self.assertFalse(tensor2.is_contiguous())
        inputs = ([tensor1], [tensor2])
        self._binary_test(
            dtype, foreach_op, native_op, inputs, is_fastpath=False, is_inplace=False,
            zero_size=False, alpha=None, scalar_self_arg=False)
        self._binary_test(
            dtype, foreach_op_, native_op_, inputs, is_fastpath=False, is_inplace=True,
            zero_size=False, alpha=None, scalar_self_arg=False)

        # sliced tensor
        tensor1 = make_tensor((5, 2, 1, 3), device=device, dtype=dtype)
        tensor2 = make_tensor((5, 2, 1, 3 * 7), device=device, dtype=dtype)[:, :, :, ::7]
        inputs = ([tensor1], [tensor2])
        self._binary_test(
            dtype, foreach_op, native_op, inputs, is_fastpath=False, is_inplace=False,
            zero_size=False, alpha=None, scalar_self_arg=False)
        self._binary_test(
            dtype, foreach_op_, native_op_, inputs, is_fastpath=False, is_inplace=True,
            zero_size=False, alpha=None, scalar_self_arg=False)

    @ops(foreach_binary_op_db, dtypes=floating_types_and(torch.half, torch.bfloat16))
    def test_binary_op_float_inf_nan(self, device, dtype, op):
        inputs = (
            [
                torch.tensor([float("inf")], device=device, dtype=dtype),
                torch.tensor([-float("inf")], device=device, dtype=dtype),
                torch.tensor([float("nan")], device=device, dtype=dtype),
                torch.tensor([float("nan")], device=device, dtype=dtype),
            ],
            [
                torch.tensor([-float("inf")], device=device, dtype=dtype),
                torch.tensor([float("inf")], device=device, dtype=dtype),
                torch.tensor([float("inf")], device=device, dtype=dtype),
                torch.tensor([float("nan")], device=device, dtype=dtype),
            ],
        )
        op, ref, inplace_op, inplace_ref = self._get_funcs(op)
        self._binary_test(dtype, op, ref, inputs, True, False, zero_size=False, alpha=None, scalar_self_arg=False)
        self._binary_test(
            dtype, inplace_op, inplace_ref, inputs, True, True, zero_size=False, alpha=None, scalar_self_arg=False
        )

    # note: Below three tests (postfixed with `_tensors_on_different_devices`)
    # checks whether foreach works with lists of tensors on different devices
    # but tensors of the same index are on the same device, e.g., ['cuda', 'cpu].
    @onlyCUDA
    @ops(foreach_unary_op_db)
    def test_unary_op_tensors_on_different_devices(self, device, dtype, op):
        out_place_defined = op.name != "_foreach_zero"
        method, ref, inplace_method, ref_inplace = self._get_funcs(op)
        # tensors: ['cuda', 'cpu]
        tensors = list(op.sample_inputs(device, dtype, num_input_tensors=[2]))[0].input
        tensors[1] = tensors[1].to("cpu")
        if out_place_defined:
            try:
                actual = method((tensors,), False, False, zero_size=False)
            except RuntimeError as e:
                with self.assertRaisesRegex(type(e), str(e)):
                    ref((tensors,))
            else:
                expected = ref((tensors,))
                self.assertEqual(expected, actual)

        try:
            inplace_method((tensors,), False, False, zero_size=False)
        except RuntimeError as e:
            with self.assertRaisesRegex(type(e), str(e)):
                ref_inplace((tensors,))
        else:
            if out_place_defined:
                self.assertEqual(expected, tensors)
            else:
                self.assertEqual([torch.zeros_like(t) for t in tensors], tensors)

    @onlyCUDA
    @ops(foreach_binary_op_db)
    def test_binary_op_tensors_on_different_devices(self, device, dtype, op):
        # `tensors1`: ['cuda', 'cpu']
        # `tensors2`: ['cuda', 'cpu']
        _cuda_tensors = list(op.sample_inputs(device, dtype, num_input_tensors=[2], same_size=True))[0].input
        _cpu_tensors = list(op.sample_inputs("cpu", dtype, num_input_tensors=[2], same_size=True))[0].input
        tensors1, tensors2 = list(zip(_cuda_tensors, _cpu_tensors))

        foreach_op, foreach_op_ = op.method_variant, op.inplace_variant
        native_op, native_op_ = op.ref, op.ref_inplace
        try:
            actual = foreach_op(tensors1, tensors2)
        except RuntimeError as e:
            with self.assertRaisesRegex(type(e), re.escape(str(e))):
                [native_op(t1, t2) for t1, t2 in zip(tensors1, tensors2)]
        else:
            expected = [native_op(t1, t2) for t1, t2 in zip(tensors1, tensors2)]
            self.assertEqual(expected, actual)
        try:
            foreach_op_(tensors1, tensors2)
        except RuntimeError as e:
            with self.assertRaisesRegex(type(e), re.escape(str(e))):
                [native_op_(t1, t2) for t1, t2 in zip(tensors1, tensors2)]
        else:
            self.assertEqual(actual, tensors1)

    @onlyCUDA
    @ops(foreach_pointwise_op_db, allowed_dtypes=floating_types())
    def test_pointwise_op_tensors_on_different_devices(self, device, dtype, op):
        # tensors1: ['cuda', 'cpu]
        # tensors2: ['cuda', 'cpu]
        # tensors3: ['cuda', 'cpu]
        # first tensorlist is zero-size when float32
        _cuda_tensors = list(
            op.sample_inputs(device, dtype, num_input_tensors=[3], same_size=True)
        )[int(dtype == torch.float32)].input
        _cpu_tensors = list(op.sample_inputs("cpu", dtype, num_input_tensors=[3], same_size=True))[0].input
        tensors1, tensors2, tensors3 = list(zip(_cuda_tensors, _cpu_tensors))

        foreach_op, foreach_op_, native_op = op.method_variant, op.inplace_variant, op.ref
        actual = foreach_op(tensors1, tensors2, tensors3)
        expected = [native_op(*_cuda_tensors), native_op(*_cpu_tensors)]
        self.assertEqual(expected, actual)

        # note(mkozuki): Limiting dtypes to FP32&FP64, we can safely run inplace ops.
        foreach_op_(tensors1, tensors2, tensors3)
        self.assertEqual(expected, tensors1)

    # note: BFloat16 has the same number of exponent bits as FP32
    # so if squared L2 norm overflows in BF16, then it also overflows in FP32.
    @onlyCUDA
    @ops(foreach_reduce_op_db, allowed_dtypes=(torch.half, torch.bfloat16))
    def test_foreach_l2_large_value_input(self, device, dtype, op):
        ord, N = 2, 10
        max_value = torch.finfo(dtype).max
        scaler = torch.tensor([max_value]).sqrt().to(device=device, dtype=dtype)
        inputs = ([
            t * scaler for t in list(
                op.sample_inputs(device, dtype, requries_grad=True, num_input_tensors=[N], low=1)
            )[0].input
        ],)
        # make sure that the min. of squared L2 norm value per tensor is greater than the max value of `dtype`.
        self.assertTrue(scaler * scaler * N > max_value)
        fn, ref_fn, *_ = self._get_funcs(op)
        actual = fn(inputs, is_cuda=True, is_fastpath=True, ord=ord, zero_size=False)
        expect = ref_fn(inputs, ord=ord)
        if dtype == torch.float16:
            # making sure the reference L2 norm values are in the range of FP16.
            self.assertFalse(any(torch.isinf(e) for e in expect))
        else:
            self.assertTrue(all(torch.isinf(e) for e in expect))
        self.assertEqual(expect, actual, equal_nan=False)

    @parametrize("is_fastpath", (True, False))
    @ops(foreach_lerp_op_db)
    def test_lerp(self, device, dtype, op, is_fastpath):
        for sample in op.sample_inputs(device, dtype, noncontiguous=not is_fastpath):
            wrapped_op, ref, inplace_op, inplace_ref = self._get_funcs(op)
            args = [*sample.args]
            inputs = [sample.input, args[0]]
            zero_size = sample.kwargs.pop("zero_size")

            kwargs, ref_kwargs = {"zero_size": zero_size}, {}
            if isinstance(args[1], list):
                inputs.append(args[1])
            else:
                kwargs["weight"] = args[1]
                ref_kwargs["weight"] = args[1]

            if dtype in integral_types() or dtype == torch.bool or (not self.is_cuda and dtype == torch.half):
                with self.assertRaises(RuntimeError):
                    wrapped_op(inputs, self.is_cuda, is_fastpath, **kwargs)
                return
            actual = wrapped_op(inputs, self.is_cuda, is_fastpath, **kwargs)
            expected = ref(inputs, **ref_kwargs)
            self.assertEqual(actual, expected)

            inplace_inputs = [[t.clone() for t in inputs[0]]] + inputs[1:]
            with InplaceForeachVersionBumpCheck(self, inplace_inputs[0]):
                inplace_actual = inplace_op(inplace_inputs, self.is_cuda, is_fastpath, **kwargs)
            self.assertEqual(inplace_actual, expected)

            if op.supports_autograd and dtype in floating_types() and not zero_size:
                transformed_sample = sample.transform(get_transform_func(len(sample.input), dtype, device, is_fastpath))
                args = [*transformed_sample.args]
                inputs = [transformed_sample.input, args[0]]

                kwargs, ref_kwargs = {}, {}
                if isinstance(args[1], list):
                    inputs.append(args[1])
                else:
                    kwargs = ref_kwargs = {"weight": args[1]}
                ref_tensors = clone(transformed_sample.input)
                sum(
                    wrapped_op((transformed_sample.input, *inputs[1:]), False, False, **kwargs, zero_size=zero_size)
                ).mean().backward()
                sum(ref((ref_tensors, *inputs[1:]), **ref_kwargs)).mean().backward()
                self.assertEqual(
                    [t.grad for t in transformed_sample.input],
                    [t.grad for t in ref_tensors],
                )
                _tensors = [t.clone().detach().requires_grad_() for t in transformed_sample.input]
                _ref_tensors = [t.clone().detach().requires_grad_() for t in _tensors]
                tensors = [t.clone() for t in _tensors]
                inplace_op((tensors, *inputs[1:]), False, False, **kwargs, zero_size=False)
                ref_tensors = [t.clone() for t in _ref_tensors]
                inplace_ref((ref_tensors, *inputs[1:]), **ref_kwargs)
                assert_multiple_grad_fns(tensors, self)

                # tensors have different shapes.
                torch.autograd.backward(torch.cat([t.clone().view(-1) for t in tensors]).sum(), inputs=tensors)
                torch.autograd.backward(torch.cat([t.clone().view(-1) for t in ref_tensors]).sum(), inputs=ref_tensors)
                self.assertEqual([t.grad for t in tensors], [t.grad for t in ref_tensors])

    @onlyCUDA
    @ops(foreach_reduce_op_db)
    def test_foreach_reduce_large_input(self, device, dtype, op):
        # test inputs larger than kChunkSize = 65536
        ord, N = 2, 65536 * 2
        disable_fastpath = True
        if ord in (1, 2) and dtype in floating_types_and(torch.half, torch.bfloat16):
            disable_fastpath = False
        inputs = ([make_tensor((N,), dtype=dtype, device=device, noncontiguous=False)],)
        wrapped_op, ref, _, _ = self._get_funcs(op)
        self.assertEqual(
            ref(inputs, ord=ord),
            wrapped_op(inputs, self.is_cuda, not disable_fastpath, ord=ord, zero_size=False),
        )

    @onlyCUDA
    @ops(
        foreach_unary_op_db + foreach_binary_op_db + foreach_pointwise_op_db + foreach_lerp_op_db,
        dtypes=(torch.float,),
    )
    def test_inplace_foreach_leaf_check_and_grad_fn(self, device, dtype, op):
        inplace_op = op.inplace_variant
        if inplace_op is None:
            self.skipTest("no in-place op available")

        sample = list(op.sample_inputs(dtype=dtype, device=device, num_input_tensors=[2], same_size=True))[0]
        sample.input[0].requires_grad_(True)
        with self.assertRaisesRegex(RuntimeError, "a leaf Variable that requires grad"):
            inplace_op(sample.input, *sample.args)
        sample.input[1].requires_grad_(True)
        with self.assertRaisesRegex(RuntimeError, "a leaf Variable that requires grad"):
            inplace_op(sample.input, *sample.args)

        _tensors = [t.clone().detach().requires_grad_(i == 0) for i, t in enumerate(sample.input)]
        tensors = [t.clone() for t in _tensors]
        inplace_op(tensors, *sample.args)
        self.assertIsNotNone(tensors[0].grad_fn)
        self.assertIsNone(tensors[1].grad_fn)

    @onlyCUDA
    @ops(
        foreach_unary_op_db + foreach_binary_op_db + foreach_pointwise_op_db + foreach_lerp_op_db,
        dtypes=(torch.float,),
    )
    def test_outplace_with_invalid_grads(self, device, dtype, op):
        if op.name in {"_foreach_zero"}:
            self.skipTest(f"{op.name} does not have out-place implementation")
        func, *_ = self._get_funcs(op)
        sample = list(op.sample_inputs(dtype=dtype, device=device, requires_grad=True, num_input_tensors=[2], same_size=True))[0]
        self.assertTrue(all(t.requires_grad for t in sample.input))
        sample.kwargs.pop("disable_fastpath")
        if func.func in (torch._foreach_addcmul, torch._foreach_addcdiv):
            if sample.kwargs.get("values") is None:
                sample.kwargs.pop("values")
        (out1, out2) = func([sample.input, *sample.args], is_cuda=False, is_fastpath=False, **sample.kwargs)
        out1.backward(torch.ones_like(out1))
        self.assertIsNotNone(sample.input[0].grad)
        self.assertIsNone(sample.input[1].grad)

    @ops(
        foreach_unary_op_db + foreach_binary_op_db + foreach_pointwise_op_db + foreach_lerp_op_db,
        dtypes=OpDTypes.supported,
        allowed_dtypes=(torch.float64, torch.complex128),
    )
    def test_inplace_forward_mode_AD(self, device, dtype, op):
        if not op.supports_forward_ad:
            self.skipTest("forward AD not supported")

        # note(crcrpar): The combinations below are failing in its forward path,
        # which is before forward-mode AD happens. This function gates the combinations where
        # - subtraction with Scalar/ScalarList of boolean value:
        # - combinations where the in-place op in questions tries to write out complex result
        #   into float storage (= `self`)
        def check_sample_eligibility(op, sample, dtype):
            if (
                op.name == "_foreach_sub"
                and (
                    (isinstance(sample.args[0], list) and any(isinstance(a, bool) for a in sample.args[0]))
                    or isinstance(sample.args[0], bool)
                )
            ):
                return False, _BOOL_SUB_ERR_MSG
            rhs_arg_has_complex_number = sample.args and ((
                isinstance(sample.args[0], list)
                and any(isinstance(a, complex) for a in sample.args[0])
            ) or (
                isinstance(sample.args[0], complex)
            ))
            if dtype == torch.float64 and rhs_arg_has_complex_number:
                if op.name in ("_foreach_add", "_foreach_sub", "_foreach_mul", "_foreach_div"):
                    return False, "result type ComplexDouble can't be cast to the desired output type Double"
                if op.name in ("_foreach_clamp_max", "_foreach_clamp_min"):
                    return False, "clamp is not supported for complex types"
                if op.name == "_foreach_pow":
                    return False, "Found dtype Double but expected ComplexDouble"

            return True, ""

        for sample in op.sample_inputs(
            device, dtype, requires_grad=True, num_input_tensors=[5], same_size=True,
        ):
            # Call `clone` to avoid inplace modifications likewise
            # `torch.testing._internal.common_utils.TestGradients._get_safe_inplace`
            def inplace_func(*tensorlist):
                kwargs = {"alpha": sample.kwargs["alpha"]} if "alpha" in sample.kwargs else {}
                op.inplace_variant(tuple(t.clone() for t in tensorlist), *sample.args, **kwargs)
                return tensorlist

            working_sample, err_msg_pattern = check_sample_eligibility(op, sample, dtype)
            if not working_sample:
                with self.assertRaisesRegex(RuntimeError, re.escape(err_msg_pattern)):
                    gradcheck(
                        inplace_func,
                        sample.input,
                        raise_exception=True,
                        check_forward_ad=True,
                        check_backward_ad=False,
                        check_batched_grad=False,
                    )
            else:
                gradcheck(
                    inplace_func,
                    sample.input,
                    raise_exception=True,
                    check_forward_ad=True,
                    check_backward_ad=False,
                    check_batched_grad=False,
                )

    @unittest.skipIf(not (torch.cuda.is_available() and torch.cuda.device_count() > 1), "requires multiple GPUs")
    def test_tensors_grouping(self):
        num_tensors_per_list = 10
        num_devices = torch.cuda.device_count()
        dtypes = (torch.float16, torch.float32, torch.float64)
        list1 = [
            torch.tensor(
                i,
                device=torch.device("cuda", random.randint(0, num_devices - 1)),
                dtype=dtypes[random.randint(0, 2)],
            ) for i in range(num_tensors_per_list)
        ]
        list2 = [None for _ in list1]
        list3 = [torch.rand_like(t) for t in list1]
        nested_tensorlists = [list1, list2, list3]
        grouped_tensors = torch.utils._foreach_utils._group_tensors_by_device_and_dtype(nested_tensorlists, with_indices=True)
        num_tensors_seen = 0
        for (device, dtype), ([l1, l2, l3], indices) in grouped_tensors.items():
            for t in itertools.chain(l1, l3):
                self.assertEquals(t.device, device)
                self.assertEquals(t.dtype, dtype)
                num_tensors_seen += 1
            self.assertEqual(len(l1), len(l2))
            self.assertTrue(all(p is None for p in l2))
            for i, index in enumerate(indices):
<<<<<<< HEAD
                self.assertEquals(l1[i], list1[index])
                self.assertEquals(l2[i], list2[index])
                self.assertEquals(l3[i], list3[index])
        self.assertEquals(num_tensors_seen, 2 * num_tensors_per_list)
=======
                self.assertEqual(l1[i], list1[index])
                self.assertEqual(l2[i], list2[index])
                self.assertEqual(l3[i], list3[index])
        self.assertEqual(num_tensors_seen, 2 * num_tensors_per_list)
>>>>>>> f23d755e


instantiate_device_type_tests(TestForeach, globals())


if __name__ == "__main__":
    run_tests()<|MERGE_RESOLUTION|>--- conflicted
+++ resolved
@@ -7,6 +7,7 @@
 import torch
 import unittest
 import itertools
+import weakref
 
 from torch.testing import make_tensor
 from torch.testing._comparison import default_tolerances
@@ -809,7 +810,7 @@
                 kwargs["weight"] = args[1]
                 ref_kwargs["weight"] = args[1]
 
-            if dtype in integral_types() or dtype == torch.bool or (not self.is_cuda and dtype == torch.half):
+            if dtype in integral_types() or dtype == torch.bool:
                 with self.assertRaises(RuntimeError):
                     wrapped_op(inputs, self.is_cuda, is_fastpath, **kwargs)
                 return
@@ -912,6 +913,51 @@
         out1.backward(torch.ones_like(out1))
         self.assertIsNotNone(sample.input[0].grad)
         self.assertIsNone(sample.input[1].grad)
+
+    @ops(
+        filter(
+            lambda op: op.backward_requires_result,
+            foreach_unary_op_db + foreach_binary_op_db + foreach_pointwise_op_db + foreach_lerp_op_db,
+        ),
+        dtypes=(torch.float32,),
+    )
+    def test_lifetime_of_grad_fn_when_result_is_saved(self, device, dtype, op):
+
+        def get_ref(func, sample):
+            class Foo:
+                pass
+
+            out = func((sample.input, *sample.args), is_cuda=False, is_fastpath=False, **sample.kwargs)
+            foo = Foo()
+            meta_dict = out[0].grad_fn.metadata
+            meta_dict[0] = foo
+            ref = weakref.ref(foo)
+            return out, ref
+
+        def _test(func, sample):
+            out, ref = get_ref(func, sample)
+            self.assertIsNotNone(ref())
+            del out
+            self.assertIsNone(ref())
+
+        func = self._get_funcs(op)[0]
+        for sample in op.sample_inputs(device, dtype, requires_grad=True, num_input_tensors=[1]):
+            for key in ("is_fastpath", "disable_fastpath"):
+                if key in sample.kwargs:
+                    del sample.kwargs[key]
+            # note: `_foreach_pow.Scalar` and `_foreach_pow.ScalarList` don't depend on `result`
+            # see: https://github.com/pytorch/pytorch/blob/5403c7770cd9cdc05f6c216d593ea8e8ae328ff3/tools/autograd/derivatives.yaml#L3048-L3049  # noqa: B950
+            if op.name == "_foreach_pow":
+                if (
+                    (isinstance(sample.args[0], list) and isinstance(sample.args[0][0], Number))
+                    or (isinstance(sample.args[0], Number) and not isinstance(sample.args[0], float))
+                ):
+                    continue
+                if isinstance(sample.args[0], float):
+                    new_args = (sample.input,)
+                    sample.input = sample.args[0]
+                    sample.args = new_args
+            _test(func, sample)
 
     @ops(
         foreach_unary_op_db + foreach_binary_op_db + foreach_pointwise_op_db + foreach_lerp_op_db,
@@ -1002,23 +1048,16 @@
         num_tensors_seen = 0
         for (device, dtype), ([l1, l2, l3], indices) in grouped_tensors.items():
             for t in itertools.chain(l1, l3):
-                self.assertEquals(t.device, device)
-                self.assertEquals(t.dtype, dtype)
+                self.assertEqual(t.device, device)
+                self.assertEqual(t.dtype, dtype)
                 num_tensors_seen += 1
             self.assertEqual(len(l1), len(l2))
             self.assertTrue(all(p is None for p in l2))
             for i, index in enumerate(indices):
-<<<<<<< HEAD
-                self.assertEquals(l1[i], list1[index])
-                self.assertEquals(l2[i], list2[index])
-                self.assertEquals(l3[i], list3[index])
-        self.assertEquals(num_tensors_seen, 2 * num_tensors_per_list)
-=======
                 self.assertEqual(l1[i], list1[index])
                 self.assertEqual(l2[i], list2[index])
                 self.assertEqual(l3[i], list3[index])
         self.assertEqual(num_tensors_seen, 2 * num_tensors_per_list)
->>>>>>> f23d755e
 
 
 instantiate_device_type_tests(TestForeach, globals())
