#!/usr/bin/env python3
import argparse
import collections
import contextlib
import copy
import csv
import functools
import importlib
import itertools
import logging
import os
import random
import signal
import subprocess
import sys
import time
from contextlib import contextmanager

from typing import NamedTuple
from unittest.mock import MagicMock

import numpy as np
import pandas as pd
import psutil
import torch

import torch._dynamo
import torch._dynamo.utils
import torch.distributed
from scipy.stats import gmean, ttest_ind
from torch._dynamo.exc import BackendCompilerFailed
from torch._dynamo.profiler import fx_insert_profiling, Profiler
from torch._dynamo.testing import dummy_fx_compile, format_speedup, same
from torch._dynamo.utils import clone_inputs, graph_break_reasons
from torch._functorch.aot_autograd import set_model_name
from torch._inductor import config as inductor_config
from torch._inductor.utils import fresh_inductor_cache
from torch._subclasses.fake_tensor import FakeTensorMode
from torch.distributed.fsdp import FullyShardedDataParallel as FSDP
from torch.nn.parallel import DistributedDataParallel as DDP
from torch.utils._pytree import tree_map, tree_map_only

from tqdm.auto import tqdm, trange

try:
    from .microbenchmarks.operator_inp_utils import OperatorInputsMode
except ImportError:
    from microbenchmarks.operator_inp_utils import OperatorInputsMode

try:
    import torch_xla.core.xla_model as xm
except ImportError:
    # ignore the error if torch_xla is not installed
    pass

log = logging.getLogger(__name__)

# We are primarily interested in TF32
torch.backends.cuda.matmul.allow_tf32 = True

current_name = ""
current_device = ""
current_batch_size = None
output_filename = None


class CI(NamedTuple):
    backend: str  # aot_eager or inductor
    training: bool
    dynamic: bool = False
    device: str = "cuda"


CI_SKIP = collections.defaultdict(list)


# Skips for dynamic=False

# Here eager really means dynamo+eager
CI_SKIP[CI("eager", training=False)] = [
    # TorchBench
    "DALLE2_pytorch",  # AttributeError: text_encodings
    # TypeError: pad_center() takes 1 positional argument but 2 were given
    "tacotron2",
    # torchrec_dlrm requires gcc-11, https://github.com/pytorch/benchmark/pull/1427
    "torchrec_dlrm",
    # Huggingface
    "DebertaV2ForQuestionAnswering",  # OOM
    # KeyError: '_ignore_torch_cuda_oom'
    "detectron2_maskrcnn_r_101_c4",
    "detectron2_maskrcnn_r_101_fpn",
    "detectron2_maskrcnn_r_50_c4",
    "detectron2_maskrcnn_r_50_fpn",
]

CI_SKIP[CI("eager", training=True)] = [
    *CI_SKIP[CI("eager", training=False)],
    # TorchBench
    "BERT_pytorch",  # accuracy
    "Background_Matting",  # fp64_OOM
    "hf_BigBird",  # fp64_OOM
    "hf_T5_base",  # fp64_OOM
<<<<<<< HEAD
=======
    "vision_maskrcnn",  # eager_two_runs_differ
    "llama",  # Accuracy failed: allclose not within tol=0.001
>>>>>>> b7cd649f
    # Huggingface
    "XGLMForCausalLM",  # OOM
    # TIMM
    "cait_m36_384",  # fp64_OOM
    "convit_base",  # fp64_OOM
    "mobilenetv2_100",  # accuracy
    "xcit_large_24_p8_224",  # fp64_OOM,
]

CI_SKIP[CI("aot_eager", training=False)] = [
    *CI_SKIP[CI("eager", training=False)],
    # all dynamic shapes errors for detectron variants
    "demucs",  # OOM
    "detectron2_fasterrcnn_r_101_c4",
    "detectron2_fasterrcnn_r_101_dc5",
    "detectron2_fasterrcnn_r_101_fpn",
    "detectron2_fasterrcnn_r_50_c4",
    "detectron2_fasterrcnn_r_50_dc5",
    "detectron2_fasterrcnn_r_50_fpn",
    "detectron2_fcos_r_50_fpn",
    "detectron2_maskrcnn_r_101_c4",
    "detectron2_maskrcnn_r_101_fpn",
    "detectron2_maskrcnn_r_50_c4",
    "detectron2_maskrcnn_r_50_fpn",
    "moco",  # Please convert all Tensors to FakeTensors first
    "hf_BigBird",  # OOM
    "tacotron2",  # AssertionError: Deduped args out of bounds
    # Huggingface
    "BartForConditionalGeneration",  # OOM
    "DebertaV2ForQuestionAnswering",  # OOM
    # Torchbench
    "speech_transformer",  # https://github.com/pytorch/pytorch/issues/99893
    "pyhpc_isoneutral_mixing",  # https://github.com/pytorch/pytorch/issues/99893
    "pyhpc_turbulent_kinetic_energy",  # https://github.com/pytorch/pytorch/issues/99893
]

CI_SKIP[CI("aot_eager", training=True)] = [
    *CI_SKIP[CI("aot_eager", training=False)],
    # TorchBench
    "Background_Matting",  # fp64_OOM
    "hf_T5_base",  # fp64_OOM
    "mobilenet_v2_quantized_qat",  # fp64_OOM
    "resnet50_quantized_qat",  # fp64_OOM
    "moco",
    "pytorch_struct",
    # Huggingface
    "MBartForConditionalGeneration",  # OOM
    "M2M100ForConditionalGeneration",  # OOM
    "XGLMForCausalLM",  # OOM
    # TIMM
    "cait_m36_384",  # fp64_OOM
    "convit_base",  # fp64_OOM
    "fbnetv3_b",  # Accuracy (blocks.2.2.bn1.weight.grad)
    "levit_128",  # Accuracy (patch_embed.0.c.weight.grad)
    "lcnet_050",  # Accuracy (blocks.1.0.bn2.weight.grad)
    "sebotnet33ts_256",  # Accuracy (stem.conv1.conv.weight.grad)
    "xcit_large_24_p8_224",  # fp64_OOM,
]

CI_SKIP[CI("inductor", training=False)] = [
    # TorchBench
    "DALLE2_pytorch",  # AttributeError: text_encodings
    # torchrec_dlrm requires gcc-11, https://github.com/pytorch/benchmark/pull/1427
    "torchrec_dlrm",
    "demucs",  # OOM
    "detectron2_fasterrcnn_r_101_c4",
    "detectron2_fasterrcnn_r_101_dc5",
    "detectron2_fasterrcnn_r_101_fpn",
    "detectron2_fasterrcnn_r_50_c4",
    "detectron2_fasterrcnn_r_50_dc5",
    "detectron2_fasterrcnn_r_50_fpn",
    "detectron2_fcos_r_50_fpn",
    "detectron2_maskrcnn_r_101_c4",
    "detectron2_maskrcnn_r_101_fpn",
    "detectron2_maskrcnn_r_50_c4",
    "detectron2_maskrcnn_r_50_fpn",
    # TorchBench
    "detectron2",
    "densenet121",  # flaky accuracy
    "hf_T5",  # accuracy
    "hf_BigBird",  # accuracy
    "hf_GPT2_large",  # OOM
    "maml",  # accuracy
    "mobilenet_v2_quantized_qat",  # The eval test only supports CPU
    "moco",  # accuracy
    "pytorch_struct",  # Test eval is not implemented
    "pyhpc_equation_of_state",  # Accuracy
    "pyhpc_turbulent_kinetic_energy",  # Accuracy
    "tacotron2",
]

CI_SKIP[CI("inductor", training=False, device="cpu")] = [
    # TorchBench
    "drq",  # Need to update torchbench
    "detectron2_fasterrcnn_r_101_c4",
    "detectron2_fasterrcnn_r_101_dc5",
    "detectron2_fasterrcnn_r_101_fpn",
    "detectron2_fasterrcnn_r_50_c4",
    "detectron2_fasterrcnn_r_50_dc5",
    "detectron2_fasterrcnn_r_50_fpn",
    "detectron2_fcos_r_50_fpn",
    "detectron2_maskrcnn_r_101_c4",
    "detectron2_maskrcnn_r_101_fpn",
    "detectron2_maskrcnn_r_50_c4",
    "detectron2_maskrcnn_r_50_fpn",
    "doctr_det_predictor",  # requires newer gcc
    "doctr_reco_predictor",  # requires newer gcc
    "gat",  # does not work with fp32
    "gcn",  # does not work with fp32
    "hf_Bert_large",  # OOM
    "hf_GPT2_large",  # Intermittent failure on CI
    "hf_T5_base",  # OOM
    "mobilenet_v2_quantized_qat",
    "pyhpc_turbulent_kinetic_energy",
    "resnet50_quantized_qat",  # Eager model failed to run(Quantize only works on Float Tensor, got Double)
    "sage",  # does not work with fp32
    # torchrec_dlrm requires gcc-11, https://github.com/pytorch/benchmark/pull/1427
    "torchrec_dlrm",
    # Huggingface
    "AllenaiLongformerBase",
    "BartForConditionalGeneration",  # OOM
    "DebertaV2ForQuestionAnswering",  # OOM
    "MBartForConditionalGeneration",  # Accuracy https://github.com/pytorch/pytorch/issues/94793
    "PLBartForConditionalGeneration",  # Accuracy https://github.com/pytorch/pytorch/issues/94794
    # TIMM
    "cait_m36_384",  # Accuracy
    "pnasnet5large",  # OOM
    "xcit_large_24_p8_224",  # OOM https://github.com/pytorch/pytorch/issues/95984
    "opacus_cifar10",  # Fails to run https://github.com/pytorch/pytorch/issues/99201
]

CI_SKIP[CI("inductor", training=True)] = [
    *CI_SKIP[CI("inductor", training=False)],
    # TorchBench
    "Background_Matting",  # fp64_OOM
    "dlrm",  # Fails on CI - unable to repro locally
    "hf_T5_base",  # accuracy
    "mobilenet_v3_large",  # accuracy
    "resnet50_quantized_qat",  # Eager model failed to run
]

# Skips for dynamic=True

CI_SKIP[CI("aot_eager", training=False, dynamic=True)] = [
    *CI_SKIP[CI("aot_eager", training=False)],
    "cm3leon_generate",  # Could not validate constraint UnspecConstraint
    "hf_T5_generate",  # Could not validate constraint UnspecConstraint
]

CI_SKIP[CI("aot_eager", training=True, dynamic=True)] = [
    *CI_SKIP[CI("aot_eager", training=True)],
    *CI_SKIP[CI("aot_eager", training=False, dynamic=True)],
    "llama",  # AssertionError: cannot compute free_symbols of True
]

CI_SKIP[CI("inductor", training=False, dynamic=True)] = [
    *CI_SKIP[CI("aot_eager", training=False, dynamic=True)],
    *CI_SKIP[CI("inductor", training=False)],
]

CI_SKIP[CI("inductor", training=True, dynamic=True)] = [
    # NB: Intentionally omitting for symmetry with dynamic=False
    # *CI_SKIP[CI("aot_eager", training=True, dynamic=True)],
    *CI_SKIP[CI("inductor", training=False, dynamic=True)],
    *CI_SKIP[CI("inductor", training=True)],
    "levit_128",  # Accuracy fails on A10G, passes on A100
    "sebotnet33ts_256",  # Flaky accuracy failed
]

CI_SKIP_OPTIMIZER = {
    # TIMM
    "convmixer_768_32",  # accuracy
    "hrnet_w18",  # Stack issue in fx
    # TorchBench
    "dlrm",  # symbolic shapes error
    # HF
    "pnasnet5large",  # Stack issue in fx
    "MobileBertForMaskedLM",  # Stack issue in fx
    "MobileBertForQuestionAnswering",  # Stack issue in fx
    "PegasusForConditionalGeneration",  # OOM
}


def model_specified_by_path(path_and_class_str):
    return ":" in path_and_class_str


def load_model_from_path(path_and_class_str):
    configs = {}
    for kvstr in path_and_class_str.split(","):
        k, v = kvstr.split(":")
        configs[k] = v

    for name in ["path", "class"]:
        if name not in configs:
            raise RuntimeError(
                "Invalid --only arguments. Check help message for the correct format"
            )

    path = configs["path"]
    class_name = configs["class"]

    if path[:1] != "/":
        raise RuntimeError(
            "Use absolute path since dynamo may change the current working directory which makes using relative path tricky"
        )

    spec = importlib.util.spec_from_file_location("module_name", path)
    module = importlib.util.module_from_spec(spec)
    spec.loader.exec_module(module)

    model_class = getattr(module, class_name)
    assert issubclass(model_class, torch.nn.Module)
    model = model_class()
    assert hasattr(model, "get_example_inputs")
    inputs = model.get_example_inputs()
    return model, inputs


def output_csv(filename, headers, row):
    if os.path.exists(filename):
        with open(filename, "r") as fd:
            lines = list(csv.reader(fd)) or [[]]
            if headers and len(headers) > len(lines[0]):
                # if prior results failed the header might not be filled in yet
                lines[0] = headers
            else:
                headers = lines[0]
    else:
        lines = [headers]
    lines.append([(f"{x:.6f}" if isinstance(x, float) else x) for x in row])
    with open(filename, "w") as fd:
        writer = csv.writer(fd, lineterminator="\n")
        for line in lines:
            writer.writerow(line + ["0"] * (len(headers) - len(line)))


def nothing(f):
    return f


@functools.lru_cache(None)
def patch_torch_manual_seed():
    """Make torch manual seed deterministic. Helps with accuracy testing."""

    def deterministic_torch_manual_seed(*args, **kwargs):
        from torch._C import default_generator

        seed = 1337
        import torch.cuda

        if not torch.cuda._is_in_bad_fork():
            torch.cuda.manual_seed_all(seed)
        return default_generator.manual_seed(seed)

    torch.manual_seed = deterministic_torch_manual_seed


def synchronize():
    pass


def summarize_graph_break(filename):
    """
    Sorts and de-dupes the graphs breaks on the reason string. Note that this
    function is just a best effort to reduce the logging information. We could
    miss some graph breaks because of de-duping. We can further refine this
    function as need arises.
    """
    log_file = f"{filename.rstrip('.csv')}_graph_breaks.csv"
    if os.path.exists(log_file):
        df = pd.read_csv(log_file)
        df = df.sort_values("reason").drop_duplicates(subset="reason")

        # Specialize for multi tensor sgd as reason is not identical
        multi_tensor_sgd_row = df.loc[df["reason"].str.contains("_multi_tensor_sgd")]
        if len(multi_tensor_sgd_row):
            df = df[
                ~df["reason"].str.contains("_multi_tensor_sgd")
            ]  # Drop all sgd rows
            df = pd.concat(
                [df, pd.DataFrame([multi_tensor_sgd_row.iloc[0]])], axis=0
            )  # Add back a single row
        df.to_csv(f"{log_file.rstrip('.csv')}_deduped.csv", index=False)


def print_summary(filename):
    if not (filename and os.path.exists(filename)):
        return
    data = pd.read_csv(filename)
    if "tag" in data.columns:
        for tag in data.tag.unique():
            if tag == "0.0000":
                continue  # This happens for failed runs
            print(f"\nSummary for tag={tag}:")
            print_summary_table(data[data.tag == tag])
    else:
        print_summary_table(data)
    summarize_graph_break(filename)


def print_summary_table(data):
    width = max(map(len, data.columns))
    for col in data.columns:
        try:
            if col in ("dev", "name", "batch_size", "tag"):
                continue
            elif col in ("pct_ops", "pct_time"):
                print(col.ljust(width), f"{data[col].mean():.3%}")
            elif col in ("graphs", "graph_calls", "captured_ops", "total_ops"):
                print(col.ljust(width), f"{data[col].mean():.3f}")
            elif col in ("compilation_latency"):
                print(col.ljust(width), f"mean={data[col].mean():.3f} seconds")
            elif col in ("compression_ratio"):
                print(col.ljust(width), f"mean={data[col].mean():.3f}x")
            elif col in ("accuracy"):
                pass_rate = (data[col] == "pass").mean()
                print(col.ljust(width), f"pass_rate={100*pass_rate:.2f}%")
            else:
                cdata = data[col]
                print(
                    col.ljust(width),
                    f"gmean={gmean(cdata):.2f}x mean={cdata.mean():.3f}x",
                )
        except Exception as e:
            pass


def tensor_is_on_xla(tensors):
    def visit(x: torch.Tensor):
        nonlocal result
        if x.device.type == "xla":
            result = True

    result = False
    tree_map_only(torch.Tensor, visit, tensors)
    return result


def timed(
    model,
    model_iter_fn,
    example_inputs,
    times=1,
    return_result=False,
    collect_outputs=False,
):
    use_xla = tensor_is_on_xla(example_inputs)
    synchronize()

    if use_xla:
        xm.mark_step()
        xm.wait_device_ops()

    time_total = 0
    # Dont collect outputs to correctly measure timing
    for _ in range(times):
        # Put this call inside the loop to reset the seed for each iteration.
        # Don't include reset_rng_state() to correctly measure timing
        reset_rng_state(use_xla)
        t_iter_begin = time.perf_counter()
        result = model_iter_fn(model, example_inputs, collect_outputs=collect_outputs)

        # instead of calling sync on result_list, we should call mark_step.
        # In training case, result_list may be empty, but we want to
        # send all the pending graphs for compilation.
        if use_xla:
            # For the model running on regular torchxla (baseline), we need the
            # mark step to send the accumulated graph for compilation.
            #
            # For the model running with dynamo/torchxla bridge, in training case,
            # we need the mark step to send the optimizer graph out for
            # compilation.
            xm.mark_step()
        t_iter_end = time.perf_counter()
        time_total += t_iter_end - t_iter_begin

    t_0 = time.perf_counter()
    if use_xla:
        xm.wait_device_ops()
    synchronize()
    t_1 = time.perf_counter()
    time_total += t_1 - t_0
    return (time_total, result) if return_result else time_total


class Stats:
    totals = collections.defaultdict(collections.Counter)

    @classmethod
    def reset_counters(cls):
        for k, v in torch._dynamo.utils.counters.items():
            cls.totals[k].update(v)
        ok = torch._dynamo.utils.counters["frames"]["ok"]
        total = torch._dynamo.utils.counters["frames"]["total"]
        torch._dynamo.utils.counters.clear()
        return ok, total

    @classmethod
    def print_summary(cls):
        for k, v in sorted(cls.totals.items()):
            lines = "\n  ".join(map(str, v.most_common(50)))
            print(f"STATS {k}\n  {lines}")

    @classmethod
    def aot_summary(cls):
        return [cls.totals["aot_autograd"]["total"], cls.totals["aot_autograd"]["ok"]]


def coverage_experiment(args, model_iter_fn, model, example_inputs):
    """
    Test operator/model coverage of TorchDynamo and record statistics
    taken from a profiler.  This target is mainly intended to check
    correctness.

    Writes to ./coverage.csv
    """
    profiler = Profiler()
    frozen_model_iter_fn = torch._dynamo.run(model_iter_fn)
    with profiler.prof:
        frozen_model_iter_fn(model, example_inputs)
    coverage_result = profiler.results()
    output_csv(
        output_filename,
        (
            "dev",
            "name",
            "batch_size",
            "graphs",
            "graph_calls",
            "captured_ops",
            "total_ops",
            "pct_ops",
            "pct_time",
        ),
        [
            current_device,
            current_name,
            current_batch_size,
        ]
        + coverage_result.tocsv(),
    )
    return coverage_result


def speedup_experiment_fx2trt(args, model_iter_fn, model, example_inputs):
    """
    Measure speedups over eager using the trt inference backend. TRT backend is based fx graph
    generated by torch._dynamo.
    Writes to ./speedups_fx2trt.csv
    """
    return speedup_experiment(args, model_iter_fn, model, example_inputs)


def recompile_profiler_experiment(args, model_iter_fn, model, example_inputs):
    with torch._dynamo.utils.CompileProfiler() as prof:
        opt_model_iter_fn = torch._dynamo.optimize(prof, nopython=args.nopython)(
            model_iter_fn
        )
        opt_model_iter_fn(model, example_inputs)
        output_csv(
            output_filename, ["model", "profiler report"], [current_name, prof.report()]
        )
        met = prof.get_metrics()
        guard_failures = len(met["guard_failures"])
        return [guard_failures]


def randomize_input(inputs):
    if isinstance(inputs, (list, tuple)):
        return type(inputs)([randomize_input(x) for x in inputs])
    elif isinstance(inputs, torch.Tensor):
        if inputs.dtype in (torch.float32, torch.float64):
            torch._dynamo.utils.counters["randomize_input"]["times"] += 1
            return torch.randn_like(inputs)
        elif inputs.dtype == torch.int64:
            # Note: we can not simply tune integer tensors as follows
            #   `return torch.randint_like(inputs, high=inputs.max().item())`
            # This may break some invariants between tensors.
            # E.g. in embedding lookup case, one tensor is the length
            # and another is an indices tensor.
            return inputs
        else:
            raise RuntimeError(
                f"randomize_input need support tensor of type {inputs.dtype}"
            )
    else:
        raise RuntimeError(
            f"randomize_input can not handle input of type {type(inputs)}"
        )


def maybe_mark_step(args):
    if args.trace_on_xla:
        xm.mark_step()


def speedup_experiment(args, model_iter_fn, model, example_inputs, **kwargs):
    """
    Measure speedups over eager.

    Writes to ./speedups.csv
    """
    # if args.dynamic_shapes:
    #     return speedup_experiment_ds(args, model_iter_fn, model, example_inputs)

    timings = np.zeros((args.repeat, 2), np.float64)
    # if we randomize the input, we should also check the result is correct
    should_check_result = should_randomize_input = args.randomize_input

    import contextlib

    from torch._inductor.utils import maybe_profile

    @contextlib.contextmanager
    def maybe_mark_profile(*args, **kwargs):
        prof: torch.profiler.profile = kwargs.pop("p", None)
        mark = kwargs.pop("mark", None)
        if prof:
            with torch.profiler.record_function(mark):
                yield
        else:
            yield

    times = args.iterations_per_run

    # Use higher tolerance for XLA since XLA cause numerical unstability when
    # graph size changes
    tolerance = args.xla_tolerance if args.trace_on_xla else 1e-4
    torch._dynamo.config.repro_tolerance = tolerance

    with maybe_profile(args.export_profiler_trace) as p:
        frozen_model_iter_fn = torch._dynamo.run(model_iter_fn)
        for rep in trange(args.repeat, desc="running benchmark"):
            inputs = (
                randomize_input(copy.deepcopy(example_inputs))
                if should_randomize_input
                else example_inputs
            )
            # need call mark_step to perform the computation
            # on randomize_input. Otherwise the first call using the
            # inputs will incur high penalty then the next one.
            maybe_mark_step(args)

            # interleave the runs to handle frequency scaling and load changes
            with maybe_mark_profile(p=p, mark="expected"):
                timings[rep, 0], expected_output = timed(
                    model,
                    model_iter_fn,
                    inputs,
                    return_result=True,
                    times=times,
                    collect_outputs=args.collect_outputs,
                )

            # call mark_step between the 2 calls to make the comparison fair.
            maybe_mark_step(args)

            with maybe_mark_profile(p=p, mark="actual"):
                timings[rep, 1], actual_output = timed(
                    model,
                    frozen_model_iter_fn,
                    inputs,
                    return_result=True,
                    times=times,
                    collect_outputs=args.collect_outputs,
                )

            if should_check_result:
                is_correct = is_correct and same(
                    expected_output, actual_output, tol=tolerance
                )

    if args.export_profiler_trace:
        name = args.profiler_trace_name + "_" + model.name + ".json"
        name = os.path.join(torch._dynamo.config.base_dir, name)
        p.export_chrome_trace(name)
    median = np.median(timings, axis=0)
    speedup = median[0] / median[1]
    if args.dump_raw_metrics:
        np.save(
            f"{output_filename[:-4]}-raw_timings-{current_name}-{current_device}.npy",
            timings,
        )

    first_headers = ["dev", "name", "batch_size"]
    first_fields = [current_device, current_name, current_batch_size]
    if "tag" in kwargs:
        first_headers.append("tag")
        first_fields.append(kwargs["tag"])
    headers = first_headers + ["speedup", "abs_latency"]
    row = first_fields + [float(speedup), median[1] * 1000]
    msg = f"{speedup:.3f}x"
    if args.baseline:
        headers.extend(
            [
                "baseline",
                "speedup_vs_baseline",
            ]
        )
        df = pd.read_csv(args.baseline)
        try:
            baseline_speedup = df[df["name"] == current_name]["speedup"].item()
            row.extend([baseline_speedup, speedup / baseline_speedup])
            msg = f"{baseline_speedup:.3f}x -> {speedup:.3f}x [{speedup / baseline_speedup:.3f}x]"
        except (KeyError, ZeroDivisionError):
            row.extend(
                [
                    0.0,
                    0.0,
                ]
            )
    if "compilation_latency" in kwargs:
        headers += [
            "compilation_latency",
            "compression_ratio",
            "eager_peak_mem",
            "dynamo_peak_mem",
        ]
        row.append(kwargs["compilation_latency"])
        row.append(kwargs["compression_ratio"])
        row.append(kwargs["eager_peak_mem"])
        row.append(kwargs["dynamo_peak_mem"])
    if "dynamo_stats" in kwargs:
        for k, v in kwargs["dynamo_stats"].items():
            headers.append(k)
            row.append(v)
    output_csv(
        output_filename,
        headers,
        row,
    )
    headers, data = torch._dynamo.utils.compile_times(repr="csv", aggregate=True)
    assert (
        output_filename.find(".csv") > 0
    ), f"expected output_filename to be a .csv, but got {output_filename}"
    output_csv(
        output_filename[:-4] + "_compilation_metrics.csv",
        first_headers + headers,
        first_fields + data,
    )
    return msg


def speedup_experiment_ds(args, model_iter_fn, model, example_inputs):
    """
    Run dynamic shapes benchmarks.

    Requires dynamic shape compatible models, which provide a list of example inputs.

    Warms up using the first input example and then iterates the inputs,
    measuring (and expecting minimal) variance between the runtime for different examples.

    """
    timings = np.zeros((args.repeat, len(example_inputs), 2), np.float64)

    if args.repeat > 5:
        print(
            f"\ndynamic shapes experiments are slow, consider setting --repeat less than {args.repeat}\n"
        )

    nwarmup = 4
    for rep in range(args.repeat):
        # Start each rep fresh, e.g. only warmup on example 0
        torch._dynamo.reset()
        optimized_model_iter_fn = optimize_ctx(model_iter_fn)
        for _ in range(nwarmup):
            optimized_model_iter_fn(model, example_inputs[0])

        for input_idx, inputs in enumerate(example_inputs):
            # interleave the runs to handle frequency scaling and load changes
            timings[rep, input_idx, 0] = timed(
                model, model_iter_fn, inputs, return_result=False
            )
            # different from regular speedup_experiment, we _DO_ want to allow recompilation
            timings[rep, input_idx, 1] = timed(
                model, optimized_model_iter_fn, inputs, return_result=False
            )
    medians = np.median(timings, axis=0)
    speedups = list(medians[:, 0] / medians[:, 1])
    speedups_mean = np.mean(speedups)
    speedups_median = np.median(speedups)
    speedups_var = np.var(speedups)

    # TODO this x[0] is not going to work in general but bert only has 1 input
    shapes = [x[0].shape for x in example_inputs]
    shape_keys = sorted(set(shapes))
    shape_speedups = {
        shape: [
            it[1] for it in filter(lambda it: it[0] == shape, zip(shapes, speedups))
        ]
        for shape in shape_keys
    }
    output_str = (
        f"mean: {speedups_mean:.3f}, median: {speedups_median:.3f}, var: {speedups_var:.3f}"
        + "\nSpeedups by shape: "
        + "\n".join(
            [
                f"{shape}: "
                + ", ".join([f"{speedup: .3g}" for speedup in shape_speedups[shape]])
                for shape in shape_keys
            ]
        )
    )
    output_csv(
        output_filename,
        ("dev", "name", "batch_size", "speedup mean", "speedup median", "speedup var"),
        [
            current_device,
            current_name,
            current_batch_size,
            speedups_mean,
            speedups_median,
            speedups_var,
        ],
    )
    return output_str


def overhead_experiment(*args, model_iter_fn):
    """
    Measure overheads of TorchDynamo by running with no backend (only
    eager+FX), and reporting speedup/slowdown over eager.

    Writes to ./overheads.csv
    """
    return speedup_experiment(*args, model_iter_fn)


def print_fx(gm, example_inputs):
    print(gm.graph)
    return gm


def print_aten_ops(gm, example_inputs):
    from functorch.compile import aot_module

    def trace_printer(gm, _):
        print(gm.graph)
        return gm

    return aot_module(gm, fw_compiler=trace_printer, bw_compiler=trace_printer)


def baselines(models, model_iter_fn, example_inputs, args):
    """
    Common measurement code across all baseline experiments.
    """
    models = list(models)
    for idx, (name, model) in enumerate(models):
        if idx == 0:
            result0 = model_iter_fn(model, example_inputs)
        elif model is not None:
            try:
                result = model_iter_fn(model, example_inputs)
                if same(result0, result):
                    continue
                print(name, "is INCORRECT")
            except Exception:
                log.exception("error checking %s", name)
            models[idx] = (name, None)
    timings = np.zeros((args.repeat, len(models)), np.float64)
    timings.fill(1.0e10)
    for rep in range(args.repeat):
        for idx, (name, model) in enumerate(models):
            if model is not None:
                try:
                    timings[rep, idx] = timed(model, model_iter_fn, example_inputs)
                except Exception:
                    pass
    pvalue = [
        ttest_ind(timings[:, 0], timings[:, i]).pvalue
        for i in range(1, timings.shape[1])
    ]
    median = np.median(timings, axis=0)
    speedup = median[0] / median[1:]
    for idx, (name, model) in enumerate(models[1:]):
        if model is None:
            speedup[idx] = 0.0
    result = " ".join(
        [
            format_speedup(s, p, m is not None)
            for s, p, m in zip(speedup, pvalue, [m for n, m in models[1:]])
        ]
    )
    output_csv(
        output_filename,
        ("dev", "name", "batch_size") + tuple(n for n, m in models[1:]),
        [current_device, current_name, current_batch_size]
        + [f"{x:.4f}" for x in speedup],
    )
    return result


def xla(args, model_iter_fn, model, example_inputs):
    xla_dev = xm.xla_device(devkind=current_device)
    model_xla = copy.deepcopy(model).to("cpu").to(device=xla_dev)
    example_inputs_xla = tree_map_only(
        torch.Tensor, lambda x: x.to("cpu").to(device=xla_dev), example_inputs
    )
    for _ in range(3):  # warmup
        timed(model, model_iter_fn, example_inputs)
        timed(model_xla, model_iter_fn, example_inputs_xla)
    timings = np.zeros((args.repeat, 2), np.float64)
    timings.fill(1.0e10)
    for rep in range(args.repeat):
        timings[rep, 0] = timed(model, model_iter_fn, example_inputs)
        timings[rep, 1] = timed(model_xla, model_iter_fn, example_inputs_xla)

    pvalue = ttest_ind(timings[:, 0], timings[:, 1]).pvalue
    time_baseline, time_xla = np.median(timings, axis=0)
    speedup = time_baseline / time_xla
    output_csv(
        output_filename,
        ("dev", "name", "batch_size", "speedup", "time_baseline", "time_xla"),
        [
            current_device,
            current_name,
            current_batch_size,
            speedup,
            time_baseline,
            time_xla,
        ],
    )
    return format_speedup(speedup, pvalue)


def try_script(model, example_inputs):
    try:
        return torch.jit.script(model)
    except Exception:
        return None


def read_batch_size_from_file(args, filename, model_name):
    batch_size = None
    if os.path.exists("benchmarks"):
        filename = os.path.join("benchmarks", filename)
    assert os.path.exists(filename), filename
    with open(filename, "r") as f:
        lines = f.readlines()
        lines = [i.split(",") for i in lines if len(i.strip()) > 0]
        for val in lines:
            cur_name, b = val
            if model_name == cur_name:
                batch_size = int(b)
    if batch_size is None:
        log.warning("Could not find batch size for %s", model_name)
    elif batch_size == -1:
        raise RuntimeError(
            f"Batch size is unset for {model_name} in {args.batch_size_file}"
        )
    print(f"batch size: {batch_size}")
    return batch_size


class TimeOutException(Exception):
    pass


def alarm_handler(signum, frame):
    raise TimeOutException()


def exit_after(s):
    """
    Decorator to raise TimeoutException if the fn is taking more than s seconds
    to run.
    """

    def outer(fn):
        def inner(*args, **kwargs):
            signal.signal(signal.SIGALRM, alarm_handler)
            signal.alarm(s)
            try:
                result = fn(*args, **kwargs)
            finally:
                signal.alarm(0)
            return result

        return inner

    return outer


def get_peak_memory():
    return torch.cuda.max_memory_allocated() / 10**9


def null_experiment(args, model_iter_fn, model, example_inputs):
    """
    A no-op experiment useful for making sure TorchBenchark alone works properly.
    """

    return []


def cast_to(dtype, model, inputs):
    # cast model and inputs to fp16
    if dtype == torch.float16:
        model = model.half()
    else:
        model = model.to(dtype)

    inputs = tree_map(
        lambda x: x.to(dtype)
        if isinstance(x, torch.Tensor) and x.is_floating_point()
        else x,
        inputs,
    )
    return model, inputs


def cast_to_bf16(model, inputs):
    return cast_to(torch.bfloat16, model, inputs)


def cast_to_fp16(model, inputs):
    return cast_to(torch.float16, model, inputs)


def cast_to_fp64(model, inputs):
    return cast_to(torch.float64, model, inputs)


def cast_to_fp32(model, inputs):
    return cast_to(torch.float32, model, inputs)


def reset_rng_state(use_xla=False):
    torch.manual_seed(1337)
    random.seed(1337)
    np.random.seed(1337)
    if use_xla:
        xm.set_rng_state(1337, str(xm.xla_device()))


class DummyGradScaler:
    def scale(self, loss):
        return loss


def get_dynamo_stats():
    # TODO: consider deepcopy'ing the entire counters struct and
    # adding a helper to do subtraction on it
    return collections.Counter(
        {
            "calls_captured": torch._dynamo.utils.counters["stats"]["calls_captured"],
            "unique_graphs": torch._dynamo.utils.counters["stats"]["unique_graphs"],
            "graph_breaks": sum(torch._dynamo.utils.counters["graph_break"].values()),
            # NB: The plus removes zero counts
            "unique_graph_breaks": len(+torch._dynamo.utils.counters["graph_break"]),
        }
    )


def maybe_fresh_cache(fn, is_cold_start):
    def inner(*args, **kwargs):
        cache_minder = contextlib.nullcontext()
        if is_cold_start:
            cache_entries = {}
            cache_minder = fresh_inductor_cache(cache_entries)

        try:
            with cache_minder:
                return fn(*args, **kwargs)
        finally:
            dump_cache = False
            if dump_cache and is_cold_start:
                output_csv(
                    output_filename[:-4] + "_triton_cache.csv",
                    ["dev", "name", "batch_size", "triton_cache"],
                    [
                        current_device,
                        current_name,
                        current_batch_size,
                        cache_entries,
                    ],
                )

    return inner


@contextmanager
def maybe_init_distributed(should_init_distributed, port="6789", rank=0, world_size=1):
    # To avoid multiple inheritance from _dynamo.test_case.TestCase and MultiProcessTestCase,
    # Just manually implement the most important part of the dynamo behavior to reset/clear.
    try:
        if should_init_distributed:
            torch.cuda.set_device(rank)
            os.environ["MASTER_ADDR"] = "localhost"
            os.environ["MASTER_PORT"] = port
            torch.distributed.init_process_group(
                "nccl", rank=rank, world_size=world_size
            )
        yield
    finally:
        if should_init_distributed:
            torch.distributed.destroy_process_group()


class BenchmarkRunner:
    def __init__(self):
        self.model_iter_fn = None
        self.grad_scaler = DummyGradScaler()
        self.autocast = contextlib.nullcontext
        self.optimizer = None
        self._args = None

    def setup_amp(self):
        if self.args.amp and self.args.training and self.args.devices == ["cuda"]:
            # AMP training can lead to small loss values which can undeflow
            # gradient values returning in zero gradients. To solve this
            # problem, PyTorch introduces GradScaler. GradScaler is a stateful
            # structure, that scales the loss values to prevent underflow. Loss
            # values are big at the beginning of training (therefore not
            # requiring scaling), while loss value tends to be small as network
            # starts getting better (requiring scaling). GradScaler manages all
            # of this fine tuning, checking the gradients are turning to inf,
            # discarding such batches.

            # Since we are not running a long iteration, default value of
            # init_scale 65536 is going to turn all gradients to inf. Therefore,
            # we just use a init_scale of 2.0 for benchmarking purpose.

            # Disabling Gradscaler because
            #  1) Benchmark setup runs 2 iterations of fwd-bwd. So, not useful.
            #  2) Current setup shares grad_scaler for eager and dynamo model,
            #  which is bad as Gradscaler has state and can adjust the scaling
            #  factor between eager and dynamo run, making accuracy check
            #  harder.
            # self.grad_scaler = torch.cuda.amp.GradScaler(init_scale=2.0)
            self.autocast = torch.cuda.amp.autocast
        elif (self.args.bfloat16 or self.args.amp) and self.args.devices == ["cpu"]:
            self.autocast = torch.cpu.amp.autocast

    def init_optimizer(self, name, device, params):
        if device == "cuda" and self.args.training and name not in CI_SKIP_OPTIMIZER:
            self.optimizer = torch.optim.SGD(params, lr=0.01)
        else:
            self.optimizer = None

    @property
    def args(self):
        return self._args

    @args.setter
    def args(self, args):
        self._args = args

    @property
    def skip_models(self):
        return set()

    @property
    def skip_models_for_cuda(self):
        return set()

    @property
    def skip_models_for_cpu(self):
        return set()

    @property
    def slow_models(self):
        return set()

    @property
    def very_slow_models(self):
        return set()

    @property
    def non_deterministic_models(self):
        return set()

    @property
    def skip_not_suitable_for_training_models(self):
        return set()

    @property
    def failing_torchinductor_models(self):
        return set()

    @property
    def failing_fx2trt_models(self):
        return set()

    @property
    def failing_dynamic_shape_models(self):
        return set()

    @property
    def skip_accuracy_checks_large_models_dashboard(self):
        return set()

    @property
    def skip_accuracy_check_as_eager_non_deterministic(self):
        return set()

    @property
    def get_tolerance_and_cosine_flag(self, is_training, current_device, name):
        raise NotImplementedError()

    @property
    def equal_nan(self):
        equal_nan = True
        if self.args.float32:
            equal_nan = False
        return equal_nan

    def iter_models(self, args):
        for model_name in self.iter_model_names(args):
            for device in args.devices:
                try:
                    yield self.load_model(
                        device,
                        model_name,
                        batch_size=args.batch_size,
                    )
                except NotImplementedError:
                    continue  # bad benchmark implementation

    def validate_model(self, model, example_inputs):
        """
        Runs the eager model with example inputs to ensure that eager passes.
        """
        model = copy.deepcopy(model)
        example_inputs = clone_inputs(example_inputs)
        if self.args.float32:
            model, example_inputs = cast_to_fp32(model, example_inputs)
        elif self.args.float16:
            model, example_inputs = cast_to_fp16(model, example_inputs)
        elif self.args.bfloat16:
            model, example_inputs = cast_to_bf16(model, example_inputs)

        try:
            self.model_iter_fn(model, example_inputs)
        except Exception as e:
            raise NotImplementedError("Eager model failed to run") from e

    def maybe_cast(self, model, example_inputs):
        model = copy.deepcopy(model)
        example_inputs = clone_inputs(example_inputs)
        if self.args.float32:
            model, example_inputs = cast_to_fp32(model, example_inputs)
        elif self.args.float16:
            model, example_inputs = cast_to_fp16(model, example_inputs)
        elif self.args.bfloat16:
            model, example_inputs = cast_to_bf16(model, example_inputs)
        return model, example_inputs

    def decay_batch_exp(self, batch_size, factor=0.5, divisor=2):
        out_batch_size = batch_size * factor
        if out_batch_size > divisor:
            out_batch_size = (out_batch_size + 1) // divisor * divisor
        else:
            out_batch_size = batch_size - 1
        return max(0, int(out_batch_size))

    def batch_size_finder(self, device, model_name, initial_batch_size=1024):
        batch_size = initial_batch_size
        while batch_size >= 1:
            torch.cuda.empty_cache()
            try:
                device, name, model, example_inputs, _ = self.load_model(
                    device,
                    model_name,
                    batch_size,
                )
                self.model_iter_fn(model, example_inputs)
                return batch_size
            except RuntimeError as e:
                error_str = str(e)
                if "channels_last" in error_str:
                    break
            batch_size = self.decay_batch_exp(batch_size)
        return 1

    def run_n_iterations(self, mod, inputs):
        n = self.args.iterations
        for _ in range(n - 1):
            self.model_iter_fn(mod, inputs, collect_outputs=False)
        return self.model_iter_fn(mod, inputs, collect_outputs=True)

    def optimizer_zero_grad(self, mod):
        if self.optimizer is not None:
            self.optimizer.zero_grad(True)
        else:
            mod.zero_grad(True)

    def optimizer_step(self):
        if self.optimizer is not None:
            self.optimizer.step()

    def get_benchmark_indices(self, length):
        start = self._args.partition_id * (length // self._args.total_partitions)
        end = (
            (self._args.partition_id + 1) * (length // self._args.total_partitions)
            if self._args.partition_id < self._args.total_partitions - 1
            else length
        )
        return start, end

    def check_accuracy(
        self, name, model, example_inputs, optimize_ctx, experiment, tag
    ):
        """
        Checks accuracy.
        1) Collect the outputs with fp64 datatype. This is useful for error checking.
        2) Checks if eager itself has variations.
        """
        start_stats = get_dynamo_stats()

        def record_status(accuracy_status, dynamo_start_stats):
            """
            Records the status in the csv file
            """
            if current_name in self.non_deterministic_models:
                if accuracy_status in (
                    "pass",
                    "eager_two_runs_differ",
                    "fail_accuracy",
                ):
                    accuracy_status = "pass"

            headers = ["dev", "name", "batch_size", "accuracy"]
            fields = [current_device, current_name, current_batch_size, accuracy_status]

            if tag is not None:
                headers.insert(3, "tag")
                fields.insert(3, tag)

            dynamo_stats = get_dynamo_stats()
            dynamo_stats.subtract(dynamo_start_stats)
            for k, v in dynamo_stats.items():
                headers.append(k)
                fields.append(v)

            output_csv(output_filename, headers, fields)
            return accuracy_status

        if name in self.skip_accuracy_checks_large_models_dashboard:
            return record_status("pass_due_to_skip", dynamo_start_stats=start_stats)

        def deepcopy_and_maybe_ddp(model):
            model = copy.deepcopy(model)
            if self.args.ddp:
                model = DDP(model, find_unused_parameters=True)
            elif self.args.fsdp:
                model = FSDP(model, use_orig_params=True)
                if torch._inductor.config.triton.cudagraphs:
                    log.warning("Disabling cudagraphs for FSDP compatibility")
                    torch._inductor.config.triton.cudagraphs = False
            return model

        # Collect the fp64 reference outputs to be used later for accuracy checking.
        fp64_outputs = None
        try:
            model_fp64, inputs_fp64 = cast_to_fp64(
                deepcopy_and_maybe_ddp(model),
                clone_inputs(example_inputs),
            )
            self.init_optimizer(name, current_device, model_fp64.parameters())
            fp64_outputs = self.run_n_iterations(model_fp64, inputs_fp64)
        except Exception:
            log.warning(
                "fp64 golden ref were not generated for %s. Setting accuracy check to cosine",
                name,
            )
            self.args.cosine = True
            fp64_outputs = None

        tolerance, cos_similarity = self.get_tolerance_and_cosine_flag(
            self.args.training, current_device, name
        )

        # Cast the model to float16/float32 as necessary
        model, example_inputs = self.maybe_cast(model, example_inputs)
        accuracy_status = "pass"

        with self.pick_grad(name, self.args.training):
            # Get results of native pytorch
            reset_rng_state()
            try:
                model_copy = deepcopy_and_maybe_ddp(model)
                self.init_optimizer(name, current_device, model_copy.parameters())
                correct_result = self.run_n_iterations(
                    model_copy, clone_inputs(example_inputs)
                )
            except Exception as e:
                accuracy_status = (
                    "eager_1st_run_OOM"
                    if isinstance(e, torch.cuda.OutOfMemoryError)
                    else "eager_1st_run_fail"
                )
                return record_status(accuracy_status, dynamo_start_stats=start_stats)

            # Rerun native pytorch
            reset_rng_state()
            try:
                model_copy = deepcopy_and_maybe_ddp(model)
                self.init_optimizer(name, current_device, model_copy.parameters())
                correct_rerun_result = self.run_n_iterations(
                    model_copy, clone_inputs(example_inputs)
                )
            except Exception as e:
                accuracy_status = (
                    "eager_2nd_run_OOM"
                    if isinstance(e, torch.cuda.OutOfMemoryError)
                    else "eager_2nd_run_fail"
                )
                return record_status(accuracy_status, dynamo_start_stats=start_stats)

            # Two eager runs should have exactly same result
            if (
                name not in self.skip_accuracy_check_as_eager_non_deterministic
                and not same(
                    correct_result,
                    correct_rerun_result,
                    fp64_ref=None,
                    cos_similarity=False,
                    tol=0,
                    equal_nan=self.equal_nan,
                )
            ):
                accuracy_status = "eager_two_runs_differ"
                return record_status(accuracy_status, dynamo_start_stats=start_stats)
            correct_rerun_result = None

            # Run with Dynamo
            # Sometime CI fails with random triton compilation failure which will be skipped for now
            # TODO: revisit this after switching to new Triton runtime
            reset_rng_state()
            torch._dynamo.reset()
            try:
                model_copy = deepcopy_and_maybe_ddp(model)
                self.init_optimizer(name, current_device, model_copy.parameters())
                optimized_model_iter_fn = optimize_ctx(self.run_n_iterations)
                new_result = optimized_model_iter_fn(model_copy, example_inputs)
            except Exception as e:
                log.exception(e)
                if (
                    self.args.ci
                    and isinstance(e, BackendCompilerFailed)
                    and (
                        "Internal Triton PTX codegen error" in str(e)
                        or "cubin" in str(e)
                    )
                ):
                    accuracy_status = "pass_due_to_skip"
                    return record_status(
                        accuracy_status, dynamo_start_stats=start_stats
                    )
                else:
                    print(
                        "TorchDynamo optimized model failed to run because of following error"
                    )
                    accuracy_status = (
                        "OOM"
                        if isinstance(e, torch.cuda.OutOfMemoryError)
                        else "fail_to_run"
                    )
                    return record_status(
                        accuracy_status, dynamo_start_stats=start_stats
                    )

            if name in self.skip_accuracy_check_as_eager_non_deterministic:
                return record_status("pass_due_to_skip", dynamo_start_stats=start_stats)

            if not same(
                correct_result,
                new_result,
                fp64_outputs,
                equal_nan=self.equal_nan,
                cos_similarity=cos_similarity,
                tol=tolerance,
            ):
                if self.args.skip_accuracy_check:
                    accuracy_status = "pass_due_to_skip"
                else:
                    accuracy_status = "fail_accuracy"
                return record_status(accuracy_status, dynamo_start_stats=start_stats)

        return record_status(accuracy_status, dynamo_start_stats=start_stats)

    def run_performance_test(
        self, name, model, example_inputs, optimize_ctx, experiment, tag=None
    ):
        if self.args.xla:
            with self.pick_grad(name, self.args.training):
                return experiment(*self.maybe_cast(model, example_inputs))

        def warmup(fn, model, example_inputs, mode, niters=5):
            peak_mem = 0
            start_stats = get_dynamo_stats()
            try:
                if current_device == "cuda":
                    torch.cuda.reset_peak_memory_stats()
                    torch.cuda.empty_cache()
                t0 = time.perf_counter()
                for _ in range(niters):
                    fn(model, example_inputs)
                t1 = time.perf_counter()
                latency = t1 - t0
                if current_device == "cuda":
                    peak_mem = get_peak_memory()
                elif current_device == "cpu":
                    total = psutil.virtual_memory().total
                    percentage = psutil.Process(os.getpid()).memory_percent()
                    peak_mem = percentage * total / 10**9
            except Exception:
                log.exception("Backend %s failed in warmup()", mode)
                return sys.exit(-1)
            dynamo_stats = get_dynamo_stats()
            dynamo_stats.subtract(start_stats)
            return latency, peak_mem, dynamo_stats

        # Cast the model to float16/float32 as necessary
        model, example_inputs = self.maybe_cast(model, example_inputs)
        self.init_optimizer(name, current_device, model.parameters())
        with self.pick_grad(name, self.args.training):
            ok, total = Stats.reset_counters()
            experiment_kwargs = {}
            if tag is not None:
                experiment_kwargs["tag"] = tag
            results = []

            eager_latency, eager_peak_mem, _ = warmup(
                self.model_iter_fn, model, example_inputs, "eager"
            )
            optimized_model_iter_fn = optimize_ctx(self.model_iter_fn)
            dynamo_latency, dynamo_peak_mem, dynamo_stats = warmup(
                optimized_model_iter_fn, model, example_inputs, "dynamo"
            )

            compilation_time = dynamo_latency - eager_latency
            compression_ratio = (
                eager_peak_mem / dynamo_peak_mem if dynamo_peak_mem else 0.0
            )
            if self.args.print_memory:
                print(
                    f"memory: eager: {eager_peak_mem:.2f} GB, "
                    f"dynamo: {dynamo_peak_mem:.2f} GB, "
                    f"ratio: {compression_ratio:.2f}"
                )

            if experiment.func is speedup_experiment:
                experiment_kwargs["compilation_latency"] = compilation_time
                experiment_kwargs["compression_ratio"] = compression_ratio
                experiment_kwargs["eager_peak_mem"] = eager_peak_mem
                experiment_kwargs["dynamo_peak_mem"] = dynamo_peak_mem
                experiment_kwargs["dynamo_stats"] = dynamo_stats

            if experiment.func is coverage_experiment:
                ok, total = Stats.reset_counters()
                results = []
                # run with torch._dynamo few times to populate the cache
                for _ in range(3):
                    optimized_model_iter_fn(model, example_inputs)
                _, frames_second_pass = Stats.reset_counters()  # should be 0
                if frames_second_pass > 0:
                    optimized_model_iter_fn(model, example_inputs)
                    _, frames_third_pass = Stats.reset_counters()  # should be 0
                else:
                    frames_third_pass = 0

                results.append(
                    f"{ok:3}/{total:3} +{frames_third_pass} frames {compilation_time:3.0f}s"
                )

            if not hasattr(model, name):
                model.name = name
            results.append(experiment(model, example_inputs, **experiment_kwargs))
            return " ".join(map(str, results))

    def run_one_model(
        self,
        name,
        model,
        example_inputs,
        optimize_ctx,
        experiment,
        explain=False,
        tag=None,
    ):
        mode = "train" if self.args.training else "eval"
        msg = f"{current_device:4} {mode:5} {current_name:34} "
        if tag:
            msg += f" {tag:26}"
        print(msg, end=" ", flush=True)

        start_stats = get_dynamo_stats()

        if self.args.accuracy:
            status = self.check_accuracy(
                name, model, example_inputs, optimize_ctx, experiment, tag
            )
            print(status)
        elif self.args.performance:
            status = self.run_performance_test(
                name, model, example_inputs, optimize_ctx, experiment, tag
            )
            print(status)
        if self.args.timing:
            from torch._dynamo.utils import op_count, print_time_report
            from torch.utils._stats import simple_call_counter

            print_time_report()
            stats = "STATS: "
            stats = stats + " | ".join(
                itertools.chain(
                    [f"call_* op count: {op_count}"],
                    (f"{key}:{value}" for key, value in simple_call_counter.items()),
                )
            )
            print(stats)
        stats = get_dynamo_stats()
        stats.subtract(start_stats)

        if explain:
            print(
                f"Dynamo produced {stats['unique_graphs']} graphs "
                f"covering {stats['calls_captured']} ops with "
                f"{stats['graph_breaks']} graph breaks ({stats['unique_graph_breaks']} unique)"
            )

        if explain or self.args.log_graph_breaks or self.args.print_graph_breaks:
            filename = f"{output_filename.rstrip('.csv')}_graph_breaks.csv"

            def add_double_quotes(x):
                # Delimiter because reason could have comma
                return f'"{x}"'

            for graph_break in graph_break_reasons:
                reason = add_double_quotes(graph_break.reason)
                user_stack = add_double_quotes(
                    ", ".join([str(x) for x in graph_break.user_stack])
                )
                output_csv(
                    filename,
                    ["model", "reason", "user_stack"],
                    [current_name, reason, user_stack],
                )

        if self.args.stats:
            Stats.print_summary()


def help(fn):
    return fn.__doc__


diff_branch_default = "DIFF-BRANCH-DEFAULT"


def should_diff_branch(args):
    return args.diff_branch != diff_branch_default


def parse_args(args=None):
    parser = argparse.ArgumentParser()
    parser.add_argument(
        "--filter", "-k", action="append", help="filter benchmarks with regexp"
    )
    parser.add_argument(
        "--exclude", "-x", action="append", help="filter benchmarks with regexp"
    )
    parser.add_argument(
        "--exclude-exact", action="append", help="filter benchmarks with exact match"
    )
    parser.add_argument(
        "--total-partitions",
        type=int,
        default=1,
        choices=range(1, 10),
        help="Total number of partitions we want to divide the benchmark suite into",
    )
    parser.add_argument(
        "--partition-id",
        type=int,
        default=0,
        help="ID of the benchmark suite partition to be run. Used to divide CI tasks",
    )
    parser.add_argument(
        "--devices", "--device", "-d", action="append", help="cpu or cuda"
    )
    parser.add_argument("--device-index", help="CUDA device index")
    parser.add_argument(
        "--repeat", "-n", type=int, default=30, help="number of timing runs"
    )
    iterations_per_run_help = """
        Run this may iterations for each time measurement. This is mainly used for
        XLA training. We want to run multiple iterations per measurement so the
        tracing and computation for different iteartions can overlap with each
        other. This makes sure we have an accurate xla baseline.
    """
    parser.add_argument(
        "--iterations-per-run", type=int, default=1, help=iterations_per_run_help
    )
    parser.add_argument(
        "--randomize-input",
        action="store_true",
        help="Whether to randomize the input values. Dimensions will be kept the same.",
    )
    parser.add_argument(
        "--threads",
        "-t",
        type=int,
        help="number of threads to use for eager and inductor",
    )
    parser.add_argument(
        "--nopython", action="store_true", help="Turn graph breaks into errors"
    )
    parser.add_argument(
        "--no-skip",
        action="store_true",
        help="run models that are in the global SKIP list",
    )
    parser.add_argument(
        "--prims-nvfuser", action="store_true", help="user prims + nvfuser backend"
    )
    parser.add_argument(
        "--dump-raw-metrics",
        action="store_true",
        help="dump raw timing metrics from speedup experiment",
    )
    parser.add_argument(
        "--log-operator-inputs",
        action="store_true",
        default=False,
    )
    parser.add_argument(
        "--channels-last",
        action="store_true",
        default=False,
        help="use channels last format",
    )
    parser.add_argument(
        "--batch-size", "--batch_size", type=int, help="batch size for benchmarking"
    )
    parser.add_argument(
        "--iterations", type=int, default=2, help="how many iterations to run"
    )
    parser.add_argument(
        "--batch-size-file", type=str, help="String to load batch size from"
    )
    parser.add_argument("--cosine", action="store_true", help="use cosine similarity")
    parser.add_argument(
        "--cpp-wrapper", action="store_true", help="turn on cpp/cuda wrapper codegen"
    )
    parser.add_argument(
        "--ci", action="store_true", help="Flag to tell that its a CI run"
    )
    parser.add_argument(
        "--dynamic-ci-skips-only",
        action="store_true",
        help=(
            "Run only the models that would have been skipped in CI "
            "if dynamic-shapes, compared to running without dynamic-shapes.  "
            "This is useful for checking if more models are now "
            "successfully passing with dynamic shapes.  "
            "Implies --dynamic-shapes and --ci"
        ),
    )
    parser.add_argument(
        "--dashboard", action="store_true", help="Flag to tell that its a Dashboard run"
    )
    parser.add_argument(
        "--skip-fp64-check", action="store_true", help="skip accuracy check using fp64"
    )
    parser.add_argument(
        "--fast", "-f", action="store_true", help="skip slow benchmarks"
    )
    parser.add_argument(
        "--only",
        help="""Run just one model from torchbench. Or
        specify the path and class name of the model in format like:
        --only=path:<MODEL_FILE_PATH>,class:<CLASS_NAME>

        Due to the fact that dynamo changes current working directory,
        the path should be an absolute path.

        The class should have a method get_example_inputs to return the inputs
        for the model. An example looks like
        ```
        class LinearModel(nn.Module):
            def __init__(self):
                super().__init__()
                self.linear = nn.Linear(10, 10)

            def forward(self, x):
                return self.linear(x)

            def get_example_inputs(self):
                return (torch.randn(2, 10),)
        ```
    """,
    )
    parser.add_argument(
        "--ddp",
        action="store_true",
        help="Wraps model in DDP before running it, and uses dynamo DDPOptmizer (graph breaks) by default.",
    )
    parser.add_argument(
        "--fsdp",
        action="store_true",
        help="""Wraps model in FSDP before running it. Disables cudagraphs by default.
        Doesn't recursively wrap, mainly useful for checking dynamo UnspecNNModule compatibility
    """,
    )
    parser.add_argument(
        "--no-optimize-ddp",
        action="store_true",
        help="Disables dynamo DDPOptimizer (graph breaks). (Applies only when using --ddp benchmark mode).",
    )
    parser.add_argument(
        "--distributed-master-port",
        default="6789",
        help="Port to bind for for torch.distributed.  Use the default unless it's conflicting with another user",
    )
    parser.add_argument(
        "--dynamic-shapes",
        action="store_true",
        help="Runs a dynamic shapes version of the benchmark, if available.",
    )
    parser.add_argument(
        "--dynamic-batch-only",
        action="store_true",
        help="Only assume batch dimension is dynamic.  Implies --dynamic-shapes",
    )
    parser.add_argument(
        "--specialize-int", action="store_true", help="Run with specialize_int=True."
    )
    parser.add_argument(
        "--use-eval-mode",
        action="store_true",
        help="sets model.eval() to reduce randomness",
    )
    parser.add_argument(
        "--skip-accuracy-check",
        action="store_true",
        help="keeps running even when accuracy fails",
    )
    parser.add_argument(
        "--generate-aot-autograd-stats",
        action="store_true",
        help="Generates AOT Autograd stats like how mnay graphs are sent to AOT",
    )
    parser.add_argument(
        "--inductor-settings",
        action="store_true",
        help="Use same settings as --inductor for baseline comparisons",
    )
    parser.add_argument(
        "--suppress-errors",
        action="store_true",
        help="Suppress errors instead of raising them",
    )
    parser.add_argument(
        "--output",
        help="Overrides the output filename",
    )
    parser.add_argument(
        "--output-directory",
        help="Overrides the directory to place output files.",
    )
    parser.add_argument(
        "--baseline",
        help="Compare with a prior --output",
    )
    parser.add_argument(
        "--part",
        default=None,
        help="Specify the part of the model to run.",
    )
    parser.add_argument(
        "--export-profiler-trace",
        action="store_true",
        help="exports trace of kineto profiler",
    )
    parser.add_argument(
        "--profiler-trace-name",
        "--profiler_trace_name",
        help="Overwrites exported trace name",
    )
    parser.add_argument(
        "--diff-branch",
        default=diff_branch_default,
        help="delta current branch against given branch.",
    )
    parser.add_argument(
        "--tag", default=None, help="Specify a tag to be included in csv files."
    )
    parser.add_argument(
        "--explain",
        action="store_true",
        help="print some graph/op statistics during the run, similar to .explain()",
    )
    parser.add_argument(
        "--stats",
        action="store_true",
        help="print graph counter stats",
    )
    parser.add_argument(
        "--print-memory",
        action="store_true",
        help="print extra memory statistics",
    )
    parser.add_argument(
        "--cold-start-latency",
        "--cold_start_latency",
        action="store_true",
        help="Use a fresh triton cachedir when running each model, to force cold-start compile.",
    )
    parser.add_argument(
        "--disable-cudagraphs",
        action="store_true",
        help="Disables cudagraphs for Inductor",
    )
    parser.add_argument(
        "--disable-split-reductions",
        action="store_true",
        help="Disables split reductions for Inductor",
    )
    parser.add_argument(
        "--disable-persistent-reductions",
        action="store_true",
        help="Disables split reductions for Inductor",
    )
    parser.add_argument(
        "--disable-divisible-by-16",
        action="store_true",
        help="Disables divisible by 16 hint to Triton for Inductor",
    )
    parser.add_argument(
        "--inductor-compile-mode",
        default=None,
        help="torch.compile mode argument for inductor runs.",
    )
    parser.add_argument(
        "--print-graph-breaks",
        action="store_true",
        help="Show a warning whenever graph break",
    )
    parser.add_argument(
        "--log-graph-breaks",
        action="store_true",
        help="log graph breaks in a file",
    )
    parser.add_argument(
        "--trace-on-xla",
        action="store_true",
        help="Whether to trace the model on XLA or on eager device",
    )
    parser.add_argument(
        "--xla-tolerance",
        type=float,
        default=1e-2,
        help="XLA needs a loose tolerance to pass the correctness check",
    )
    parser.add_argument(
        "--collect-outputs",
        action="store_true",
        help="""Whether to collect outputs for training. Set this to true if we
        want to verify the numerical correctness of graidents. But that may
        cause time measurement not accurate""",
    )
    parser.add_argument("--timing", action="store_true", help="Emits phase timing")

    parser.add_argument(
        "--progress",
        action="store_true",
        help="Print n/k models message between each model run.",
    )

    parser.add_argument(
        "--timeout",
        type=int,
        default=1800,
        help="timeout (second) for benchmarking.",
    )

    parser.add_argument(
        "--per_process_memory_fraction",
        type=float,
        default=1,
        help="Set per-process GPU memory fraction (limit) for reducing usable size and reproducing OOMs",
    )
    group_fuser = parser.add_mutually_exclusive_group()
    # --nvfuser is now the default, keep the option to not break scripts
    group_fuser.add_argument("--nvfuser", action="store_true", help=argparse.SUPPRESS)
    group_fuser.add_argument("--nnc", action="store_true", help="enable NNC for GPUs")

    group_prec = parser.add_mutually_exclusive_group()
    group_prec.add_argument("--float16", action="store_true", help="cast model to fp16")
    group_prec.add_argument(
        "--bfloat16", action="store_true", help="cast model to bf16"
    )
    group_prec.add_argument("--float32", action="store_true", help="cast model to fp32")
    group_prec.add_argument(
        "--amp", action="store_true", help="use automatic mixed precision"
    )

    group_printout = parser.add_mutually_exclusive_group()
    group_printout.add_argument(
        "--verbose", "-v", action="store_true", help="enable verbose debug printouts"
    )
    group_printout.add_argument(
        "--quiet", "-q", action="store_true", help="suppress debug printouts"
    )

    group = parser.add_mutually_exclusive_group()
    group.add_argument(
        "--coverage", action="store_true", help="(default) " + help(coverage_experiment)
    )
    group.add_argument(
        "--overhead", action="store_true", help=help(overhead_experiment)
    )
    group.add_argument(
        "--speedup-dynamo-ts",
        action="store_true",
        help="TorchDynamo frontend with torchscript backend",
    )
    group.add_argument(
        "--speedup-fx2trt", action="store_true", help=help(speedup_experiment_fx2trt)
    )
    group.add_argument(
        "--speedup-fx2trt-fp16",
        action="store_true",
        help=help(speedup_experiment_fx2trt),
    )
    group.add_argument(
        "--print-fx",
        action="store_true",
        help="Print fx traces captured from model",
    )
    group.add_argument(
        "--print-aten-ops",
        action="store_true",
        help="Print traces of aten ops captured by AOT autograd",
    )
    group.add_argument(
        "--inductor",
        action="store_true",
        help="Measure speedup with TorchInductor",
    )
    group.add_argument(
        "--xla", action="store_true", help="Compare TorchXLA to eager PyTorch"
    )
    group.add_argument(
        "--backend",
        choices=torch._dynamo.list_backends(exclude_tags=None),
        help="measure speedup with a given backend",
    )
    group.add_argument("--nothing", action="store_true", help=help(null_experiment))
    group.add_argument(
        "--log-conv-args",
        action="store_true",
        help="Dump convolution input/weight/bias's shape/stride/dtype and other options to json",
    )
    group.add_argument(
        "--recompile-profiler",
        "--recompile_profiler",
        action="store_true",
        help="Run the dynamo recompilation profiler on each model.",
    )
    group.add_argument(
        "--find-batch-sizes",
        action="store_true",
        help="finds the largest batch size that could fit on GPUs",
    )

    mode_group = parser.add_mutually_exclusive_group(required=True)
    mode_group.add_argument(
        "--accuracy",
        action="store_true",
        help="Checks accuracy with small batch size and eval mode",
    )
    mode_group.add_argument(
        "--performance", action="store_true", help="Measures performance speedup"
    )

    run_mode_group = parser.add_mutually_exclusive_group(required=True)
    run_mode_group.add_argument(
        "--training",
        action="store_true",
        help="Performs training",
    )
    run_mode_group.add_argument(
        "--inference", action="store_true", help="Performs inference"
    )
    return parser.parse_args(args)


def main(runner, original_dir=None):
    if original_dir:
        os.chdir(original_dir)
    args = parse_args()
    if args.baseline:
        args.baseline = os.path.abspath(args.baseline)

    if should_diff_branch(args):
        import git

        # We do this here so we error out earlier if there's an issue
        repo = git.Repo()
        if repo.is_dirty():
            raise RuntimeError(
                "--diff-branch called on dirty branch. Commit, stash, or reset."
            )
        main_branch = repo.active_branch.name
        if main_branch == args.diff_branch:
            raise RuntimeError(
                f"--diff-branch: current branch is same as {args.diff_branch} branch, what are you diffing?"
            )

    with maybe_init_distributed(
        (args.ddp or args.fsdp) and args.only, port=args.distributed_master_port
    ):
        return maybe_fresh_cache(
            run, (args.cold_start_latency and args.only) or args.ci
        )(runner, args, original_dir)


def run(runner, args, original_dir=None):
    # Pass the parsed args object to benchmark runner object
    runner.args = args

    args.filter = args.filter or [r"."]
    args.exclude = args.exclude or [r"^$"]
    args.exclude_exact = args.exclude_exact or []

    if args.inductor:
        assert args.backend is None
        args.backend = "inductor"
    if args.dynamic_ci_skips_only:
        args.dynamic_shapes = True
        args.ci = True
    if args.dynamic_batch_only:
        args.dynamic_shapes = True
        torch._dynamo.config.assume_static_by_default = True
    if args.dynamic_shapes:
        torch._dynamo.config.dynamic_shapes = True
        if not args.dynamic_batch_only:
            torch._dynamo.config.assume_static_by_default = False
    if args.specialize_int:
        torch._dynamo.config.specialize_int = True
    if args.ci:
        if args.accuracy:
            # Run fewer iterations when checking accuracy
            args.repeat = 2
        if args.dynamic_ci_skips_only:
            # Test only the incremental set of jobs whose skipped was
            # caused solely by turning on dynamic shapes
            assert args.dynamic_shapes
            ci = functools.partial(CI, args.backend, training=args.training)
            args.filter = list(
                set(CI_SKIP[ci(dynamic=True)]) - set(CI_SKIP[ci(dynamic=False)])
            )
        else:
            ci = functools.partial(
                CI, args.backend, training=args.training, dynamic=args.dynamic_shapes
            )
            for device in args.devices:
                args.exclude_exact.extend(CI_SKIP[ci(device=device)])
    if args.ddp:
        # TODO: we could also hook DDP bench up to --speedup bench, _not_ for mgpu e2e perf,
        # but just to measure impact on singlenode of performing graph-breaks.
        # Left it as a follow up to keep this PR isolated.
        assert (
            args.accuracy
        ), "DDP benchmark is currently only hooked up to --accuracy bench"
        assert args.training, "DDP benchmark requires --training mode"
        if args.no_optimize_ddp:
            torch._dynamo.config.optimize_ddp = False
        else:
            # TODO(whc) after enabling DDPOptimizer by default this could be removed or assert
            torch._dynamo.config.optimize_ddp = True
        if args.only == "dlrm":
            log.error(
                "DLRM+DDP is unsupported as it requires sharding the embedding layer separately from DDP"
            )
            return sys.exit(-1)
    if args.accuracy:
        # Use small batch size. We use >1 batch size to ensure we test
        # batch_norm type of operators that work on batch dims.
        # TODO - Go through the failures for batch size = 2
        if args.batch_size is None:
            if runner.suite_name == "huggingface":
                args.batch_size = 1
            elif runner.suite_name == "torchbench":
                args.batch_size = 4
            else:
                # Larger batch size of TIMM models to have stable batch_norm
                assert runner.suite_name == "timm_models"
                args.batch_size = 8

        # Remove sources of randomness
        if runner.suite_name != "timm_models":
            # TODO - Using train mode for timm_models. Move to train mode for HF and Torchbench as well.
            args.use_eval_mode = True
        inductor_config.fallback_random = True
        if args.only is not None and args.only not in {
            "alexnet",
            "Background_Matting",
            "pytorch_CycleGAN_and_pix2pix",
            "pytorch_unet",
            "Super_SloMo",
            "vgg16",
        }:
            # some of the models do not support use_deterministic_algorithms
            torch.use_deterministic_algorithms(True)
        os.environ["CUBLAS_WORKSPACE_CONFIG"] = ":4096:8"
        torch.backends.cudnn.deterministic = True
        torch.backends.cudnn.allow_tf32 = False
        torch.backends.cudnn.benchmark = False
        torch.backends.cuda.matmul.allow_tf32 = False

        # Remove randomeness when torch manual seed is called
        patch_torch_manual_seed()

        # Some models e.g. yolov3 assert batch size on n_gpus
        if "CUDA_VISIBLE_DEVICES" not in os.environ:
            args.device_index = "0"

        # Stricter check to disable fallbacks
        args.suppress_errors = False

    if args.device_index is not None:
        os.environ["CUDA_VISIBLE_DEVICES"] = args.device_index

    elif args.performance:
        # Ensure that we test on real scenarios
        args.use_eval_mode = False

    if args.partition_id > args.total_partitions or args.partition_id < 0:
        print("Invalid partition id")
        return sys.exit(-1)

    if not args.devices:
        if torch.cuda.is_available():
            args.devices = ["cuda"]
        else:
            log.warning("torch.cuda.is_available() == False, using CPU")
            args.devices = ["cpu"]

    if args.devices != ["cpu"] and torch.cuda.is_available():
        global synchronize
        synchronize = torch.cuda.synchronize

    if (
        args.devices == ["cuda"]
        and torch.cuda.get_device_properties(0).total_memory < 25 * 2**30
    ):
        # OOM errors on an RTX 3090 with 24gb RAM
        runner.skip_models.update(
            {
                # torchbench
                "hf_Longformer",
                "timm_nfnet",
                "timm_efficientdet",
            }
        )
        if args.training:
            runner.skip_models.add("hf_T5")

    if torch._dynamo.config.dynamic_shapes:
        # TODO(jansel): fix bugs in these
        runner.skip_models.update(runner.failing_dynamic_shape_models)

    if args.nnc:
        torch._C._jit_override_can_fuse_on_cpu(True)
        torch._C._jit_override_can_fuse_on_gpu(True)
        torch._C._jit_set_texpr_fuser_enabled(True)
        torch._C._jit_set_nvfuser_enabled(False)

    if args.threads:
        torch.set_num_threads(args.threads)

    if args.verbose:
        torch._logging.set_logs(dynamo=logging.DEBUG)

    if args.print_graph_breaks:
        torch._dynamo.config.print_graph_breaks = True

    if args.quiet:
        torch._logging.set_logs(dynamo=logging.ERROR)

    torch._dynamo.config.suppress_errors = args.suppress_errors

    if args.training:
        runner.model_iter_fn = runner.forward_and_backward_pass
        runner.skip_models.update(runner.skip_not_suitable_for_training_models)
    else:
        runner.model_iter_fn = runner.forward_pass

    if args.fast:
        runner.skip_models.update(runner.slow_models)

    if args.devices == ["cpu"]:
        runner.skip_models.update(runner.very_slow_models)
        runner.skip_models.update(runner.skip_models_for_cpu)
    elif args.devices == ["cuda"]:
        runner.skip_models.update(runner.skip_models_for_cuda)

    if args.inductor or args.inductor_settings:
        runner.skip_models.update(runner.failing_torchinductor_models)
        if args.float16:
            # TODO(jansel): check if correctness issue is real
            runner.skip_models.add("yolov3")

    if args.float16:
        # these give `INCORRECT - Variation in Eager runs itself` sometimes
        runner.non_deterministic_models.update(
            {
                "demucs",
                "pyhpc_equation_of_state",
                "timm_efficientdet",
                "pyhpc_isoneutral_mixing",
                "pyhpc_turbulent_kinetic_energy",
                "shufflenet_v2_x1_0",
            }
        )

    if args.no_skip:
        runner.skip_models.clear()

    experiment = null_experiment
    global current_name, current_device, current_batch_size, output_filename, optimize_ctx
    optimize_ctx = contextlib.nullcontext()

    if args.overhead:
        optimize_ctx = torch._dynamo.optimize(dummy_fx_compile, nopython=args.nopython)
        experiment = speedup_experiment
        output_filename = "overheads.csv"
    elif args.inductor:
        inductor_config.debug = args.verbose
        if (
            args.ci
            and args.accuracy
            and args.training
            and args.only in {"dla102", "gernet_l"}
        ):
            # Log generated code for flaky tests, to check if there is any codegen difference
            inductor_config.debug = True

        if args.threads:
            inductor_config.cpp.threads = args.threads

        optimize_ctx = functools.partial(
            torch.compile,
            backend="inductor",
            fullgraph=args.nopython,
            mode=args.inductor_compile_mode,
        )
        experiment = speedup_experiment
        output_filename = "inductor.csv"
    elif args.xla:
        (dev,) = args.devices
        os.environ["PJRT_DEVICE"] = {"cuda": "GPU", "cpu": "CPU"}[dev]
        torch._dynamo.mark_dynamic = MagicMock()
        experiment = xla
        output_filename = "xla.csv"
    elif args.speedup_dynamo_ts:
        optimize_ctx = torch._dynamo.optimize("ts", nopython=args.nopython)
        experiment = speedup_experiment
        output_filename = "speedup_dynamo_ts.csv"
    elif args.prims_nvfuser:
        optimize_ctx = torch._dynamo.optimize("prims_nvfuser", nopython=args.nopython)
        experiment = speedup_experiment
        backend_str = "prims_nvfuser"
        output_filename = f"accuracy_aot_{backend_str}.csv"
    elif args.print_fx:
        optimize_ctx = torch._dynamo.optimize(
            print_fx,
            nopython=args.nopython,
        )
    elif args.print_aten_ops:
        optimize_ctx = torch._dynamo.optimize(
            print_aten_ops,
            nopython=args.nopython,
        )
    elif args.nothing:
        optimize_ctx = nothing
        experiment = speedup_experiment
        output_filename = "nothing.csv"
    elif args.backend:
        optimize_ctx = torch._dynamo.optimize(args.backend, nopython=args.nopython)
        experiment = speedup_experiment
        if args.accuracy:
            output_filename = f"accuracy_{args.backend}.csv"
        else:
            output_filename = f"speedup_{args.backend}.csv"
    elif args.recompile_profiler:
        output_filename = "recompile_profiler_log.csv"
        experiment = recompile_profiler_experiment
    else:
        optimize_ctx = torch._dynamo.optimize(
            fx_insert_profiling, nopython=args.nopython
        )
        experiment = coverage_experiment
        output_filename = "coverage.csv"

    if args.inductor or args.backend == "inductor":
        inductor_config.triton.cudagraphs = not args.disable_cudagraphs
        inductor_config.triton.persistent_reductions = (
            not args.disable_persistent_reductions
        )
        inductor_config.split_reductions = not args.disable_split_reductions
        inductor_config.triton.divisible_by_16 = not args.disable_divisible_by_16
        inductor_config.cpp_wrapper = args.cpp_wrapper

    runner.setup_amp()

    if args.output:
        output_filename = args.output

    if output_filename:
        if args.output_directory:
            output_filename = os.path.join(args.output_directory, output_filename)
        else:
            output_filename = os.path.join(
                torch._dynamo.config.base_dir, output_filename
            )

    if args.find_batch_sizes and args.only:
        for device in args.devices:
            batch_size = runner.batch_size_finder(device, args.only)
            print(args.only, batch_size)
            output_csv(output_filename, [], [args.only, batch_size])
        return

    if args.export_profiler_trace:
        if args.profiler_trace_name is None:
            if args.backend:
                args.profiler_trace_name = args.backend
            elif args.inductor:
                args.profiler_trace_name = "inductor"
            else:
                args.profiler_trace_name = "profile"
        else:
            args.profiler_trace_name = args.profiler_trace_name

    experiment = functools.partial(experiment, args, runner.model_iter_fn)

    if args.only and should_diff_branch(args):
        import git

        repo = git.Repo()
        main_branch = repo.active_branch.name
        try:
            # Adding diff-branch again to the args will override previous value
            call_args = (
                [sys.executable] + sys.argv + [f"--diff-branch={diff_branch_default}"]
            )
            # Run for main branch
            subprocess.check_call(call_args + [f"--tag={main_branch}"])
            # Run for comparison branch
            repo.git.checkout(args.diff_branch)
            subprocess.check_call(call_args + [f"--tag={args.diff_branch}"])
        finally:
            # Go back to main branch
            repo.git.checkout(main_branch)
    elif args.only:
        model_name = args.only
        for device in args.devices:
            batch_size = args.batch_size
            if args.batch_size_file:
                batch_size = read_batch_size_from_file(
                    args, args.batch_size_file, model_name
                )
            if model_specified_by_path(args.only):
                model, example_inputs = load_model_from_path(args.only)
                name = model.__class__.__name__
                model = model.to(device=device)
                example_inputs = tree_map_only(
                    torch.Tensor, lambda x: x.to(device=device), example_inputs
                )
            else:
                try:
                    with tqdm(desc="loading model"):
                        if args.part:
                            (
                                device,
                                name,
                                model,
                                example_inputs,
                                batch_size,
                            ) = runner.load_model(
                                device,
                                model_name,
                                batch_size=batch_size,
                                part=args.part,
                            )
                        else:
                            (
                                device,
                                name,
                                model,
                                example_inputs,
                                batch_size,
                            ) = runner.load_model(
                                device, model_name, batch_size=batch_size
                            )
                except NotImplementedError as e:
                    print(e)
                    import traceback

                    print(traceback.format_exc())
                    logging.warning("%s failed to load", args.only)
                    continue  # bad benchmark implementation

            if args.trace_on_xla:
                xla_dev = xm.xla_device()
                model = model.to(device=xla_dev)
                example_inputs = tree_map_only(
                    torch.Tensor, lambda x: x.to(device=xla_dev), example_inputs
                )

            current_name = name
            current_device = device
            current_batch_size = batch_size
            set_model_name(name)

            if args.float32:
                model, example_inputs = cast_to_fp32(model, example_inputs)
            elif args.float16:
                model, example_inputs = cast_to_fp16(model, example_inputs)
            elif args.bfloat16:
                model, example_inputs = cast_to_bf16(model, example_inputs)

            # Look for stuff that looks like batch size, and mark it dynamic.
            # Better integration would integrate directly with benchmark suite
            # but cannot conveniently do this
            # NB: This must be done late enough so that we don't do more
            # conversions on the inputs
            # NB: Assumes only the first batch-y like dimension is the batch
            marked = False

            def detect_and_mark_batch(t):
                nonlocal marked
                for i, s in enumerate(t.size()):
                    if s == batch_size:
                        torch._dynamo.mark_dynamic(t, i)
                        marked = True
                        break

            if args.dynamic_batch_only and batch_size > 1:
                tree_map_only(torch.Tensor, detect_and_mark_batch, example_inputs)
                assert marked, f"nothing in example_inputs had a dim with {batch_size}"

            if args.log_operator_inputs:
                log_operator_inputs(
                    model, example_inputs, runner.model_iter_fn, name, args
                )
                continue

            if args.per_process_memory_fraction != 1:
                torch.cuda.set_per_process_memory_fraction(
                    args.per_process_memory_fraction
                )

            runner.run_one_model(
                name,
                model,
                example_inputs,
                optimize_ctx,
                experiment,
                explain=args.explain,
                tag=args.tag,
            )
        if args.generate_aot_autograd_stats:
            stats_file = output_filename.split(".csv")[0] + "_stats.csv"
            output_csv(
                stats_file,
                ("dev", "name", "batch_size", "total_aot_graphs", "ok_aot_graphs"),
                [
                    current_device,
                    current_name,
                    current_batch_size,
                    *Stats.aot_summary(),
                ],
            )
    else:
        if output_filename and os.path.exists(output_filename):
            os.unlink(output_filename)
        if original_dir:
            os.chdir(original_dir)
        model_names = list(runner.iter_model_names(args))
        nmodels = len(model_names)
        for i, name in enumerate(model_names):
            current_name = name
            placeholder_batch_size = 0
            if args.progress:
                print(f"Running model {i+1}/{nmodels}", flush=True)

            def write_csv(status):
                for device in args.devices:
                    output_csv(
                        output_filename,
                        ["dev", "name", "batch_size", "accuracy"],
                        [device, name, placeholder_batch_size, status],
                    )

            try:
                timeout = args.timeout
                if should_diff_branch(args):
                    timeout *= 2
                subprocess.check_call(
                    [sys.executable] + sys.argv + [f"--only={name}"], timeout=timeout
                )
            except subprocess.TimeoutExpired:
                print("TIMEOUT", file=sys.stderr)
                write_csv("timeout")
            except subprocess.SubprocessError:
                print("ERROR", file=sys.stderr)
                write_csv("infra_error")
        print_summary(output_filename)


def log_operator_inputs(model, example_inputs, model_iter_fn, name, args):
    mode = "training" if args.training else "eval"
    output = os.path.join(os.path.dirname(args.output), f"{name}_{mode}.txt")

    # TODO - add option for coalescing inputs over multiple runs
    if os.path.exists(output):
        print(f"Skipping {name}, {output} already exists")
        return

    print(f"Running {name}")

    operator_mode = OperatorInputsMode()
    fake_tensor_mode = FakeTensorMode()

    with torch._subclasses.fake_tensor.FakeCopyMode(fake_tensor_mode):
        model_fake = copy.deepcopy(model)
        example_inputs_fake = copy.deepcopy(example_inputs)
    try:
        with fake_tensor_mode, operator_mode:
            model_iter_fn(model_fake, example_inputs_fake, collect_outputs=False)
    except Exception as e:
        print(f"{name} failed to run with fake tensors, trying real. Exception: {e}")
        operator_mode = OperatorInputsMode()
        try:
            with operator_mode:
                model_iter_fn(model, example_inputs, collect_outputs=False)
        except Exception as e2:
            print(f"{name} failed to run with real. Exception: {e2}")
            raise

    print(f"Writing output to {output}")
    operator_mode.log_to_file(output)


if __name__ == "__main__":
    raise RuntimeError(
        f"You shouldn't run {sys.argv[0]} directly, instead try timm_model.py, torchbench.py or hugginface.py"
    )<|MERGE_RESOLUTION|>--- conflicted
+++ resolved
@@ -100,11 +100,7 @@
     "Background_Matting",  # fp64_OOM
     "hf_BigBird",  # fp64_OOM
     "hf_T5_base",  # fp64_OOM
-<<<<<<< HEAD
-=======
-    "vision_maskrcnn",  # eager_two_runs_differ
     "llama",  # Accuracy failed: allclose not within tol=0.001
->>>>>>> b7cd649f
     # Huggingface
     "XGLMForCausalLM",  # OOM
     # TIMM
